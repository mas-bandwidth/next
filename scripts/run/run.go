--- conflicted
+++ resolved
@@ -33,21 +33,12 @@
 
     cmd.Env = os.Environ()
     cmd.Env = append(cmd.Env, "LD_LIBRARY_PATH=.") // IMPORTANT: linux needs this to run server4 etc.
-<<<<<<< HEAD
 
     if err := cmd.Run(); err != nil {
         fmt.Printf("error: failed to run command: %v\n", err)
         os.Exit(1)
     }
 
-=======
-
-    if err := cmd.Run(); err != nil {
-        fmt.Printf("error: failed to run command: %v\n", err)
-        os.Exit(1)
-    }
-
->>>>>>> 7950651b
     cmd.Wait()
 }
 
@@ -125,11 +116,8 @@
         relay_backend()
     } else if command == "analytics" {
         analytics()
-<<<<<<< HEAD
-=======
     } else if command == "pusher" {
         pusher()
->>>>>>> 7950651b
     } else if command == "relay" {
         relay()
     } else if command == "server-backend4" {
@@ -195,13 +183,10 @@
 
 func analytics() {
     bash("make ./dist/analytics && HTTP_PORT=40001 ./dist/analytics")
-<<<<<<< HEAD
-=======
 }
 
 func pusher() {
     bash("make ./dist/pusher && HTTP_PORT=40010 ./dist/pusher")
->>>>>>> 7950651b
 }
 
 func relay() {
