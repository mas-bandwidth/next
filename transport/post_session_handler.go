--- conflicted
+++ resolved
@@ -175,20 +175,6 @@
 
 func (post *PostSessionHandler) TransmitPortalData(ctx context.Context, topic pubsub.Topic, data []byte) (int, error) {
 	var byteCount int
-<<<<<<< HEAD
-
-	var retryCount int
-
-	for retryCount < maxRetries+1 { // only retry so many times, then error out after that
-		singleByteCount, err := publisher.Publish(pubsub.TopicPortalCruncherSessionData, sessionBytes)
-		if err != nil {
-			errno := zmq4.AsErrno(err)
-			switch errno {
-			case zmq4.AsErrno(syscall.EAGAIN):
-				retryCount++
-			default:
-				return 0, err
-=======
 	var err error
 
 	for i := range post.portalPublishers {
@@ -207,7 +193,6 @@
 				default:
 					return 0, err
 				}
->>>>>>> 331bd54b
 			}
 
 			retryCount = -1
