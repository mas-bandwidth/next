--- conflicted
+++ resolved
@@ -162,18 +162,9 @@
 			return
 		}
 
-<<<<<<< HEAD
 		locallogger := log.With(logger, "req_addr", request.RemoteAddr, "relay_addr", relayInitPacket.Address.String(), "packet_addr", relayInitPacket.Address.String())
 
-		if relayInitPacket.Magic != InitRequestMagic {
-			level.Error(locallogger).Log("msg", "magic number mismatch", "magic_number", relayInitPacket.Magic)
-			writer.WriteHeader(http.StatusBadRequest)
-			return
-		}
-=======
 		relay := relayInitPacketHandler(&relayInitPacket, writer, request, logger, redisClient, geoClient, ipLocator, storer, routerPrivateKey)
->>>>>>> bef1c71c
-
 		if relay == nil {
 			return
 		}
