package transport_test

import (
	crand "crypto/rand"
	"encoding/base64"
	"encoding/binary"
	"errors"
	"fmt"
	"math"
	"math/rand"
	"net"
	"testing"
	"time"

	"github.com/networknext/backend/crypto"
	"github.com/networknext/backend/encoding"
	"github.com/networknext/backend/routing"
	"github.com/networknext/backend/transport"
	"github.com/stretchr/testify/assert"
	"golang.org/x/crypto/nacl/box"
)

func TestRelayInitRequestUnmarshalJSON(t *testing.T) {
	t.Run("unparsable json", func(t *testing.T) {
		jsonRequest := []byte("{")

		var packet transport.RelayInitRequest

		assert.Error(t, packet.UnmarshalJSON(jsonRequest))
	})

	t.Run("nonce is invalid base64", func(t *testing.T) {
		jsonRequest := []byte(`{
			"magic_request_protection": 1,
			"version": 1,
			"relay_address": "127.0.0.1:1111",
			"nonce": "\n\ninvalid\t\t",
			"encrypted_token": ""
		}`)

		var packet transport.RelayInitRequest

		assert.Error(t, packet.UnmarshalJSON(jsonRequest))
	})

	t.Run("address is invalid", func(t *testing.T) {
		nonce := make([]byte, crypto.NonceSize)
		crand.Read(nonce)

		jsonRequest := []byte(`{
			"magic_request_protection": 1,
			"version": 1,
			"relay_address": "invalid",
			"nonce": "` + base64.StdEncoding.EncodeToString(nonce) + `",
			"encrypted_token": ""
		}`)

		var packet transport.RelayInitRequest

		assert.Error(t, packet.UnmarshalJSON(jsonRequest))
	})

	t.Run("token is invalid base64", func(t *testing.T) {
		nonce := make([]byte, crypto.NonceSize)
		crand.Read(nonce)

		jsonRequest := []byte(`{
			"magic_request_protection": 1,
			"version": 1,
			"relay_address": "127.0.0.1:1111",
			"nonce": "` + base64.StdEncoding.EncodeToString(nonce) + `",
			"encrypted_token": "\n\ninvalid\t\t"
		}`)

		var packet transport.RelayInitRequest

		assert.Error(t, packet.UnmarshalJSON(jsonRequest))
	})

	t.Run("valid", func(t *testing.T) {
		nonce := make([]byte, crypto.NonceSize)
		crand.Read(nonce)
		b64Nonce := base64.StdEncoding.EncodeToString(nonce)

		routerPublicKey, _, err := box.GenerateKey(crand.Reader)
		assert.NoError(t, err)

		_, relayPrivateKey, err := box.GenerateKey(crand.Reader)
		assert.NoError(t, err)

		token := make([]byte, crypto.KeySize)
		crand.Read(token)
		encryptedToken := crypto.Seal(token, nonce, routerPublicKey[:], relayPrivateKey[:])
		b64EncToken := base64.StdEncoding.EncodeToString(encryptedToken)

		expectedPacket := transport.RelayInitRequest{
			Magic:          1,
			Version:        1,
			Address:        net.UDPAddr{IP: net.ParseIP("127.0.0.1"), Port: 1111},
			Nonce:          nonce,
			EncryptedToken: encryptedToken,
		}

		jsonRequest := []byte(`{
			"magic_request_protection": 1,
			"version": 1,
			"relay_address": "127.0.0.1:1111",
			"nonce": "` + b64Nonce + `",
			"encrypted_token": "` + b64EncToken + `"
		}`)

		var packet transport.RelayInitRequest

		assert.NoError(t, packet.UnmarshalJSON(jsonRequest))
		assert.Equal(t, expectedPacket, packet)
	})
}

func TestRelayInitRequestMarshalJSON(t *testing.T) {
	nonce := make([]byte, crypto.NonceSize)
	token := make([]byte, routing.EncryptedRelayTokenSize)
	rand.Read(nonce)
	rand.Read(token)

	udp, _ := net.ResolveUDPAddr("udp", "127.0.0.1:40000")
	expected := transport.RelayInitRequest{
		Magic:          rand.Uint32(),
		Version:        rand.Uint32(),
		Nonce:          nonce,
		Address:        *udp,
		EncryptedToken: token,
	}

	var actual transport.RelayInitRequest

	data, _ := expected.MarshalJSON()

	assert.Nil(t, actual.UnmarshalJSON(data))
	assert.Equal(t, expected, actual)
}

func TestRelayInitRequestUnmarshalBinary(t *testing.T) {
	t.Run("returns 'invalid packet' when missing magic number", func(t *testing.T) {
		var packet transport.RelayInitRequest
		assert.Equal(t, packet.UnmarshalBinary(make([]byte, 0)), errors.New("invalid packet"))
	})

	t.Run("missing request version", func(t *testing.T) {
		var packet transport.RelayInitRequest
		buff := make([]byte, 4)
		binary.LittleEndian.PutUint32(buff, rand.Uint32()) // can be anything for testing purposes
		assert.Equal(t, packet.UnmarshalBinary(buff), errors.New("invalid packet"))
	})

	t.Run("missing nonce bytes", func(t *testing.T) {
		var packet transport.RelayInitRequest
		buff := make([]byte, 8)
		binary.LittleEndian.PutUint32(buff, rand.Uint32())
		binary.LittleEndian.PutUint32(buff[4:], rand.Uint32())
		assert.Equal(t, packet.UnmarshalBinary(buff), errors.New("invalid packet"))
	})

	t.Run("missing relay address", func(t *testing.T) {
		var packet transport.RelayInitRequest
		buff := make([]byte, 8+crypto.NonceSize)
		binary.LittleEndian.PutUint32(buff, rand.Uint32())
		binary.LittleEndian.PutUint32(buff[4:], rand.Uint32())
		assert.Equal(t, packet.UnmarshalBinary(buff), errors.New("invalid packet"))
	})

	t.Run("missing encryption token", func(t *testing.T) {
		var packet transport.RelayInitRequest
		addr := "127.0.0.1:40000"
		buff := make([]byte, 8+crypto.NonceSize+4+len(addr)) // 4 is the uint32 for address length
		binary.LittleEndian.PutUint32(buff, rand.Uint32())
		binary.LittleEndian.PutUint32(buff[4:], rand.Uint32())
		binary.LittleEndian.PutUint32(buff[8+crypto.NonceSize:], uint32(len(addr)))
		copy(buff[12+crypto.NonceSize:], addr)
		assert.Equal(t, packet.UnmarshalBinary(buff), errors.New("invalid packet"))
	})

	t.Run("address not formatted correctly", func(t *testing.T) {
		var packet transport.RelayInitRequest
		addr := "invalid"
		buff := make([]byte, 8+crypto.NonceSize+4+len(addr)+routing.EncryptedRelayTokenSize)
		binary.LittleEndian.PutUint32(buff, rand.Uint32())
		binary.LittleEndian.PutUint32(buff[4:], rand.Uint32())
		binary.LittleEndian.PutUint32(buff[8+crypto.NonceSize:], uint32(len(addr)))
		copy(buff[12+crypto.NonceSize:], addr)
		assert.Equal(t, packet.UnmarshalBinary(buff), errors.New("could not resolve init packet with address 'invalid' with reason: address invalid: missing port in address"))
	})

	t.Run("valid", func(t *testing.T) {
		var packet transport.RelayInitRequest
		addr := "127.0.0.1:40000"
		buff := make([]byte, 8+crypto.NonceSize+4+len(addr)+routing.EncryptedRelayTokenSize)
		binary.LittleEndian.PutUint32(buff, rand.Uint32())
		binary.LittleEndian.PutUint32(buff[4:], rand.Uint32())
		binary.LittleEndian.PutUint32(buff[8+crypto.NonceSize:], uint32(len(addr)))
		copy(buff[12+crypto.NonceSize:], addr)
		assert.Nil(t, packet.UnmarshalBinary(buff))
	})
}

func TestRelayInitRequestMarshalBinary(t *testing.T) {
	nonce := make([]byte, crypto.NonceSize)
	token := make([]byte, routing.EncryptedRelayTokenSize)
	rand.Read(nonce)
	rand.Read(token)

	udp, _ := net.ResolveUDPAddr("udp", "127.0.0.1:40000")
	expected := transport.RelayInitRequest{
		Magic:          rand.Uint32(),
		Version:        rand.Uint32(),
		Nonce:          nonce,
		Address:        *udp,
		EncryptedToken: token,
	}

	var actual transport.RelayInitRequest

	data, _ := expected.MarshalBinary()

	assert.Nil(t, actual.UnmarshalBinary(data))
	assert.Equal(t, expected, actual)
}

func TestRelayInitResponseMarshalJSON(t *testing.T) {
	res := transport.RelayInitResponse{
		Version:   12345,
		Timestamp: 12345,
		PublicKey: []byte{0x13, 0x14},
	}

	jsonRes, err := res.MarshalJSON()
	assert.NoError(t, err)

	assert.JSONEq(t, `{"PublicKey": "ExQ=", "Timestamp":12345, "Version":0}`, string(jsonRes))
}

func TestRelayInitResponseMarshalBinary(t *testing.T) {
	res := transport.RelayInitResponse{
		Version:   12345,
		Timestamp: 12345,
		PublicKey: make([]byte, crypto.KeySize),
	}

	binaryRes, err := res.MarshalBinary()
	assert.NoError(t, err)

	expected := []byte{0x0, 0x0, 0x0, 0x0, 0x39, 0x30, 0x0, 0x0, 0x0, 0x0, 0x0, 0x0, 0x0, 0x0, 0x0, 0x0, 0x0, 0x0, 0x0, 0x0, 0x0, 0x0, 0x0, 0x0, 0x0, 0x0, 0x0, 0x0, 0x0, 0x0, 0x0, 0x0, 0x0, 0x0, 0x0, 0x0, 0x0, 0x0, 0x0, 0x0, 0x0, 0x0, 0x0, 0x0}
	assert.Equal(t, expected, binaryRes)
}

func TestRelayInitResponseUnmarshalBinary(t *testing.T) {
	t.Run("bad version", func(t *testing.T) {
		var response transport.RelayInitResponse

		buff := []byte("")

		err := response.UnmarshalBinary(buff)
		assert.EqualError(t, err, "failed to unmarshal relay init response version")
	})

	t.Run("bad timestamp", func(t *testing.T) {
		var response transport.RelayInitResponse

		buff := make([]byte, 5)
		index := 0

		var version uint32 = 0
		encoding.WriteUint32(buff, &index, version)

		err := response.UnmarshalBinary(buff)
		assert.EqualError(t, err, "failed to unmarshal relay init response timestamp")
	})

	t.Run("bad public key", func(t *testing.T) {
		var response transport.RelayInitResponse

		buff := make([]byte, 13)
		index := 0

		var version uint32 = 0
		encoding.WriteUint32(buff, &index, version)

		var timestamp uint64 = uint64(time.Now().Unix())
		encoding.WriteUint64(buff, &index, timestamp)

		err := response.UnmarshalBinary(buff)
		assert.EqualError(t, err, "failed to unmarshal relay init response public key")
	})

	t.Run("valid", func(t *testing.T) {
		var response transport.RelayInitResponse

		buff := make([]byte, 44)
		index := 0

		var version uint32 = 0
		encoding.WriteUint32(buff, &index, version)

		var timestamp uint64 = uint64(time.Now().Unix())
		encoding.WriteUint64(buff, &index, timestamp)

		publicKey, _, err := box.GenerateKey(crand.Reader)
		assert.NoError(t, err)
		encoding.WriteBytes(buff, &index, publicKey[:], crypto.KeySize)

		err = response.UnmarshalBinary(buff)
		assert.NoError(t, err)
	})
}

func TestRelayUpdateRequestUnmarshalJSON(t *testing.T) {
	t.Run("invalid address", func(t *testing.T) {
		var packet transport.RelayUpdateRequest

		// no port
		jsonRequest := []byte(`{
			"version": 1,
			"relay_address": "127.0.0.1"
		}`)
		assert.EqualError(t, packet.UnmarshalJSON(jsonRequest), "address 127.0.0.1: missing port in address")

		// bad port
		jsonRequest = []byte(`{
			"version": 1,
			"relay_address": "127.0.0.1:x"
		}`)
		assert.Error(t, packet.UnmarshalJSON(jsonRequest))

		// invalid address
		jsonRequest = []byte(`{
			"version": 1,
			"relay_address": "127.0:1111"
		}`)
		assert.EqualError(t, packet.UnmarshalJSON(jsonRequest), "invalid relay_address")
	})

	t.Run("invalid token size", func(t *testing.T) {
		var packet transport.RelayUpdateRequest

		jsonRequest := []byte(`{
			"version": 1,
			"relay_address": "127.0.0.1:40000",
			"Metadata": {
				"PublicKey": "this is a test"
			}
<<<<<<< HEAD
			assert.Equal(t, expected, packet)
		})
	})

	t.Run("UnmarshalBinary()", func(t *testing.T) {
		t.Run("missing request version", func(t *testing.T) {
			var packet transport.RelayUpdateRequest
			assert.Equal(t, packet.UnmarshalBinary(make([]byte, 0)), errors.New("invalid packet"))
		})

		t.Run("missing relay address", func(t *testing.T) {
			var packet transport.RelayUpdateRequest
			buff := make([]byte, 4)
			binary.LittleEndian.PutUint32(buff, rand.Uint32()) //version
			assert.Equal(t, packet.UnmarshalBinary(buff), errors.New("invalid packet"))
		})

		t.Run("missing relay token", func(t *testing.T) {
			var packet transport.RelayUpdateRequest
			buff := make([]byte, 4+13)
			binary.LittleEndian.PutUint32(buff, rand.Uint32())
			binary.LittleEndian.PutUint32(buff[4:], 13) // address length
			assert.Equal(t, packet.UnmarshalBinary(buff), errors.New("invalid packet"))
		})

		t.Run("missing number of relays", func(t *testing.T) {
			var packet transport.RelayUpdateRequest
			buff := make([]byte, 4+4+13+crypto.KeySize)
			binary.LittleEndian.PutUint32(buff, rand.Uint32())
			binary.LittleEndian.PutUint32(buff[4:], 13)
			assert.Equal(t, packet.UnmarshalBinary(buff), errors.New("invalid packet"))
		})

		t.Run("address is not formatted correctly", func(t *testing.T) {
			var packet transport.RelayUpdateRequest
			addr := "invalid"
			buff := make([]byte, 4+4+len(addr)+crypto.KeySize+4)
			binary.LittleEndian.PutUint32(buff, rand.Uint32())
			binary.LittleEndian.PutUint32(buff[4:], uint32(len(addr)))
			copy(buff[8:], addr)
			binary.LittleEndian.PutUint32(buff[8+len(addr)+crypto.KeySize:], 1) // number of relays
			assert.Equal(t, packet.UnmarshalBinary(buff), errors.New("could not resolve init packet with address 'invalid' with reason: address invalid: missing port in address"))
		})

		t.Run("missing various relay ping stats", func(t *testing.T) {
			t.Run("missing the id", func(t *testing.T) {
				var packet transport.RelayUpdateRequest
				addr := "127.0.0.1:40000"
				buff := make([]byte, 4+4+len(addr)+crypto.KeySize+4)
				binary.LittleEndian.PutUint32(buff, rand.Uint32())
				binary.LittleEndian.PutUint32(buff[4:], uint32(len(addr)))
				copy(buff[8:], addr)
				binary.LittleEndian.PutUint32(buff[8+len(addr)+crypto.KeySize:], 1) // number of relays
				assert.Equal(t, packet.UnmarshalBinary(buff), errors.New("invalid packet, could not read a ping stat"))
			})

			t.Run("missing the rtt", func(t *testing.T) {
				var packet transport.RelayUpdateRequest
				addr := "127.0.0.1:40000"
				buff := make([]byte, 4+4+len(addr)+crypto.KeySize+4+8)
				binary.LittleEndian.PutUint32(buff, rand.Uint32())
				binary.LittleEndian.PutUint32(buff[4:], uint32(len(addr)))
				copy(buff[8:], addr)
				binary.LittleEndian.PutUint32(buff[8+len(addr)+crypto.KeySize:], 1)
				binary.LittleEndian.PutUint64(buff[8+len(addr)+crypto.KeySize+4:], rand.Uint64()) // relay id
				assert.Equal(t, packet.UnmarshalBinary(buff), errors.New("invalid packet, could not read a ping stat"))
			})

			t.Run("missing the jitter", func(t *testing.T) {
				var packet transport.RelayUpdateRequest
				addr := "127.0.0.1:40000"
				buff := make([]byte, 4+4+len(addr)+crypto.KeySize+4+8+4)
				binary.LittleEndian.PutUint32(buff, rand.Uint32())
				binary.LittleEndian.PutUint32(buff[4:], uint32(len(addr)))
				copy(buff[8:], addr)
				binary.LittleEndian.PutUint32(buff[8+len(addr)+crypto.KeySize:], 1)
				binary.LittleEndian.PutUint64(buff[8+len(addr)+crypto.KeySize+4:], rand.Uint64())
				binary.LittleEndian.PutUint32(buff[8+len(addr)+crypto.KeySize+12:], math.Float32bits(rand.Float32())) // rtt
				assert.Equal(t, packet.UnmarshalBinary(buff), errors.New("invalid packet, could not read a ping stat"))
			})

			t.Run("missing the packet loss", func(t *testing.T) {
				var packet transport.RelayUpdateRequest
				addr := "127.0.0.1:40000"
				buff := make([]byte, 4+4+len(addr)+crypto.KeySize+4+8+4+4)
				binary.LittleEndian.PutUint32(buff, rand.Uint32())
				binary.LittleEndian.PutUint32(buff[4:], uint32(len(addr)))
				copy(buff[8:], addr)
				binary.LittleEndian.PutUint32(buff[8+len(addr)+crypto.KeySize:], 1)
				binary.LittleEndian.PutUint64(buff[8+len(addr)+crypto.KeySize+4:], rand.Uint64())
				binary.LittleEndian.PutUint32(buff[8+len(addr)+crypto.KeySize+12:], math.Float32bits(rand.Float32()))
				binary.LittleEndian.PutUint32(buff[8+len(addr)+crypto.KeySize+16:], math.Float32bits(rand.Float32())) // jitter
				assert.Equal(t, packet.UnmarshalBinary(buff), errors.New("invalid packet, could not read a ping stat"))
			})
		})

		t.Run("missing received stats", func(t *testing.T) {
			var packet transport.RelayUpdateRequest
			addr := "127.0.0.1:40000"
			buff := make([]byte, 4+4+len(addr)+crypto.KeySize+4+8+4+4+4)
			binary.LittleEndian.PutUint32(buff, rand.Uint32())
			binary.LittleEndian.PutUint32(buff[4:], uint32(len(addr)))
			copy(buff[8:], addr)
			binary.LittleEndian.PutUint32(buff[8+len(addr)+crypto.KeySize:], 1)
			binary.LittleEndian.PutUint64(buff[8+len(addr)+crypto.KeySize+4:], rand.Uint64())
			binary.LittleEndian.PutUint32(buff[8+len(addr)+crypto.KeySize+12:], math.Float32bits(rand.Float32()))
			binary.LittleEndian.PutUint32(buff[8+len(addr)+crypto.KeySize+16:], math.Float32bits(rand.Float32()))
			binary.LittleEndian.PutUint32(buff[8+len(addr)+crypto.KeySize+20:], math.Float32bits(rand.Float32())) // packet loss
			assert.Equal(t, packet.UnmarshalBinary(buff), errors.New("invalid packet, could not read bytes received"))
		})

		t.Run("missing shutdown flag", func(t *testing.T) {
			var packet transport.RelayUpdateRequest
			addr := "127.0.0.1:40000"
			buff := make([]byte, 4+4+len(addr)+crypto.KeySize+4+8+4+4+4+8)
			binary.LittleEndian.PutUint32(buff, rand.Uint32())
			binary.LittleEndian.PutUint32(buff[4:], uint32(len(addr)))
			copy(buff[8:], addr)
			binary.LittleEndian.PutUint32(buff[8+len(addr)+crypto.KeySize:], 1)
			binary.LittleEndian.PutUint64(buff[8+len(addr)+crypto.KeySize+4:], rand.Uint64())
			binary.LittleEndian.PutUint32(buff[8+len(addr)+crypto.KeySize+12:], math.Float32bits(rand.Float32()))
			binary.LittleEndian.PutUint32(buff[8+len(addr)+crypto.KeySize+16:], math.Float32bits(rand.Float32()))
			binary.LittleEndian.PutUint32(buff[8+len(addr)+crypto.KeySize+20:], math.Float32bits(rand.Float32()))
			binary.LittleEndian.PutUint64(buff[8+len(addr)+crypto.KeySize+24:], rand.Uint64()) // bytes received
			assert.Equal(t, packet.UnmarshalBinary(buff), errors.New("invalid packet, could not read shutdown flag"))
		})

		t.Run("valid", func(t *testing.T) {
			var packet transport.RelayUpdateRequest
			packet.ShuttingDown = true
			addr := "127.0.0.1:40000"
			buff := make([]byte, 4+4+len(addr)+crypto.KeySize+4+8+4+4+4+8+1)
			binary.LittleEndian.PutUint32(buff, rand.Uint32())
			binary.LittleEndian.PutUint32(buff[4:], uint32(len(addr)))
			copy(buff[8:], addr)
			binary.LittleEndian.PutUint32(buff[8+len(addr)+crypto.KeySize:], 1)
			binary.LittleEndian.PutUint64(buff[8+len(addr)+crypto.KeySize+4:], rand.Uint64())
			binary.LittleEndian.PutUint32(buff[8+len(addr)+crypto.KeySize+12:], math.Float32bits(rand.Float32()))
			binary.LittleEndian.PutUint32(buff[8+len(addr)+crypto.KeySize+16:], math.Float32bits(rand.Float32()))
			binary.LittleEndian.PutUint32(buff[8+len(addr)+crypto.KeySize+20:], math.Float32bits(rand.Float32()))
			binary.LittleEndian.PutUint64(buff[8+len(addr)+crypto.KeySize+24:], rand.Uint64())
			buff[8+len(addr)+crypto.KeySize+32] = 1
			assert.Nil(t, packet.UnmarshalBinary(buff))
		})
	})

	t.Run("MarshalBinary()", func(t *testing.T) {
		stats := make([]routing.RelayStatsPing, 5)

		for i := 0; i < 5; i++ {
			stat := &stats[i]
			stat.RelayID = rand.Uint64()
			stat.RTT = rand.Float32()
			stat.Jitter = rand.Float32()
			stat.PacketLoss = rand.Float32()
		}
=======
		}`)
		assert.EqualError(t, packet.UnmarshalJSON(jsonRequest), "illegal base64 data at input byte 4")

		jsonRequest = []byte(`{
			"version": 1,
			"relay_address": "127.0.0.1:40000",
			"Metadata": {
				"PublicKey": "AAAA"
			}
		}`)
		assert.EqualError(t, packet.UnmarshalJSON(jsonRequest), "invalid token size")
	})
>>>>>>> d5c0b07b

	t.Run("invalid ping stats", func(t *testing.T) {
		var packet transport.RelayUpdateRequest

		jsonRequest := []byte(`{
			"version": 1,
			"relay_address": "127.0.0.1:40000",
			"Metadata": {
				"PublicKey": "AAAAAAAAAAAAAAAAAAAAAAAAAAAAAAAAAAAAAAAAAAA="
			}
		}`)
		assert.EqualError(t, packet.UnmarshalJSON(jsonRequest), "unexpected end of JSON input")

		jsonRequest = []byte(`{
			"version": 1,
			"relay_address": "127.0.0.1:40000",
			"Metadata": {
				"PublicKey": "AAAAAAAAAAAAAAAAAAAAAAAAAAAAAAAAAAAAAAAAAAA="
			}
			"PingStats": 0
		}`)
		assert.EqualError(t, packet.UnmarshalJSON(jsonRequest), "json: cannot unmarshal number into Go value of type []routing.RelayStatsPing")
	})

	t.Run("valid", func(t *testing.T) {
		var packet transport.RelayUpdateRequest

		jsonRequest := []byte(`{
			"version": 1,
			"relay_address": "127.0.0.1:40000",
			"Metadata": {
				"PublicKey": "AAAAAAAAAAAAAAAAAAAAAAAAAAAAAAAAAAAAAAAAAAA="
			}
			"TrafficStats": {
				"BytesMeasurementRx": 100
			},
			"PingStats": [{
				"RelayID": 1,
				"RTT": 2,
				"Jitter": 3,
				"PacketLoss": 4
			}]
		}`)
		assert.NoError(t, packet.UnmarshalJSON(jsonRequest))

		expected := transport.RelayUpdateRequest{
<<<<<<< HEAD
			Version:      rand.Uint32(),
			Address:      *udp,
			Token:        token,
			PingStats:    stats,
			ShuttingDown: true,
=======
			Version:       1,
			Address:       net.UDPAddr{IP: net.ParseIP("127.0.0.1"), Port: 40000},
			Token:         make([]byte, crypto.KeySize),
			BytesReceived: 100,
			PingStats: []routing.RelayStatsPing{
				{RelayID: 1, RTT: 2, Jitter: 3, PacketLoss: 4},
			},
>>>>>>> d5c0b07b
		}
		assert.Equal(t, expected, packet)
	})
}

func TestRelayUpdateRequestUnmarshalBinary(t *testing.T) {
	t.Run("missing request version", func(t *testing.T) {
		var packet transport.RelayUpdateRequest
		assert.Equal(t, packet.UnmarshalBinary(make([]byte, 0)), errors.New("invalid packet"))
	})

	t.Run("missing relay address", func(t *testing.T) {
		var packet transport.RelayUpdateRequest
		buff := make([]byte, 4)
		binary.LittleEndian.PutUint32(buff, rand.Uint32()) //version
		assert.Equal(t, packet.UnmarshalBinary(buff), errors.New("invalid packet"))
	})

	t.Run("missing relay token", func(t *testing.T) {
		var packet transport.RelayUpdateRequest
		buff := make([]byte, 4+13)
		binary.LittleEndian.PutUint32(buff, rand.Uint32())
		binary.LittleEndian.PutUint32(buff[4:], 13) // address length
		assert.Equal(t, packet.UnmarshalBinary(buff), errors.New("invalid packet"))
	})

	t.Run("missing number of relays", func(t *testing.T) {
		var packet transport.RelayUpdateRequest
		buff := make([]byte, 4+4+13+crypto.KeySize)
		binary.LittleEndian.PutUint32(buff, rand.Uint32())
		binary.LittleEndian.PutUint32(buff[4:], 13)
		assert.Equal(t, packet.UnmarshalBinary(buff), errors.New("invalid packet"))
	})

	t.Run("address is not formatted correctly", func(t *testing.T) {
		var packet transport.RelayUpdateRequest
		addr := "invalid"
		buff := make([]byte, 4+4+len(addr)+crypto.KeySize+4)
		binary.LittleEndian.PutUint32(buff, rand.Uint32())
		binary.LittleEndian.PutUint32(buff[4:], uint32(len(addr)))
		copy(buff[8:], addr)
		binary.LittleEndian.PutUint32(buff[8+len(addr)+crypto.KeySize:], 1) // number of relays
		assert.Equal(t, packet.UnmarshalBinary(buff), errors.New("could not resolve init packet with address 'invalid' with reason: address invalid: missing port in address"))
	})

	t.Run("missing relay ping id", func(t *testing.T) {
		var packet transport.RelayUpdateRequest
		addr := "127.0.0.1:40000"
		buff := make([]byte, 4+4+len(addr)+crypto.KeySize+4)
		binary.LittleEndian.PutUint32(buff, rand.Uint32())
		binary.LittleEndian.PutUint32(buff[4:], uint32(len(addr)))
		copy(buff[8:], addr)
		binary.LittleEndian.PutUint32(buff[8+len(addr)+crypto.KeySize:], 1) // number of relays
		assert.Equal(t, packet.UnmarshalBinary(buff), errors.New("invalid packet"))
	})

	t.Run("missing relay ping rtt", func(t *testing.T) {
		var packet transport.RelayUpdateRequest
		addr := "127.0.0.1:40000"
		buff := make([]byte, 4+4+len(addr)+crypto.KeySize+4+8)
		binary.LittleEndian.PutUint32(buff, rand.Uint32())
		binary.LittleEndian.PutUint32(buff[4:], uint32(len(addr)))
		copy(buff[8:], addr)
		binary.LittleEndian.PutUint32(buff[8+len(addr)+crypto.KeySize:], 1)
		binary.LittleEndian.PutUint64(buff[8+len(addr)+crypto.KeySize+4:], rand.Uint64()) // relay id
		assert.Equal(t, packet.UnmarshalBinary(buff), errors.New("invalid packet"))
	})

	t.Run("missing relay ping jitter", func(t *testing.T) {
		var packet transport.RelayUpdateRequest
		addr := "127.0.0.1:40000"
		buff := make([]byte, 4+4+len(addr)+crypto.KeySize+4+8+4)
		binary.LittleEndian.PutUint32(buff, rand.Uint32())
		binary.LittleEndian.PutUint32(buff[4:], uint32(len(addr)))
		copy(buff[8:], addr)
		binary.LittleEndian.PutUint32(buff[8+len(addr)+crypto.KeySize:], 1)
		binary.LittleEndian.PutUint64(buff[8+len(addr)+crypto.KeySize+4:], rand.Uint64())
		binary.LittleEndian.PutUint32(buff[8+len(addr)+crypto.KeySize+12:], math.Float32bits(rand.Float32())) // rtt
		assert.Equal(t, packet.UnmarshalBinary(buff), errors.New("invalid packet"))
	})

	t.Run("missing relay ping packet loss", func(t *testing.T) {
		var packet transport.RelayUpdateRequest
		addr := "127.0.0.1:40000"
		buff := make([]byte, 4+4+len(addr)+crypto.KeySize+4+8+4+4)
		binary.LittleEndian.PutUint32(buff, rand.Uint32())
		binary.LittleEndian.PutUint32(buff[4:], uint32(len(addr)))
		copy(buff[8:], addr)
		binary.LittleEndian.PutUint32(buff[8+len(addr)+crypto.KeySize:], 1)
		binary.LittleEndian.PutUint64(buff[8+len(addr)+crypto.KeySize+4:], rand.Uint64())
		binary.LittleEndian.PutUint32(buff[8+len(addr)+crypto.KeySize+12:], math.Float32bits(rand.Float32()))
		binary.LittleEndian.PutUint32(buff[8+len(addr)+crypto.KeySize+16:], math.Float32bits(rand.Float32())) // jitter
		assert.Equal(t, packet.UnmarshalBinary(buff), errors.New("invalid packet"))
	})

	t.Run("missing received stats", func(t *testing.T) {
		var packet transport.RelayUpdateRequest
		addr := "127.0.0.1:40000"
		buff := make([]byte, 4+4+len(addr)+crypto.KeySize+4+8+4+4+4)
		binary.LittleEndian.PutUint32(buff, rand.Uint32())
		binary.LittleEndian.PutUint32(buff[4:], uint32(len(addr)))
		copy(buff[8:], addr)
		binary.LittleEndian.PutUint32(buff[8+len(addr)+crypto.KeySize:], 1)
		binary.LittleEndian.PutUint64(buff[8+len(addr)+crypto.KeySize+4:], rand.Uint64())
		binary.LittleEndian.PutUint32(buff[8+len(addr)+crypto.KeySize+12:], math.Float32bits(rand.Float32()))
		binary.LittleEndian.PutUint32(buff[8+len(addr)+crypto.KeySize+16:], math.Float32bits(rand.Float32()))
		binary.LittleEndian.PutUint32(buff[8+len(addr)+crypto.KeySize+20:], math.Float32bits(rand.Float32())) // packet loss
		assert.Equal(t, packet.UnmarshalBinary(buff), errors.New("invalid packet"))
	})

	t.Run("valid", func(t *testing.T) {
		var packet transport.RelayUpdateRequest
		addr := "127.0.0.1:40000"
		buff := make([]byte, 4+4+len(addr)+crypto.KeySize+4+8+4+4+4+8)
		binary.LittleEndian.PutUint32(buff, rand.Uint32())
		binary.LittleEndian.PutUint32(buff[4:], uint32(len(addr)))
		copy(buff[8:], addr)
		binary.LittleEndian.PutUint32(buff[8+len(addr)+crypto.KeySize:], 1)
		binary.LittleEndian.PutUint64(buff[8+len(addr)+crypto.KeySize+4:], rand.Uint64())
		binary.LittleEndian.PutUint32(buff[8+len(addr)+crypto.KeySize+12:], math.Float32bits(rand.Float32()))
		binary.LittleEndian.PutUint32(buff[8+len(addr)+crypto.KeySize+16:], math.Float32bits(rand.Float32()))
		binary.LittleEndian.PutUint32(buff[8+len(addr)+crypto.KeySize+20:], math.Float32bits(rand.Float32()))
		binary.LittleEndian.PutUint64(buff[8+len(addr)+crypto.KeySize+24:], rand.Uint64()) // bytes received
		assert.Nil(t, packet.UnmarshalBinary(buff))
	})
}

func TestRelayUpdateRequestMarshalJSON(t *testing.T) {
	stats := make([]routing.RelayStatsPing, 1)

	stat := &stats[0]
	stat.RelayID = rand.Uint64()
	stat.RTT = rand.Float32()
	stat.Jitter = rand.Float32()
	stat.PacketLoss = rand.Float32()

	token := make([]byte, crypto.KeySize)
	rand.Read(token)

	udp, _ := net.ResolveUDPAddr("udp", "127.0.0.1:40000")
	req := transport.RelayUpdateRequest{
		Version:       rand.Uint32(),
		Address:       *udp,
		Token:         token,
		PingStats:     stats,
		BytesReceived: rand.Uint64(),
	}

	jsonRes, err := req.MarshalJSON()
	assert.NoError(t, err)

	assert.JSONEq(t, fmt.Sprintf(`{
		"version":0,
		"relay_address":"127.0.0.1:40000",
		"PingStats":[{
			"RelayId":%d,
			"RTT":%v,
			"Jitter":%v,
			"PacketLoss":%v
		}],
		"TrafficStats":{
			"BytesMeasurementRx":%d
		},
		"Metadata":{
			"PublicKey":"%s"
		},
		"shutting_down":false
	}`, stat.RelayID, stat.RTT, stat.Jitter, stat.PacketLoss, req.BytesReceived, base64.StdEncoding.EncodeToString(token)), string(jsonRes))
}

func TestRelayUpdateRequestMarshalBinary(t *testing.T) {
	stats := make([]routing.RelayStatsPing, 5)

	for i := 0; i < 5; i++ {
		stat := &stats[i]
		stat.RelayID = rand.Uint64()
		stat.RTT = rand.Float32()
		stat.Jitter = rand.Float32()
		stat.PacketLoss = rand.Float32()
	}

	token := make([]byte, crypto.KeySize)
	rand.Read(token)

	udp, _ := net.ResolveUDPAddr("udp", "127.0.0.1:40000")
	expected := transport.RelayUpdateRequest{
		Version:   rand.Uint32(),
		Address:   *udp,
		Token:     token,
		PingStats: stats,
	}

	data, err := expected.MarshalBinary()
	assert.NoError(t, err)

	var actual transport.RelayUpdateRequest
	err = actual.UnmarshalBinary(data)
	assert.NoError(t, err)
	assert.Equal(t, expected, actual)
}

func TestRelayUpdateResponseUnmarshalBinary(t *testing.T) {
	t.Run("missing response version", func(t *testing.T) {
		var packet transport.RelayUpdateResponse
		buff := make([]byte, 0)
		assert.EqualError(t, packet.UnmarshalBinary(buff), "failed to unmarshal relay update response version")
	})

	t.Run("missing response number of relays to ping", func(t *testing.T) {
		var packet transport.RelayUpdateResponse
		index := 0
		buff := make([]byte, 4)
		encoding.WriteUint32(buff, &index, rand.Uint32()) //version
		assert.EqualError(t, packet.UnmarshalBinary(buff), "failed to unmarshal relay update response number of relays to ping")
	})

	t.Run("missing response relay id", func(t *testing.T) {
		var packet transport.RelayUpdateResponse
		index := 0
		buff := make([]byte, 4+4)
		encoding.WriteUint32(buff, &index, rand.Uint32()) //version
		encoding.WriteUint32(buff, &index, 1)             //numRelaysToPing
		assert.EqualError(t, packet.UnmarshalBinary(buff), "failed to unmarshal relay update response relay id")
	})

	t.Run("missing response relay address", func(t *testing.T) {
		var packet transport.RelayUpdateResponse
		index := 0
		buff := make([]byte, 4+4+8)
		encoding.WriteUint32(buff, &index, rand.Uint32()) //version
		encoding.WriteUint32(buff, &index, 1)             //numRelaysToPing
		encoding.WriteUint64(buff, &index, rand.Uint64()) //id
		assert.EqualError(t, packet.UnmarshalBinary(buff), "failed to unmarshal relay update response relay address")
	})

	t.Run("valid", func(t *testing.T) {
		var packet transport.RelayUpdateResponse
		addr := "127.0.0.1:40000"
		index := 0
		buff := make([]byte, 4+4+8+(4+len(addr)))
		encoding.WriteUint32(buff, &index, rand.Uint32())                         //version
		encoding.WriteUint32(buff, &index, 1)                                     //numRelaysToPing
		encoding.WriteUint64(buff, &index, rand.Uint64())                         //id
		encoding.WriteString(buff, &index, addr, transport.MaxRelayAddressLength) //address
		assert.NoError(t, packet.UnmarshalBinary(buff))
	})
}

func TestRelayUpdateResponseMarshalJSON(t *testing.T) {
	addr := "127.0.0.1:40000"

	pingToken := routing.LegacyPingToken{
		Timeout: 0,
		RelayID: 0,
		HMac:    [32]byte{},
	}

	pingTokenData, err := pingToken.MarshalBinary()
	assert.NoError(t, err)

	relaysToPing := []routing.LegacyPingData{
		routing.LegacyPingData{
			RelayPingData: routing.RelayPingData{
				ID:      crypto.HashID(addr),
				Address: addr,
			},
			PingToken: base64.StdEncoding.EncodeToString(pingTokenData),
		},
	}

	response := transport.RelayUpdateResponse{
		RelaysToPing: relaysToPing,
	}

	expected := `{
		"ping_data":[{
			"relay_id":14990044260459612264,
			"relay_address":"127.0.0.1:40000",
			"ping_info":"AAAAAAAAAAAAAAAAAAAAAAAAAAAAAAAAAAAAAAAAAAAAAAAAAAAAAAAAAAAAAAAA"
		}],
		"version":0
	}`

	buff, err := response.MarshalJSON()
	assert.NoError(t, err)
	assert.JSONEq(t, expected, string(buff))
}

func TestRelayUpdateResponseMarshalBinary(t *testing.T) {
	addr := "127.0.0.1:40000"

	expected := transport.RelayUpdateResponse{
		RelaysToPing: []routing.LegacyPingData{
			routing.LegacyPingData{
				RelayPingData: routing.RelayPingData{
					ID:      crypto.HashID(addr),
					Address: addr,
				},
			},
		},
	}

	data, err := expected.MarshalBinary()
	assert.NoError(t, err)

	var actual transport.RelayUpdateResponse
	err = actual.UnmarshalBinary(data)
	assert.NoError(t, err)
	assert.Equal(t, expected, actual)
}<|MERGE_RESOLUTION|>--- conflicted
+++ resolved
@@ -347,164 +347,6 @@
 			"Metadata": {
 				"PublicKey": "this is a test"
 			}
-<<<<<<< HEAD
-			assert.Equal(t, expected, packet)
-		})
-	})
-
-	t.Run("UnmarshalBinary()", func(t *testing.T) {
-		t.Run("missing request version", func(t *testing.T) {
-			var packet transport.RelayUpdateRequest
-			assert.Equal(t, packet.UnmarshalBinary(make([]byte, 0)), errors.New("invalid packet"))
-		})
-
-		t.Run("missing relay address", func(t *testing.T) {
-			var packet transport.RelayUpdateRequest
-			buff := make([]byte, 4)
-			binary.LittleEndian.PutUint32(buff, rand.Uint32()) //version
-			assert.Equal(t, packet.UnmarshalBinary(buff), errors.New("invalid packet"))
-		})
-
-		t.Run("missing relay token", func(t *testing.T) {
-			var packet transport.RelayUpdateRequest
-			buff := make([]byte, 4+13)
-			binary.LittleEndian.PutUint32(buff, rand.Uint32())
-			binary.LittleEndian.PutUint32(buff[4:], 13) // address length
-			assert.Equal(t, packet.UnmarshalBinary(buff), errors.New("invalid packet"))
-		})
-
-		t.Run("missing number of relays", func(t *testing.T) {
-			var packet transport.RelayUpdateRequest
-			buff := make([]byte, 4+4+13+crypto.KeySize)
-			binary.LittleEndian.PutUint32(buff, rand.Uint32())
-			binary.LittleEndian.PutUint32(buff[4:], 13)
-			assert.Equal(t, packet.UnmarshalBinary(buff), errors.New("invalid packet"))
-		})
-
-		t.Run("address is not formatted correctly", func(t *testing.T) {
-			var packet transport.RelayUpdateRequest
-			addr := "invalid"
-			buff := make([]byte, 4+4+len(addr)+crypto.KeySize+4)
-			binary.LittleEndian.PutUint32(buff, rand.Uint32())
-			binary.LittleEndian.PutUint32(buff[4:], uint32(len(addr)))
-			copy(buff[8:], addr)
-			binary.LittleEndian.PutUint32(buff[8+len(addr)+crypto.KeySize:], 1) // number of relays
-			assert.Equal(t, packet.UnmarshalBinary(buff), errors.New("could not resolve init packet with address 'invalid' with reason: address invalid: missing port in address"))
-		})
-
-		t.Run("missing various relay ping stats", func(t *testing.T) {
-			t.Run("missing the id", func(t *testing.T) {
-				var packet transport.RelayUpdateRequest
-				addr := "127.0.0.1:40000"
-				buff := make([]byte, 4+4+len(addr)+crypto.KeySize+4)
-				binary.LittleEndian.PutUint32(buff, rand.Uint32())
-				binary.LittleEndian.PutUint32(buff[4:], uint32(len(addr)))
-				copy(buff[8:], addr)
-				binary.LittleEndian.PutUint32(buff[8+len(addr)+crypto.KeySize:], 1) // number of relays
-				assert.Equal(t, packet.UnmarshalBinary(buff), errors.New("invalid packet, could not read a ping stat"))
-			})
-
-			t.Run("missing the rtt", func(t *testing.T) {
-				var packet transport.RelayUpdateRequest
-				addr := "127.0.0.1:40000"
-				buff := make([]byte, 4+4+len(addr)+crypto.KeySize+4+8)
-				binary.LittleEndian.PutUint32(buff, rand.Uint32())
-				binary.LittleEndian.PutUint32(buff[4:], uint32(len(addr)))
-				copy(buff[8:], addr)
-				binary.LittleEndian.PutUint32(buff[8+len(addr)+crypto.KeySize:], 1)
-				binary.LittleEndian.PutUint64(buff[8+len(addr)+crypto.KeySize+4:], rand.Uint64()) // relay id
-				assert.Equal(t, packet.UnmarshalBinary(buff), errors.New("invalid packet, could not read a ping stat"))
-			})
-
-			t.Run("missing the jitter", func(t *testing.T) {
-				var packet transport.RelayUpdateRequest
-				addr := "127.0.0.1:40000"
-				buff := make([]byte, 4+4+len(addr)+crypto.KeySize+4+8+4)
-				binary.LittleEndian.PutUint32(buff, rand.Uint32())
-				binary.LittleEndian.PutUint32(buff[4:], uint32(len(addr)))
-				copy(buff[8:], addr)
-				binary.LittleEndian.PutUint32(buff[8+len(addr)+crypto.KeySize:], 1)
-				binary.LittleEndian.PutUint64(buff[8+len(addr)+crypto.KeySize+4:], rand.Uint64())
-				binary.LittleEndian.PutUint32(buff[8+len(addr)+crypto.KeySize+12:], math.Float32bits(rand.Float32())) // rtt
-				assert.Equal(t, packet.UnmarshalBinary(buff), errors.New("invalid packet, could not read a ping stat"))
-			})
-
-			t.Run("missing the packet loss", func(t *testing.T) {
-				var packet transport.RelayUpdateRequest
-				addr := "127.0.0.1:40000"
-				buff := make([]byte, 4+4+len(addr)+crypto.KeySize+4+8+4+4)
-				binary.LittleEndian.PutUint32(buff, rand.Uint32())
-				binary.LittleEndian.PutUint32(buff[4:], uint32(len(addr)))
-				copy(buff[8:], addr)
-				binary.LittleEndian.PutUint32(buff[8+len(addr)+crypto.KeySize:], 1)
-				binary.LittleEndian.PutUint64(buff[8+len(addr)+crypto.KeySize+4:], rand.Uint64())
-				binary.LittleEndian.PutUint32(buff[8+len(addr)+crypto.KeySize+12:], math.Float32bits(rand.Float32()))
-				binary.LittleEndian.PutUint32(buff[8+len(addr)+crypto.KeySize+16:], math.Float32bits(rand.Float32())) // jitter
-				assert.Equal(t, packet.UnmarshalBinary(buff), errors.New("invalid packet, could not read a ping stat"))
-			})
-		})
-
-		t.Run("missing received stats", func(t *testing.T) {
-			var packet transport.RelayUpdateRequest
-			addr := "127.0.0.1:40000"
-			buff := make([]byte, 4+4+len(addr)+crypto.KeySize+4+8+4+4+4)
-			binary.LittleEndian.PutUint32(buff, rand.Uint32())
-			binary.LittleEndian.PutUint32(buff[4:], uint32(len(addr)))
-			copy(buff[8:], addr)
-			binary.LittleEndian.PutUint32(buff[8+len(addr)+crypto.KeySize:], 1)
-			binary.LittleEndian.PutUint64(buff[8+len(addr)+crypto.KeySize+4:], rand.Uint64())
-			binary.LittleEndian.PutUint32(buff[8+len(addr)+crypto.KeySize+12:], math.Float32bits(rand.Float32()))
-			binary.LittleEndian.PutUint32(buff[8+len(addr)+crypto.KeySize+16:], math.Float32bits(rand.Float32()))
-			binary.LittleEndian.PutUint32(buff[8+len(addr)+crypto.KeySize+20:], math.Float32bits(rand.Float32())) // packet loss
-			assert.Equal(t, packet.UnmarshalBinary(buff), errors.New("invalid packet, could not read bytes received"))
-		})
-
-		t.Run("missing shutdown flag", func(t *testing.T) {
-			var packet transport.RelayUpdateRequest
-			addr := "127.0.0.1:40000"
-			buff := make([]byte, 4+4+len(addr)+crypto.KeySize+4+8+4+4+4+8)
-			binary.LittleEndian.PutUint32(buff, rand.Uint32())
-			binary.LittleEndian.PutUint32(buff[4:], uint32(len(addr)))
-			copy(buff[8:], addr)
-			binary.LittleEndian.PutUint32(buff[8+len(addr)+crypto.KeySize:], 1)
-			binary.LittleEndian.PutUint64(buff[8+len(addr)+crypto.KeySize+4:], rand.Uint64())
-			binary.LittleEndian.PutUint32(buff[8+len(addr)+crypto.KeySize+12:], math.Float32bits(rand.Float32()))
-			binary.LittleEndian.PutUint32(buff[8+len(addr)+crypto.KeySize+16:], math.Float32bits(rand.Float32()))
-			binary.LittleEndian.PutUint32(buff[8+len(addr)+crypto.KeySize+20:], math.Float32bits(rand.Float32()))
-			binary.LittleEndian.PutUint64(buff[8+len(addr)+crypto.KeySize+24:], rand.Uint64()) // bytes received
-			assert.Equal(t, packet.UnmarshalBinary(buff), errors.New("invalid packet, could not read shutdown flag"))
-		})
-
-		t.Run("valid", func(t *testing.T) {
-			var packet transport.RelayUpdateRequest
-			packet.ShuttingDown = true
-			addr := "127.0.0.1:40000"
-			buff := make([]byte, 4+4+len(addr)+crypto.KeySize+4+8+4+4+4+8+1)
-			binary.LittleEndian.PutUint32(buff, rand.Uint32())
-			binary.LittleEndian.PutUint32(buff[4:], uint32(len(addr)))
-			copy(buff[8:], addr)
-			binary.LittleEndian.PutUint32(buff[8+len(addr)+crypto.KeySize:], 1)
-			binary.LittleEndian.PutUint64(buff[8+len(addr)+crypto.KeySize+4:], rand.Uint64())
-			binary.LittleEndian.PutUint32(buff[8+len(addr)+crypto.KeySize+12:], math.Float32bits(rand.Float32()))
-			binary.LittleEndian.PutUint32(buff[8+len(addr)+crypto.KeySize+16:], math.Float32bits(rand.Float32()))
-			binary.LittleEndian.PutUint32(buff[8+len(addr)+crypto.KeySize+20:], math.Float32bits(rand.Float32()))
-			binary.LittleEndian.PutUint64(buff[8+len(addr)+crypto.KeySize+24:], rand.Uint64())
-			buff[8+len(addr)+crypto.KeySize+32] = 1
-			assert.Nil(t, packet.UnmarshalBinary(buff))
-		})
-	})
-
-	t.Run("MarshalBinary()", func(t *testing.T) {
-		stats := make([]routing.RelayStatsPing, 5)
-
-		for i := 0; i < 5; i++ {
-			stat := &stats[i]
-			stat.RelayID = rand.Uint64()
-			stat.RTT = rand.Float32()
-			stat.Jitter = rand.Float32()
-			stat.PacketLoss = rand.Float32()
-		}
-=======
 		}`)
 		assert.EqualError(t, packet.UnmarshalJSON(jsonRequest), "illegal base64 data at input byte 4")
 
@@ -517,7 +359,6 @@
 		}`)
 		assert.EqualError(t, packet.UnmarshalJSON(jsonRequest), "invalid token size")
 	})
->>>>>>> d5c0b07b
 
 	t.Run("invalid ping stats", func(t *testing.T) {
 		var packet transport.RelayUpdateRequest
@@ -559,18 +400,12 @@
 				"RTT": 2,
 				"Jitter": 3,
 				"PacketLoss": 4
-			}]
+			}],
+			"shutting_down": true
 		}`)
 		assert.NoError(t, packet.UnmarshalJSON(jsonRequest))
 
 		expected := transport.RelayUpdateRequest{
-<<<<<<< HEAD
-			Version:      rand.Uint32(),
-			Address:      *udp,
-			Token:        token,
-			PingStats:    stats,
-			ShuttingDown: true,
-=======
 			Version:       1,
 			Address:       net.UDPAddr{IP: net.ParseIP("127.0.0.1"), Port: 40000},
 			Token:         make([]byte, crypto.KeySize),
@@ -578,7 +413,7 @@
 			PingStats: []routing.RelayStatsPing{
 				{RelayID: 1, RTT: 2, Jitter: 3, PacketLoss: 4},
 			},
->>>>>>> d5c0b07b
+			ShuttingDown: true,
 		}
 		assert.Equal(t, expected, packet)
 	})
@@ -624,54 +459,56 @@
 		assert.Equal(t, packet.UnmarshalBinary(buff), errors.New("could not resolve init packet with address 'invalid' with reason: address invalid: missing port in address"))
 	})
 
-	t.Run("missing relay ping id", func(t *testing.T) {
-		var packet transport.RelayUpdateRequest
-		addr := "127.0.0.1:40000"
-		buff := make([]byte, 4+4+len(addr)+crypto.KeySize+4)
-		binary.LittleEndian.PutUint32(buff, rand.Uint32())
-		binary.LittleEndian.PutUint32(buff[4:], uint32(len(addr)))
-		copy(buff[8:], addr)
-		binary.LittleEndian.PutUint32(buff[8+len(addr)+crypto.KeySize:], 1) // number of relays
-		assert.Equal(t, packet.UnmarshalBinary(buff), errors.New("invalid packet"))
-	})
-
-	t.Run("missing relay ping rtt", func(t *testing.T) {
-		var packet transport.RelayUpdateRequest
-		addr := "127.0.0.1:40000"
-		buff := make([]byte, 4+4+len(addr)+crypto.KeySize+4+8)
-		binary.LittleEndian.PutUint32(buff, rand.Uint32())
-		binary.LittleEndian.PutUint32(buff[4:], uint32(len(addr)))
-		copy(buff[8:], addr)
-		binary.LittleEndian.PutUint32(buff[8+len(addr)+crypto.KeySize:], 1)
-		binary.LittleEndian.PutUint64(buff[8+len(addr)+crypto.KeySize+4:], rand.Uint64()) // relay id
-		assert.Equal(t, packet.UnmarshalBinary(buff), errors.New("invalid packet"))
-	})
-
-	t.Run("missing relay ping jitter", func(t *testing.T) {
-		var packet transport.RelayUpdateRequest
-		addr := "127.0.0.1:40000"
-		buff := make([]byte, 4+4+len(addr)+crypto.KeySize+4+8+4)
-		binary.LittleEndian.PutUint32(buff, rand.Uint32())
-		binary.LittleEndian.PutUint32(buff[4:], uint32(len(addr)))
-		copy(buff[8:], addr)
-		binary.LittleEndian.PutUint32(buff[8+len(addr)+crypto.KeySize:], 1)
-		binary.LittleEndian.PutUint64(buff[8+len(addr)+crypto.KeySize+4:], rand.Uint64())
-		binary.LittleEndian.PutUint32(buff[8+len(addr)+crypto.KeySize+12:], math.Float32bits(rand.Float32())) // rtt
-		assert.Equal(t, packet.UnmarshalBinary(buff), errors.New("invalid packet"))
-	})
-
-	t.Run("missing relay ping packet loss", func(t *testing.T) {
-		var packet transport.RelayUpdateRequest
-		addr := "127.0.0.1:40000"
-		buff := make([]byte, 4+4+len(addr)+crypto.KeySize+4+8+4+4)
-		binary.LittleEndian.PutUint32(buff, rand.Uint32())
-		binary.LittleEndian.PutUint32(buff[4:], uint32(len(addr)))
-		copy(buff[8:], addr)
-		binary.LittleEndian.PutUint32(buff[8+len(addr)+crypto.KeySize:], 1)
-		binary.LittleEndian.PutUint64(buff[8+len(addr)+crypto.KeySize+4:], rand.Uint64())
-		binary.LittleEndian.PutUint32(buff[8+len(addr)+crypto.KeySize+12:], math.Float32bits(rand.Float32()))
-		binary.LittleEndian.PutUint32(buff[8+len(addr)+crypto.KeySize+16:], math.Float32bits(rand.Float32())) // jitter
-		assert.Equal(t, packet.UnmarshalBinary(buff), errors.New("invalid packet"))
+	t.Run("missing various relay ping stats", func(t *testing.T) {
+		t.Run("missing the id", func(t *testing.T) {
+			var packet transport.RelayUpdateRequest
+			addr := "127.0.0.1:40000"
+			buff := make([]byte, 4+4+len(addr)+crypto.KeySize+4)
+			binary.LittleEndian.PutUint32(buff, rand.Uint32())
+			binary.LittleEndian.PutUint32(buff[4:], uint32(len(addr)))
+			copy(buff[8:], addr)
+			binary.LittleEndian.PutUint32(buff[8+len(addr)+crypto.KeySize:], 1) // number of relays
+			assert.Equal(t, packet.UnmarshalBinary(buff), errors.New("invalid packet, could not read a ping stat"))
+		})
+
+		t.Run("missing the rtt", func(t *testing.T) {
+			var packet transport.RelayUpdateRequest
+			addr := "127.0.0.1:40000"
+			buff := make([]byte, 4+4+len(addr)+crypto.KeySize+4+8)
+			binary.LittleEndian.PutUint32(buff, rand.Uint32())
+			binary.LittleEndian.PutUint32(buff[4:], uint32(len(addr)))
+			copy(buff[8:], addr)
+			binary.LittleEndian.PutUint32(buff[8+len(addr)+crypto.KeySize:], 1)
+			binary.LittleEndian.PutUint64(buff[8+len(addr)+crypto.KeySize+4:], rand.Uint64()) // relay id
+			assert.Equal(t, packet.UnmarshalBinary(buff), errors.New("invalid packet, could not read a ping stat"))
+		})
+
+		t.Run("missing the jitter", func(t *testing.T) {
+			var packet transport.RelayUpdateRequest
+			addr := "127.0.0.1:40000"
+			buff := make([]byte, 4+4+len(addr)+crypto.KeySize+4+8+4)
+			binary.LittleEndian.PutUint32(buff, rand.Uint32())
+			binary.LittleEndian.PutUint32(buff[4:], uint32(len(addr)))
+			copy(buff[8:], addr)
+			binary.LittleEndian.PutUint32(buff[8+len(addr)+crypto.KeySize:], 1)
+			binary.LittleEndian.PutUint64(buff[8+len(addr)+crypto.KeySize+4:], rand.Uint64())
+			binary.LittleEndian.PutUint32(buff[8+len(addr)+crypto.KeySize+12:], math.Float32bits(rand.Float32())) // rtt
+			assert.Equal(t, packet.UnmarshalBinary(buff), errors.New("invalid packet, could not read a ping stat"))
+		})
+
+		t.Run("missing the packet loss", func(t *testing.T) {
+			var packet transport.RelayUpdateRequest
+			addr := "127.0.0.1:40000"
+			buff := make([]byte, 4+4+len(addr)+crypto.KeySize+4+8+4+4)
+			binary.LittleEndian.PutUint32(buff, rand.Uint32())
+			binary.LittleEndian.PutUint32(buff[4:], uint32(len(addr)))
+			copy(buff[8:], addr)
+			binary.LittleEndian.PutUint32(buff[8+len(addr)+crypto.KeySize:], 1)
+			binary.LittleEndian.PutUint64(buff[8+len(addr)+crypto.KeySize+4:], rand.Uint64())
+			binary.LittleEndian.PutUint32(buff[8+len(addr)+crypto.KeySize+12:], math.Float32bits(rand.Float32()))
+			binary.LittleEndian.PutUint32(buff[8+len(addr)+crypto.KeySize+16:], math.Float32bits(rand.Float32())) // jitter
+			assert.Equal(t, packet.UnmarshalBinary(buff), errors.New("invalid packet, could not read a ping stat"))
+		})
 	})
 
 	t.Run("missing received stats", func(t *testing.T) {
@@ -686,10 +523,10 @@
 		binary.LittleEndian.PutUint32(buff[8+len(addr)+crypto.KeySize+12:], math.Float32bits(rand.Float32()))
 		binary.LittleEndian.PutUint32(buff[8+len(addr)+crypto.KeySize+16:], math.Float32bits(rand.Float32()))
 		binary.LittleEndian.PutUint32(buff[8+len(addr)+crypto.KeySize+20:], math.Float32bits(rand.Float32())) // packet loss
-		assert.Equal(t, packet.UnmarshalBinary(buff), errors.New("invalid packet"))
-	})
-
-	t.Run("valid", func(t *testing.T) {
+		assert.Equal(t, packet.UnmarshalBinary(buff), errors.New("invalid packet, could not read bytes received"))
+	})
+
+	t.Run("missing shutdown flag", func(t *testing.T) {
 		var packet transport.RelayUpdateRequest
 		addr := "127.0.0.1:40000"
 		buff := make([]byte, 4+4+len(addr)+crypto.KeySize+4+8+4+4+4+8)
@@ -702,6 +539,24 @@
 		binary.LittleEndian.PutUint32(buff[8+len(addr)+crypto.KeySize+16:], math.Float32bits(rand.Float32()))
 		binary.LittleEndian.PutUint32(buff[8+len(addr)+crypto.KeySize+20:], math.Float32bits(rand.Float32()))
 		binary.LittleEndian.PutUint64(buff[8+len(addr)+crypto.KeySize+24:], rand.Uint64()) // bytes received
+		assert.Equal(t, packet.UnmarshalBinary(buff), errors.New("invalid packet, could not read shutdown flag"))
+	})
+
+	t.Run("valid", func(t *testing.T) {
+		var packet transport.RelayUpdateRequest
+		packet.ShuttingDown = true
+		addr := "127.0.0.1:40000"
+		buff := make([]byte, 4+4+len(addr)+crypto.KeySize+4+8+4+4+4+8+1)
+		binary.LittleEndian.PutUint32(buff, rand.Uint32())
+		binary.LittleEndian.PutUint32(buff[4:], uint32(len(addr)))
+		copy(buff[8:], addr)
+		binary.LittleEndian.PutUint32(buff[8+len(addr)+crypto.KeySize:], 1)
+		binary.LittleEndian.PutUint64(buff[8+len(addr)+crypto.KeySize+4:], rand.Uint64())
+		binary.LittleEndian.PutUint32(buff[8+len(addr)+crypto.KeySize+12:], math.Float32bits(rand.Float32()))
+		binary.LittleEndian.PutUint32(buff[8+len(addr)+crypto.KeySize+16:], math.Float32bits(rand.Float32()))
+		binary.LittleEndian.PutUint32(buff[8+len(addr)+crypto.KeySize+20:], math.Float32bits(rand.Float32()))
+		binary.LittleEndian.PutUint64(buff[8+len(addr)+crypto.KeySize+24:], rand.Uint64())
+		buff[8+len(addr)+crypto.KeySize+32] = 1
 		assert.Nil(t, packet.UnmarshalBinary(buff))
 	})
 }
