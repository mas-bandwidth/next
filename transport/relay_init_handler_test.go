--- conflicted
+++ resolved
@@ -298,17 +298,9 @@
 	}
 }
 
-<<<<<<< HEAD
-func TestRelayInitInvalidAddress(t *testing.T) {
-	t.Skip("Test can fail on certain machines due to relay address being unmarshaled and interpreted as correct. Needs more work to determine the cause.")
-
+func TestRelayInitAddressIsInvalid(t *testing.T) {
 	relayPublicKey, _ := getRelayKeyPair(t)
 	_, routerPrivateKey, err := box.GenerateKey(crand.Reader)
-=======
-func TestRelayInitAddressIsInvalid(t *testing.T) {
-	relayPublicKey, relayPrivateKey := getRelayKeyPair(t)
-	routerPublicKey, routerPrivateKey, err := box.GenerateKey(crand.Reader)
->>>>>>> 61121ed6
 	assert.NoError(t, err)
 
 	addr := "127.0.0.1:40000"
@@ -341,17 +333,12 @@
 	{
 		buff, err := packet.MarshalBinary()
 		assert.NoError(t, err)
-<<<<<<< HEAD
-		buff[4+4+crypto.NonceSize+4] = 'x' // first number in ip address is now 'x'
-		recorder := pingRelayBackendInit(t, "application/octet-stream", relay, buff, initMetrics, nil, nil, nil, nil, routerPrivateKey[:])
-		relayInitErrorAssertions(t, recorder, http.StatusBadRequest, metric)
-=======
 		badAddr := "invalid address"        // "invalid address" is luckily the same number of characters as "127.0.0.1:40000"
 		for i := 0; i < len(badAddr); i++ { // Replace the address with the bad address character by character
 			buff[4+4+crypto.NonceSize+4+i] = badAddr[i]
 		}
-		relayInitAssertions(t, "application/octet-stream", relay, buff, http.StatusBadRequest, nil, nil, nil, nil, routerPrivateKey[:])
->>>>>>> 61121ed6
+		recorder := pingRelayBackendInit(t, "application/octet-stream", relay, buff, initMetrics, nil, nil, nil, nil, routerPrivateKey[:])
+		relayInitErrorAssertions(t, recorder, http.StatusBadRequest, metric)
 	}
 
 	// JSON version
@@ -361,17 +348,12 @@
 
 		offset := strings.Index(string(buff), addr)
 		assert.GreaterOrEqual(t, offset, 0)
-<<<<<<< HEAD
-		buff[offset] = 'x' // first number in ip address is now 'x'
-		recorder := pingRelayBackendInit(t, "application/json", relay, buff, initMetrics, nil, nil, nil, nil, routerPrivateKey[:])
-		relayInitErrorAssertions(t, recorder, http.StatusBadRequest, metric)
-=======
 		badAddr := "invalid address"        // "invalid address" is luckily the same number of characters as "127.0.0.1:40000"
 		for i := 0; i < len(badAddr); i++ { // Replace the address with the bad address character by character
 			buff[offset+i] = badAddr[i]
 		}
-		relayInitAssertions(t, "application/json", relay, buff, http.StatusBadRequest, nil, nil, nil, nil, routerPrivateKey[:])
->>>>>>> 61121ed6
+		recorder := pingRelayBackendInit(t, "application/json", relay, buff, initMetrics, nil, nil, nil, nil, routerPrivateKey[:])
+		relayInitErrorAssertions(t, recorder, http.StatusBadRequest, metric)
 	}
 }
 
