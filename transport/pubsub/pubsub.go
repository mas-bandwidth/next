--- conflicted
+++ resolved
@@ -18,15 +18,11 @@
 type Subscriber interface {
 	Subscribe(topic Topic) error
 	Unsubscribe(topic Topic) error
-<<<<<<< HEAD
-	ReceiveMessage() (Topic, []byte, error)
+	ReceiveMessage(ctx context.Context) (Topic, <-chan []byte, error)
 }
 
 type ErrRetry struct{}
 
 func (e *ErrRetry) Error() string {
 	return fmt.Sprintf("retry")
-=======
-	ReceiveMessage(ctx context.Context) (Topic, <-chan []byte, error)
->>>>>>> 3aeec451
 }