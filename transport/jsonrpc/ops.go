package jsonrpc

import (
	"context"
	"encoding/base64"
	"errors"
	"fmt"
	"net/http"
	"regexp"
	"sort"
	"strconv"
	"strings"
	"time"

	"github.com/go-kit/kit/log"
	"github.com/go-redis/redis/v7"
	"github.com/networknext/backend/crypto"
	"github.com/networknext/backend/routing"
	"github.com/networknext/backend/storage"
)

type OpsService struct {
	Release   string
	BuildTime string

	RedisClient redis.Cmdable
	Storage     storage.Storer
	// RouteMatrix *routing.RouteMatrix

	Logger log.Logger
}

type CurrentReleaseArgs struct{}

type CurrentReleaseReply struct {
	Release   string
	BuildTime string
}

func (s *OpsService) CurrentRelease(r *http.Request, args *CurrentReleaseArgs, reply *CurrentReleaseReply) error {
	reply.Release = s.Release
	reply.BuildTime = s.BuildTime
	return nil
}

type BuyersArgs struct{}

type BuyersReply struct {
	Buyers []buyer
}

type buyer struct {
	ID   string `json:"id"`
	Name string `json:"name"`
}

func (s *OpsService) Buyers(r *http.Request, args *BuyersArgs, reply *BuyersReply) error {
	for _, b := range s.Storage.Buyers() {
		reply.Buyers = append(reply.Buyers, buyer{
			ID:   fmt.Sprintf("%x", b.ID),
			Name: b.Name,
		})
	}

	sort.Slice(reply.Buyers, func(i int, j int) bool {
		return reply.Buyers[i].Name < reply.Buyers[j].Name
	})

	return nil
}

type AddBuyerArgs struct {
	Buyer routing.Buyer
}

type AddBuyerReply struct{}

func (s *OpsService) AddBuyer(r *http.Request, args *AddBuyerArgs, reply *AddBuyerReply) error {
	ctx, cancelFunc := context.WithDeadline(context.Background(), time.Now().Add(10*time.Second))
	defer cancelFunc()

	return s.Storage.AddBuyer(ctx, args.Buyer)
}

type RemoveBuyerArgs struct {
	ID string
}

type RemoveBuyerReply struct{}

func (s *OpsService) RemoveBuyer(r *http.Request, args *RemoveBuyerArgs, reply *RemoveBuyerReply) error {
	ctx, cancelFunc := context.WithDeadline(context.Background(), time.Now().Add(10*time.Second))
	defer cancelFunc()

	buyerID, err := strconv.ParseUint(args.ID, 16, 64)
	if err != nil {
		err = fmt.Errorf("RemoveBuyer() could not convert buyer ID %s to uint64: %v", args.ID, err)
		s.Logger.Log("err", err)
		return err
	}

	return s.Storage.RemoveBuyer(ctx, buyerID)
}

type RoutingRulesSettingsArgs struct {
	BuyerID string
}

type RoutingRulesSettingsReply struct {
	RoutingRuleSettings []routingRuleSettings
}

type routingRuleSettings struct {
	EnvelopeKbpsUp               int64           `json:"envelopeKbpsUp"`
	EnvelopeKbpsDown             int64           `json:"envelopeKbpsDown"`
	Mode                         int64           `json:"mode"`
	MaxNibblinsPerGB             routing.Nibblin `json:"maxNibblinsPerGB"`
	RTTEpsilon                   float32         `json:"rttEpsilon"`
	RTTThreshold                 float32         `json:"rttThreshold"`
	RTTHysteresis                float32         `json:"rttHysteresis"`
	RTTVeto                      float32         `json:"rttVeto"`
	EnableYouOnlyLiveOnce        bool            `json:"yolo"`
	EnablePacketLossSafety       bool            `json:"plSafety"`
	EnableMultipathForPacketLoss bool            `json:"plMultipath"`
	EnableMultipathForJitter     bool            `json:"jitterMultipath"`
	EnableMultipathForRTT        bool            `json:"rttMultipath"`
	EnableABTest                 bool            `json:"abTest"`
	EnableTryBeforeYouBuy        bool            `json:"tryBeforeYouBuy"`
	TryBeforeYouBuyMaxSlices     int8            `json:"tryBeforeYouBuyMaxSlices"`
	SelectionPercentage          int64           `json:"selectionPercentage"`
}

func (s *OpsService) RoutingRulesSettings(r *http.Request, args *RoutingRulesSettingsArgs, reply *RoutingRulesSettingsReply) error {
	buyerID, err := strconv.ParseUint(args.BuyerID, 16, 64)
	if err != nil {
		err = fmt.Errorf("RoutingRulesSettings() could not convert buyer ID %s to uint64: %v", args.BuyerID, err)
		s.Logger.Log("err", err)
		return err
	}

	buyer, err := s.Storage.Buyer(buyerID)
	if err != nil {
		return err
	}

	reply.RoutingRuleSettings = []routingRuleSettings{
		{
			EnvelopeKbpsUp:               buyer.RoutingRulesSettings.EnvelopeKbpsUp,
			EnvelopeKbpsDown:             buyer.RoutingRulesSettings.EnvelopeKbpsDown,
			Mode:                         buyer.RoutingRulesSettings.Mode,
			MaxNibblinsPerGB:             buyer.RoutingRulesSettings.MaxNibblinsPerGB,
			RTTEpsilon:                   buyer.RoutingRulesSettings.RTTEpsilon,
			RTTThreshold:                 buyer.RoutingRulesSettings.RTTThreshold,
			RTTHysteresis:                buyer.RoutingRulesSettings.RTTHysteresis,
			RTTVeto:                      buyer.RoutingRulesSettings.RTTVeto,
			EnableYouOnlyLiveOnce:        buyer.RoutingRulesSettings.EnableYouOnlyLiveOnce,
			EnablePacketLossSafety:       buyer.RoutingRulesSettings.EnablePacketLossSafety,
			EnableMultipathForPacketLoss: buyer.RoutingRulesSettings.EnableMultipathForPacketLoss,
			EnableMultipathForJitter:     buyer.RoutingRulesSettings.EnableMultipathForJitter,
			EnableMultipathForRTT:        buyer.RoutingRulesSettings.EnableMultipathForRTT,
			EnableABTest:                 buyer.RoutingRulesSettings.EnableABTest,
			EnableTryBeforeYouBuy:        buyer.RoutingRulesSettings.EnableTryBeforeYouBuy,
			TryBeforeYouBuyMaxSlices:     buyer.RoutingRulesSettings.TryBeforeYouBuyMaxSlices,
			SelectionPercentage:          buyer.RoutingRulesSettings.SelectionPercentage,
		},
	}

	return nil
}

type SetRoutingRulesSettingsArgs struct {
	BuyerID              string
	RoutingRulesSettings routing.RoutingRulesSettings
}

func (s *OpsService) SetRoutingRulesSettings(r *http.Request, args *SetRoutingRulesSettingsArgs, reply *SetRoutingRulesSettingsReply) error {
	ctx, cancelFunc := context.WithDeadline(context.Background(), time.Now().Add(10*time.Second))
	defer cancelFunc()

	buyerID, err := strconv.ParseUint(args.BuyerID, 16, 64)
	if err != nil {
		err = fmt.Errorf("SetRoutingRulesSettings() could not convert buyer ID %s to uint64: %v", args.BuyerID, err)
		s.Logger.Log("err", err)
		return err
	}

	buyer, err := s.Storage.Buyer(buyerID)
	if err != nil {
		err = fmt.Errorf("SetRoutingRulesSettings() Storage.Buyer error: %w", err)
		s.Logger.Log("err", err)
		return err
	}

	buyer.RoutingRulesSettings = args.RoutingRulesSettings

	return s.Storage.SetBuyer(ctx, buyer)
}

type SetRoutingRulesSettingsReply struct{}

type SellersArgs struct{}

type SellersReply struct {
	Sellers []seller
}

type seller struct {
	ID                   string          `json:"id"`
	Name                 string          `json:"name"`
	IngressPriceNibblins routing.Nibblin `json:"ingressPriceNibblins"`
	EgressPriceNibblins  routing.Nibblin `json:"egressPriceNibblins"`
}

func (s *OpsService) Sellers(r *http.Request, args *SellersArgs, reply *SellersReply) error {
	for _, s := range s.Storage.Sellers() {
		reply.Sellers = append(reply.Sellers, seller{
			ID:                   s.ID,
			Name:                 s.Name,
			IngressPriceNibblins: s.IngressPriceNibblinsPerGB,
			EgressPriceNibblins:  s.EgressPriceNibblinsPerGB,
		})
	}

	sort.Slice(reply.Sellers, func(i int, j int) bool {
		return reply.Sellers[i].Name < reply.Sellers[j].Name
	})

	return nil
}

type CustomersArgs struct{}

type CustomersReply struct {
	Customers []customer
}

type customer struct {
	Name     string `json:"name"`
	BuyerID  string `json:"buyer_id"`
	SellerID string `json:"seller_id"`
}

func (s *OpsService) Customers(r *http.Request, args *CustomersArgs, reply *CustomersReply) error {

	customers := map[string]customer{}

	for _, b := range s.Storage.Buyers() {
		customers[b.Name] = customer{
			BuyerID: fmt.Sprintf("%x", b.ID),
			Name:    b.Name,
		}
	}

	for _, s := range s.Storage.Sellers() {
		if _, ok := customers[s.Name]; ok {
			cust := customers[s.Name]
			cust.SellerID = s.ID
			customers[s.Name] = cust
		} else {
			customers[s.Name] = customer{
				SellerID: s.ID,
				Name:     s.Name,
			}
		}
	}

	for _, c := range customers {
		reply.Customers = append(reply.Customers, c)
	}

	sort.Slice(reply.Customers, func(i int, j int) bool {
		return reply.Customers[i].Name < reply.Customers[j].Name
	})
	return nil
}

type AddSellerArgs struct {
	Seller routing.Seller
}

type AddSellerReply struct{}

func (s *OpsService) AddSeller(r *http.Request, args *AddSellerArgs, reply *AddSellerReply) error {
	ctx, cancelFunc := context.WithDeadline(context.Background(), time.Now().Add(10*time.Second))
	defer cancelFunc()

	if err := s.Storage.AddSeller(ctx, args.Seller); err != nil {
		err = fmt.Errorf("AddSeller() error: %w", err)
		s.Logger.Log("err", err)
		return err
	}

	return nil
}

type RemoveSellerArgs struct {
	ID string
}

type RemoveSellerReply struct{}

func (s *OpsService) RemoveSeller(r *http.Request, args *RemoveSellerArgs, reply *RemoveSellerReply) error {
	ctx, cancelFunc := context.WithDeadline(context.Background(), time.Now().Add(10*time.Second))
	defer cancelFunc()

	if err := s.Storage.RemoveSeller(ctx, args.ID); err != nil {
		err = fmt.Errorf("RemoveSeller() error: %w", err)
		s.Logger.Log("err", err)
		return err
	}

	return nil
}

type SetCustomerLinkArgs struct {
	CustomerName string
	BuyerID      uint64
	SellerID     string
}

type SetCustomerLinkReply struct{}

func (s *OpsService) SetCustomerLink(r *http.Request, args *SetCustomerLinkArgs, reply *SetCustomerLinkReply) error {
	if args.CustomerName == "" {
		err := errors.New("SetCustomerLink() error: customer name empty")
		s.Logger.Log("err", err)
		return err
	}

	if args.BuyerID == 0 && args.SellerID == "" {
		err := errors.New("SetCustomerLink() error: invalid paramters - both buyer ID and seller ID are empty")
		s.Logger.Log("err", err)
		return err
	}

	if args.BuyerID != 0 && args.SellerID != "" {
		err := errors.New("SetCustomerLink() error: invalid paramters - both buyer ID and seller ID are given which is not allowed")
		s.Logger.Log("err", err)
		return err
	}

	ctx, cancelFunc := context.WithDeadline(context.Background(), time.Now().Add(10*time.Second))
	defer cancelFunc()

	buyerID := args.BuyerID
	sellerID := args.SellerID

	if buyerID != 0 {
		// We're trying to update the link to the buyer ID, so get the existing seller ID so it doesn't change
		var err error
		sellerID, err = s.Storage.SellerIDFromCustomerName(ctx, args.CustomerName)
		if err != nil {
			err = fmt.Errorf("SetCustomerLink() error: %w", err)
			s.Logger.Log("err", err)
			return err
		}
	}

	if sellerID != "" {
		// We're trying to update the link to the seller ID, so get the existing buyer ID so it doesn't change
		var err error
		buyerID, err = s.Storage.BuyerIDFromCustomerName(ctx, args.CustomerName)
		if err != nil {
			err = fmt.Errorf("SetCustomerLink() error: %w", err)
			s.Logger.Log("err", err)
			return err
		}
	}

	if err := s.Storage.SetCustomerLink(ctx, args.CustomerName, buyerID, sellerID); err != nil {
		err = fmt.Errorf("SetCustomerLink() error: %w", err)
		s.Logger.Log("err", err)
		return err
	}

	return nil
}

type RelaysArgs struct {
	Regex string `json:"name"`
}

type RelaysReply struct {
	Relays []relay `json:"relays"`
}

type relay struct {
	ID                  uint64                `json:"id"`
	Name                string                `json:"name"`
	Addr                string                `json:"addr"`
	Latitude            float64               `json:"latitude"`
	Longitude           float64               `json:"longitude"`
	NICSpeedMbps        uint64                `json:"nic_speed_mpbs"`
	IncludedBandwidthGB uint64                `json:"included_bandwidth_gb"`
	State               string                `json:"state"`
	LastUpdateTime      time.Time             `json:"lastUpdateTime"`
	ManagementAddr      string                `json:"management_addr"`
	SSHUser             string                `json:"ssh_user"`
	SSHPort             int64                 `json:"ssh_port"`
	MaxSessionCount     uint32                `json:"maxSessionCount"`
	SessionCount        uint64                `json:"sessionCount"`
	BytesSent           uint64                `json:"bytesTx"`
	BytesReceived       uint64                `json:"bytesRx"`
	PublicKey           string                `json:"public_key"`
	UpdateKey           string                `json:"update_key"`
	FirestoreID         string                `json:"firestore_id"`
	Version             string                `json:"relay_version"`
	SellerName          string                `json:"seller_name"`
	MRC                 routing.Nibblin       `json:"monthly_recurring_charge_nibblins"`
	Overage             routing.Nibblin       `json:"overage"`
	BWRule              routing.BandWidthRule `json:"bandwidth_rule"`
	ContractTerm        uint32                `json:"contract_term"`
	StartDate           time.Time             `json:"start_date"`
	EndDate             time.Time             `json:"end_date"`
	Type                routing.MachineType   `json:"machine_type"`
}

func (s *OpsService) Relays(r *http.Request, args *RelaysArgs, reply *RelaysReply) error {
	hgetallResult := s.RedisClient.HGetAll(routing.HashKeyAllRelays)
	if hgetallResult.Err() != nil && hgetallResult.Err() != redis.Nil {
		err := fmt.Errorf("failed to get all relays: %v", hgetallResult.Err())
		s.Logger.Log("err", err)
		return err
	}

	relayCacheEntries := hgetallResult.Val()

	for _, r := range s.Storage.Relays() {
		relay := relay{
			ID:                  r.ID,
			Name:                r.Name,
			Addr:                r.Addr.String(),
			Latitude:            r.Datacenter.Location.Latitude,
			Longitude:           r.Datacenter.Location.Longitude,
			NICSpeedMbps:        r.NICSpeedMbps,
			IncludedBandwidthGB: r.IncludedBandwidthGB,
			ManagementAddr:      r.ManagementAddr,
			SSHUser:             r.SSHUser,
			SSHPort:             r.SSHPort,
			State:               r.State.String(),
			LastUpdateTime:      r.LastUpdateTime,
			PublicKey:           base64.StdEncoding.EncodeToString(r.PublicKey),
			UpdateKey:           base64.StdEncoding.EncodeToString(r.UpdateKey),
			FirestoreID:         r.FirestoreID,
			MaxSessionCount:     r.MaxSessions,
			SellerName:          r.Seller.Name,
			MRC:                 r.MRC,
			Overage:             r.Overage,
			BWRule:              r.BWRule,
			ContractTerm:        r.ContractTerm,
			StartDate:           r.StartDate,
			EndDate:             r.EndDate,
			Type:                r.Type,
		}

		relayCacheEntry := routing.RelayCacheEntry{
			ID: r.ID,
		}

		// If the relay is in redis, get its traffic stats and last update time
		if relayCacheEntryString, ok := relayCacheEntries[relayCacheEntry.Key()]; ok {
			if err := relayCacheEntry.UnmarshalBinary([]byte(relayCacheEntryString)); err == nil {
				relay.SessionCount = relayCacheEntry.TrafficStats.SessionCount
				relay.BytesSent = relayCacheEntry.TrafficStats.BytesSent
				relay.BytesReceived = relayCacheEntry.TrafficStats.BytesReceived

				relay.LastUpdateTime = relayCacheEntry.LastUpdateTime
				relay.Version = relayCacheEntry.Version
			}
		}

		reply.Relays = append(reply.Relays, relay)
	}

	if args.Regex != "" {
		var filtered []relay

		// first check for an exact match
		for idx := range reply.Relays {
			relay := &reply.Relays[idx]
			if relay.Name == args.Regex {
				filtered = append(filtered, *relay)
				break
			}
		}

		// if no relay found, attemt to see if the query matches any seller names
		if len(filtered) == 0 {
			for idx := range reply.Relays {
				relay := &reply.Relays[idx]
				if args.Regex == relay.SellerName {
					filtered = append(filtered, *relay)
				}
			}
		}

		// if still no matches are found, match by regex
		if len(filtered) == 0 {
			for idx := range reply.Relays {
				relay := &reply.Relays[idx]
				if match, err := regexp.Match(args.Regex, []byte(relay.Name)); match && err == nil {
					filtered = append(filtered, *relay)
					continue
				} else if err != nil {
					return err
				}
			}
		}

		reply.Relays = filtered
	}

	sort.Slice(reply.Relays, func(i int, j int) bool {
		return reply.Relays[i].Name < reply.Relays[j].Name
	})

	return nil
}

type AddRelayArgs struct {
	Relay routing.Relay
}

type AddRelayReply struct{}

func (s *OpsService) AddRelay(r *http.Request, args *AddRelayArgs, reply *AddRelayReply) error {
	ctx, cancelFunc := context.WithDeadline(context.Background(), time.Now().Add(10*time.Second))
	defer cancelFunc()

	if err := s.Storage.AddRelay(ctx, args.Relay); err != nil {
		err = fmt.Errorf("AddRelay() error: %w", err)
		s.Logger.Log("err", err)
		return err
	}

	return nil
}

type RemoveRelayArgs struct {
	RelayID uint64
}

type RemoveRelayReply struct{}

func (s *OpsService) RemoveRelay(r *http.Request, args *RemoveRelayArgs, reply *RemoveRelayReply) error {
	relay, err := s.Storage.Relay(args.RelayID)
	if err != nil {
		err = fmt.Errorf("RemoveRelay() Storage.Relay error: %w", err)
		s.Logger.Log("err", err)
		return err
	}

	// Rather than actually removing the relay from firestore, just set it to the decomissioned state
	relay.State = routing.RelayStateDecommissioned

	if err = s.Storage.SetRelay(context.Background(), relay); err != nil {
		err = fmt.Errorf("RemoveRelay() Storage.SetRelay error: %w", err)
		s.Logger.Log("err", err)
		return err
	}

	return nil
}

type RelayStateUpdateArgs struct {
	RelayID    uint64             `json:"relay_id"`
	RelayState routing.RelayState `json:"relay_state"`
}

type RelayStateUpdateReply struct {
}

func (s *OpsService) RelayStateUpdate(r *http.Request, args *RelayStateUpdateArgs, reply *RelayStateUpdateReply) error {

	relay, err := s.Storage.Relay(args.RelayID)
	if err != nil {
		err = fmt.Errorf("RelayStateUpdate() Storage.Relay error: %w", err)
		s.Logger.Log("err", err)
		return err
	}

	relay.State = args.RelayState
	if err = s.Storage.SetRelay(context.Background(), relay); err != nil {
		err = fmt.Errorf("RelayStateUpdate() Storage.SetRelay error: %w", err)
		s.Logger.Log("err", err)
		return err
	}

	return nil
}

type RelayPublicKeyUpdateArgs struct {
	RelayID        uint64 `json:"relay_id"`
	RelayPublicKey string `json:"relay_public_key"`
}

type RelayPublicKeyUpdateReply struct {
}

func (s *OpsService) RelayPublicKeyUpdate(r *http.Request, args *RelayPublicKeyUpdateArgs, reply *RelayPublicKeyUpdateReply) error {

	relay, err := s.Storage.Relay(args.RelayID)
	if err != nil {
		err = fmt.Errorf("RelayPublicKeyUpdate()")
		return err
	}

	relay.PublicKey, err = base64.StdEncoding.DecodeString(args.RelayPublicKey)

	if err != nil {
		err = fmt.Errorf("RelayPublicKeyUpdate() could not decode relay public key: %v", err)
		s.Logger.Log("err", err)
		return err
	}

	if err = s.Storage.SetRelay(context.Background(), relay); err != nil {
		err = fmt.Errorf("RelayPublicKeyUpdate() SetRelay error: %w", err)
		s.Logger.Log("err", err)
		return err
	}

	return nil
}

type RelayNICSpeedUpdateArgs struct {
	RelayID       uint64 `json:"relay_id"`
	RelayNICSpeed uint64 `json:"relay_nic_speed"`
}

type RelayNICSpeedUpdateReply struct {
}

func (s *OpsService) RelayNICSpeedUpdate(r *http.Request, args *RelayNICSpeedUpdateArgs, reply *RelayNICSpeedUpdateReply) error {

	relay, err := s.Storage.Relay(args.RelayID)
	if err != nil {
		err = fmt.Errorf("RelayNICSpeedUpdate() Relay error: %w", err)
		s.Logger.Log("err", err)
		return err
	}

	relay.NICSpeedMbps = args.RelayNICSpeed
	if err = s.Storage.SetRelay(context.Background(), relay); err != nil {
		err = fmt.Errorf("RelayNICSpeedUpdate() SetRelay error: %w", err)
		s.Logger.Log("err", err)
		return err
	}

	return nil
}

type DatacenterArg struct {
	ID uint64
}

type DatacenterReply struct {
	Datacenter routing.Datacenter
}

func (s *OpsService) Datacenter(r *http.Request, arg *DatacenterArg, reply *DatacenterReply) error {

	var datacenter routing.Datacenter
	var err error
	if datacenter, err = s.Storage.Datacenter(arg.ID); err != nil {
		err = fmt.Errorf("Datacenter() error: %w", err)
		s.Logger.Log("err", err)
		return err
	}

	reply.Datacenter = datacenter
	return nil

}

type DatacentersArgs struct {
	Name string `json:"name"`
}

type DatacentersReply struct {
	Datacenters []datacenter
}

type datacenter struct {
	Name         string  `json:"name"`
	ID           string  `json:"id"`
	Latitude     float64 `json:"latitude"`
	Longitude    float64 `json:"longitude"`
	Enabled      bool    `json:"enabled"`
	SupplierName string  `json:"supplierName"`
}

func (s *OpsService) Datacenters(r *http.Request, args *DatacentersArgs, reply *DatacentersReply) error {
	for _, d := range s.Storage.Datacenters() {
		reply.Datacenters = append(reply.Datacenters, datacenter{
			Name:         d.Name,
			ID:           fmt.Sprintf("%x", d.ID),
			Enabled:      d.Enabled,
			Latitude:     d.Location.Latitude,
			Longitude:    d.Location.Longitude,
			SupplierName: d.SupplierName,
		})
	}

	if args.Name != "" {
		var filtered []datacenter
		for idx := range reply.Datacenters {
			if strings.Contains(reply.Datacenters[idx].Name, args.Name) {
				filtered = append(filtered, reply.Datacenters[idx])
			}
		}
		reply.Datacenters = filtered
	}

	sort.Slice(reply.Datacenters, func(i int, j int) bool {
		return reply.Datacenters[i].Name < reply.Datacenters[j].Name
	})

	return nil
}

type AddDatacenterArgs struct {
	Datacenter routing.Datacenter
}

type AddDatacenterReply struct{}

func (s *OpsService) AddDatacenter(r *http.Request, args *AddDatacenterArgs, reply *AddDatacenterReply) error {
	ctx, cancelFunc := context.WithDeadline(context.Background(), time.Now().Add(10*time.Second))
	defer cancelFunc()

	if err := s.Storage.AddDatacenter(ctx, args.Datacenter); err != nil {
		err = fmt.Errorf("AddDatacenter() error: %w", err)
		s.Logger.Log("err", err)
		return err
	}

	return nil
}

type RemoveDatacenterArgs struct {
	Name string
}

type RemoveDatacenterReply struct{}

func (s *OpsService) RemoveDatacenter(r *http.Request, args *RemoveDatacenterArgs, reply *RemoveDatacenterReply) error {
	ctx, cancelFunc := context.WithDeadline(context.Background(), time.Now().Add(10*time.Second))
	defer cancelFunc()

	id := crypto.HashID(args.Name)

	if err := s.Storage.RemoveDatacenter(ctx, id); err != nil {
		err = fmt.Errorf("RemoveDatacenter() error: %w", err)
		s.Logger.Log("err", err)
		return err
	}

	return nil
}

type ListDatacenterMapsArgs struct {
	DatacenterID uint64
}

type ListDatacenterMapsReply struct {
	DatacenterMaps []DatacenterMapsFull
}

// An empty DatacenterID returns a list of all maps.
func (s *OpsService) ListDatacenterMaps(r *http.Request, args *ListDatacenterMapsArgs, reply *ListDatacenterMapsReply) error {

	var dcm map[uint64]routing.DatacenterMap
	dcm = s.Storage.ListDatacenterMaps(args.DatacenterID)

	var replySlice []DatacenterMapsFull
	for _, dcMap := range dcm {
		buyer, err := s.Storage.Buyer(dcMap.BuyerID)
		if err != nil {
			err = fmt.Errorf("DatacenterMapsForBuyer() could not parse buyer")
			s.Logger.Log("err", err)
			return err
		}
		datacenter, err := s.Storage.Datacenter(dcMap.Datacenter)
		if err != nil {
			err = fmt.Errorf("DatacenterMapsForBuyer() could not parse datacenter")
			s.Logger.Log("err", err)
			return err
		}

		dcmFull := DatacenterMapsFull{
			Alias:          dcMap.Alias,
			DatacenterName: datacenter.Name,
			DatacenterID:   fmt.Sprintf("%016x", dcMap.Datacenter),
			BuyerName:      buyer.Name,
			BuyerID:        fmt.Sprintf("%016x", dcMap.BuyerID),
		}

		replySlice = append(replySlice, dcmFull)
	}

	reply.DatacenterMaps = replySlice

	return nil
}

<<<<<<< HEAD
type ServerArgs struct {
	BuyerID string `json:"buyer_id"`
}

type ServerReply struct {
	ServerAddresses []string `json:"server_addrs"`
}

func (s *OpsService) Servers(r *http.Request, args *ServerArgs, reply *ServerReply) error {
	var err error
	var serverAddresses []string

	// get the top session IDs globally or for a buyer from the sorted set
	switch args.BuyerID {
	case "":
		err = s.RedisClient.SMembers("servers").ScanSlice(&serverAddresses)
		if err != nil {
			err = fmt.Errorf("Servers() failed getting servers: %v", err)
			s.Logger.Log("err", err)
			return err
		}
	default:
		err = s.RedisClient.SMembers(fmt.Sprintf("buyer-%s-servers", args.BuyerID)).ScanSlice(&serverAddresses)
		if err != nil {
			err = fmt.Errorf("Servers() failed getting servers: %v", err)
			s.Logger.Log("err", err)
			return err
		}
	}

	reply.ServerAddresses = serverAddresses
	return nil
}

type RelayMetadataArgs struct {
	Relay routing.Relay
}

type RelayMetadataReply struct {
	Ok           bool
	ErrorMessage string
}

func (s *OpsService) RelayMetadata(r *http.Request, args *RelayMetadataArgs, reply *RelayMetadataReply) error {

	err := s.Storage.SetRelayMetadata(context.Background(), args.Relay)
	if err != nil {
		return err // TODO detail
	}

	return nil
}

// used in routes.go
=======
>>>>>>> 63392336
type RouteSelectionArgs struct {
	SourceRelays      []string `json:"src_relays"`
	DestinationRelays []string `json:"dest_relays"`
	RTT               float64  `json:"rtt"`
	RouteHash         uint64   `json:"route_hash"`
}

type RouteSelectionReply struct {
	Routes []routing.Route `json:"routes"`
}

// func (s *OpsService) RouteSelection(r *http.Request, args *RouteSelectionArgs, reply *RouteSelectionReply) error {
// 	relays := s.Storage.Relays()

// 	var srcrelays []routing.Relay
// 	for _, relay := range relays {
// 		for _, srcrelay := range args.SourceRelays {
// 			if relay.Name == srcrelay {
// 				srcrelays = append(srcrelays, relay)
// 			}
// 		}
// 	}
// 	if len(srcrelays) == 0 {
// 		srcrelays = relays
// 	}

// 	var destrelays []routing.Relay
// 	for _, relay := range relays {
// 		for _, destrelay := range args.DestinationRelays {
// 			if relay.Name == destrelay {
// 				destrelays = append(destrelays, relay)
// 			}
// 		}
// 	}
// 	if len(destrelays) == 0 {
// 		destrelays = relays
// 	}

// 	var selectors []routing.SelectorFunc
// 	selectors = append(selectors, routing.SelectUnencumberedRoutes(0.8))

// 	if args.RTT > 0 {
// 		selectors = append(selectors, routing.SelectAcceptableRoutesFromBestRTT(args.RTT))
// 	}

// 	if args.RouteHash > 0 {
// 		selectors = append(selectors, routing.SelectContainsRouteHash(args.RouteHash))
// 	}

// 	// todo: fill in source relay costs here
// 	sourceRelayCosts := make([]int, len(srcrelays))

// 	routes, err := s.RouteMatrix.Routes(srcrelays, sourceRelayCosts, destrelays, selectors...)
// 	if err != nil {
// 		err = fmt.Errorf("RouteSelection() Routes error: %w", err)
// 		s.Logger.Log("err", err)
// 		return err
// 	}

// 	for routeidx := range routes {
// 		for relayidx := range routes[routeidx].Relays {
// 			routes[routeidx].Relays[relayidx], err = s.Storage.Relay(routes[routeidx].Relays[relayidx].ID)
// 			if err != nil {
// 				err = fmt.Errorf("RouteSelection() Relays error: %w", err)
// 				s.Logger.Log("err", err)
// 				return err
// 			}
// 		}
// 	}

// 	sort.Slice(routes, func(i int, j int) bool {
// 		return routes[i].Stats.RTT < routes[j].Stats.RTT && routes[i].Relays[0].Name < routes[j].Relays[0].Name
// 	})

// 	reply.Routes = routes

// 	return nil
// }<|MERGE_RESOLUTION|>--- conflicted
+++ resolved
@@ -803,7 +803,6 @@
 	return nil
 }
 
-<<<<<<< HEAD
 type ServerArgs struct {
 	BuyerID string `json:"buyer_id"`
 }
@@ -858,8 +857,7 @@
 }
 
 // used in routes.go
-=======
->>>>>>> 63392336
+
 type RouteSelectionArgs struct {
 	SourceRelays      []string `json:"src_relays"`
 	DestinationRelays []string `json:"dest_relays"`
