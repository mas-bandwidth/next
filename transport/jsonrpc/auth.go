--- conflicted
+++ resolved
@@ -63,15 +63,10 @@
 
 func (s *AuthService) AllAccounts(r *http.Request, args *AccountsArgs, reply *AccountsReply) error {
 	var accountList *management.UserList
-<<<<<<< HEAD
 	if IsAnonymous(r) || IsAnonymousPlus(r) {
-		return ErrInsufficientPrivileges
-=======
-	if IsAnonymous(r) {
 		err := fmt.Errorf("AllAccounts() insufficient privileges")
 		s.Logger.Log("err", err)
 		return err
->>>>>>> b7fed59c
 	}
 	_, err := CheckRoles(r, "Admin")
 	if err != nil {
@@ -134,13 +129,9 @@
 
 func (s *AuthService) UserAccount(r *http.Request, args *AccountArgs, reply *AccountReply) error {
 	if IsAnonymous(r) {
-<<<<<<< HEAD
-		return ErrInsufficientPrivileges
-=======
 		err := fmt.Errorf("UserAccount() insufficient privileges")
 		s.Logger.Log("err", err)
 		return err
->>>>>>> b7fed59c
 	}
 
 	if args.UserID == "" {
@@ -199,15 +190,10 @@
 }
 
 func (s *AuthService) DeleteUserAccount(r *http.Request, args *AccountArgs, reply *AccountReply) error {
-<<<<<<< HEAD
 	if IsAnonymous(r) || IsAnonymousPlus(r) {
-		return ErrInsufficientPrivileges
-=======
-	if IsAnonymous(r) {
 		err := fmt.Errorf("DeleteUserAccount() insufficient privileges")
 		s.Logger.Log("err", err)
 		return err
->>>>>>> b7fed59c
 	}
 
 	if _, err := CheckRoles(r, "Admin"); err != nil {
@@ -256,13 +242,9 @@
 	// Check if non admin is assigning admin role
 	for _, r := range args.Roles {
 		if r.Name == &adminString && !isAdmin {
-<<<<<<< HEAD
-			return ErrInsufficientPrivileges
-=======
 			err := fmt.Errorf("AddUserAccount() insufficient privileges")
 			s.Logger.Log("err", err)
 			return err
->>>>>>> b7fed59c
 		}
 	}
 
@@ -450,13 +432,9 @@
 func (s *AuthService) AllRoles(r *http.Request, args *RolesArgs, reply *RolesReply) error {
 	reply.Roles = make([]*management.Role, 0)
 	if IsAnonymous(r) {
-<<<<<<< HEAD
-		return ErrInsufficientPrivileges
-=======
 		err := fmt.Errorf("AllRoles() insufficient privileges")
 		s.Logger.Log("err", err)
 		return err
->>>>>>> b7fed59c
 	}
 	isAdmin, err := CheckRoles(r, "Admin")
 	if err != nil {
@@ -488,15 +466,10 @@
 }
 
 func (s *AuthService) UserRoles(r *http.Request, args *RolesArgs, reply *RolesReply) error {
-<<<<<<< HEAD
 	if IsAnonymous(r) || IsAnonymousPlus(r) {
-		return ErrInsufficientPrivileges
-=======
-	if IsAnonymous(r) {
-		err := fmt.Errorf("UserRoles() insufficient privileges")
-		s.Logger.Log("err", err)
-		return err
->>>>>>> b7fed59c
+	  err := fmt.Errorf("UserRoles() insufficient privileges")
+		s.Logger.Log("err", err)
+		return err
 	}
 
 	if _, err := CheckRoles(r, "Admin"); err != nil {
@@ -528,15 +501,10 @@
 
 func (s *AuthService) UpdateUserRoles(r *http.Request, args *RolesArgs, reply *RolesReply) error {
 	var err error
-<<<<<<< HEAD
 	if IsAnonymous(r) || IsAnonymousPlus(r) {
-		return ErrInsufficientPrivileges
-=======
-	if IsAnonymous(r) {
 		err := fmt.Errorf("UpdateUserRoles() insufficient privileges")
 		s.Logger.Log("err", err)
 		return err
->>>>>>> b7fed59c
 	}
 
 	if _, err := CheckRoles(r, "Admin"); err != nil {
