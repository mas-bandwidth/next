--- conflicted
+++ resolved
@@ -225,21 +225,13 @@
 					numIterations++
 				}
 				sessionMap.shard[index].mutex.RUnlock()
-<<<<<<< HEAD
-				sessionMap.shard[index].mutex.Lock()
-				for i := range deleteList {
-					// fmt.Printf("timeout session %x\n", deleteList[i])
-					delete(sessionMap.shard[index].sessions, deleteList[i])
-=======
 				if len(deleteList) > 0 {
 					sessionMap.shard[index].mutex.Lock()
 					for i := range deleteList {
 						// fmt.Printf("timeout session %x\n", deleteList[i])
 						delete(sessionMap.shard[index].sessions, deleteList[i])
-						atomic.AddUint64(&sessionMap.numSessions, ^uint64(0))
 					}
 					sessionMap.shard[index].mutex.Unlock()
->>>>>>> 97e1e67b
 				}
 			}
 			sessionMap.timeoutShard = (sessionMap.timeoutShard + maxShards) % NumSessionMapShards
