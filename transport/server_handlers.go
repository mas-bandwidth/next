package transport

import (
	"bytes"
	"context"
	"encoding/binary"
	"errors"
	"fmt"
	"io"
	"math/rand"
	"net"
	"runtime"
	"sync"
	"sync/atomic"
	"time"

	"github.com/go-kit/kit/log"
	"github.com/go-kit/kit/log/level"
	"github.com/go-redis/redis/v7"
	"github.com/networknext/backend/billing"
	"github.com/networknext/backend/crypto"
	"github.com/networknext/backend/metrics"
	"github.com/networknext/backend/routing"
	"github.com/networknext/backend/storage"

	fnv "hash/fnv"

	jsoniter "github.com/json-iterator/go"
)

type UDPPacket struct {
	SourceAddr *net.UDPAddr
	Data       []byte
}

// UDPHandlerFunc acts the same way http.HandlerFunc does, but for UDP packets and address
type UDPHandlerFunc func(io.Writer, *UDPPacket)

// ServerIngress is a simple UDP router for specific packets and runs each UDPHandlerFunc based on the incoming packet type
type UDPServerMux struct {
	Conn          *net.UDPConn
	MaxPacketSize int

	ServerInitHandlerFunc    UDPHandlerFunc
	ServerUpdateHandlerFunc  UDPHandlerFunc
	SessionUpdateHandlerFunc UDPHandlerFunc
}

// Start begins accepting UDP packets from the UDP connection and will block
func (m *UDPServerMux) Start(ctx context.Context) error {
	if m.Conn == nil {
		return errors.New("udp connection cannot be nil")
	}

	for i := 0; i < runtime.NumCPU(); i++ {
		go m.handler(ctx, i)
	}

	<-ctx.Done()

	return nil
}

func (m *UDPServerMux) handler(ctx context.Context, id int) {

	for {

		data := make([]byte, m.MaxPacketSize)

		size, addr, _ := m.Conn.ReadFromUDP(data)
		if size <= 0 {
			continue
		}

		data = data[:size]

		go func(packet_data []byte, packet_size int, from *net.UDPAddr) {

			// Check the packet hash is legit and remove the hash from the beginning of the packet
			// to continue processing the packet as normal
			hashedPacket := crypto.Check(crypto.PacketHashKey, packet_data)
			switch hashedPacket {
			case true:
				packet_data = packet_data[crypto.PacketHashSize:packet_size]
			default:
				// todo: once everybody has upgraded to SDK 3.4.5 or greater, this is an error. ignore packet.
				packet_data = packet_data[:packet_size]
			}

			packet := UDPPacket{SourceAddr: from, Data: packet_data}

			var buf bytes.Buffer

			switch packet.Data[0] {
			case PacketTypeServerInitRequest:
				m.ServerInitHandlerFunc(&buf, &packet)
			case PacketTypeServerUpdate:
				m.ServerUpdateHandlerFunc(&buf, &packet)
			case PacketTypeSessionUpdate:
				m.SessionUpdateHandlerFunc(&buf, &packet)
			}

			if buf.Len() > 0 {
				res := buf.Bytes()

				// If the hash checks out above then hash the response to the sender
				if hashedPacket {
					res = crypto.Hash(crypto.PacketHashKey, res)
				}

<<<<<<< HEAD
=======
				fmt.Printf("sending response packet (%d bytes) back to %s\n", res, packet.SourceAddr.String())

>>>>>>> c210578a
				m.Conn.WriteToUDP(res, packet.SourceAddr)
			}

		}(data, size, addr)
	}
}

// ==========================================================================================

// todo: I would prefer a single counters struct, with more descriptive names: eg: "NumServerInitPackets", "LongServerInits".
// having generic names like you do below this makes it difficult to search throughout the code and find all instances where "Packets" and "LongDuration"
// are used, because it picks up the counters for server update and session update as well. please prefer fully descriptive, not generic names within structs.
// in other words, avoid using structs as namespace.

type ServerInitCounters struct {
	Packets      uint64
	LongDuration uint64
}

type ServerInitParams struct {
	ServerPrivateKey []byte
	Storer           storage.Storer
	Metrics          *metrics.ServerInitMetrics
	Logger           log.Logger
	Counters         *ServerInitCounters
}

func writeServerInitResponse(params *ServerInitParams, w io.Writer, packet *ServerInitRequestPacket, response uint32) {
	responsePacket := ServerInitResponsePacket{
		RequestID: packet.RequestID,
		Response:  response,
		Version:   packet.Version,
	}
	if err := writeInitResponse(w, responsePacket, params.ServerPrivateKey); err != nil {
		fmt.Printf("failed to write server init response\n")
		params.Metrics.ErrorMetrics.WriteResponseFailure.Add(1)
		return
	}
}

func ServerInitHandlerFunc(params *ServerInitParams) UDPHandlerFunc {

	return func(w io.Writer, incoming *UDPPacket) {

		// Server init is called when the server first starts up.
		// Its purpose is to give feedback to people integrating our SDK into their game server when something is not setup correctly.
		// For example, if they have not setup the datacenter name, or the datacenter name does not exist, it will tell them that.

		// IMPORTANT: Server init is a new concept that only exists in SDK 3.4.5 and greater.

		// Psyonix is currently on an older SDK version, so server inits don't show up for them.

		start := time.Now()
		defer func() {
			if time.Since(start).Seconds() > 0.1 {
				level.Debug(params.Logger).Log("msg", "long server init")
				atomic.AddUint64(&params.Counters.LongDuration, 1)
				params.Metrics.LongDuration.Add(1)
			}
		}()

		params.Metrics.Invocations.Add(1)

		atomic.AddUint64(&params.Counters.Packets, 1)

		fmt.Printf("server init\n")

		// Read the server init packet. We can do this all at once because the server init packet includes the SDK version.

		var packet ServerInitRequestPacket
		if err := packet.UnmarshalBinary(incoming.Data); err != nil {
			fmt.Printf("could not read server init packet\n")
			params.Metrics.ErrorMetrics.ReadPacketFailure.Add(1)
			return
		}

		// todo: ryan. in the old code we checked if this buyer had the "internal" flag set, and then only in that case we
		// allowed 0.0.0 version. this is a MUCH better approach than checking source ip address for loopback. please fix.
		if !incoming.SourceAddr.IP.IsLoopback() && !packet.Version.AtLeast(SDKVersionMin) {
			fmt.Printf("sdk too old: %s\n", packet.Version.String())
			params.Metrics.ErrorMetrics.SDKTooOld.Add(1)
			writeServerInitResponse(params, w, &packet, InitResponseOldSDKVersion)
			return
		}

		// We need to look up the buyer from the customer id included in the packet.
		// If the buyer does not exist, then the user has probably not setup their customer private/public keypair correctly.

		buyer, err := params.Storer.Buyer(packet.CustomerID)
		if err != nil {
			fmt.Printf("unknown customer: %x\n", packet.CustomerID)
			params.Metrics.ErrorMetrics.BuyerNotFound.Add(1)
			writeServerInitResponse(params, w, &packet, InitResponseUnknownCustomer)
			return
		}

		// Now that we have the buyer, we know the public key that corresponds to this customer's private key.
		// Only the customer knows their private key, but we can use their public key to cryptographically check
		// that this server init packet was signed by somebody with the private key. This is how we ensure that
		// only real customer servers are allowed on our system.

		if !crypto.Verify(buyer.PublicKey, packet.GetSignData(), packet.Signature) {
			fmt.Printf("signature check failed\n")
			params.Metrics.ErrorMetrics.VerificationFailure.Add(1)
			writeServerInitResponse(params, w, &packet, InitResponseSignatureCheckFailed)
			return
		}

		// If the datacenter does not exist, the user has probably not set the datacenter string correctly
		// on their server instance, or the datacenter name they are passing in does not exist (yet).

		// IMPORTANT: In the future, we will extend the SDK to pass in the datacenter name as a string
		// because it's really difficult to debug what the incorrectly datacenter string is, when we only
		// see the hash :(

		_, err = params.Storer.Datacenter(packet.DatacenterID)
		if err != nil {
			fmt.Printf("datacenter not found failed\n")
			params.Metrics.ErrorMetrics.DatacenterNotFound.Add(1)
			writeServerInitResponse(params, w, &packet, InitResponseUnknownDatacenter)
			return
		}

		// If we get down here, all checks have passed and this server is OK to init.
		// Once a server inits, it goes into a mode where it can potentially monitor and accelerate sessions.
		// After 10 seconds, if the server fails to init, it will fall back to direct and never monitor or accelerate sessions until it is restarted.

		// IMPORTANT: In a future SDK version, it is probably important that we extend the server code to retry initialization,
		// since right now it only re-initializes if that server is restarted, and we can't rely on all our customers to regularly
		// restart their servers (although Psyonix does do this).

		fmt.Printf("writeServerInitResponse\n")
		writeServerInitResponse(params, w, &packet, InitResponseOK)
	}
}

// ==========================================================================================

type ServerCacheEntry struct {
	Sequence   uint64
	Server     routing.Server
	Datacenter routing.Datacenter
	SDKVersion SDKVersion
}

func (e *ServerCacheEntry) UnmarshalBinary(data []byte) error {
	return jsoniter.Unmarshal(data, e)
}

func (e ServerCacheEntry) MarshalBinary() ([]byte, error) {
	return jsoniter.Marshal(e)
}

type ServerUpdateCounters struct {
	Packets      uint64
	LongDuration uint64
}

type ServerUpdateParams struct {
	Storer    storage.Storer
	Metrics   *metrics.ServerUpdateMetrics
	Logger    log.Logger
	ServerMap *ServerMap
	Counters  *ServerUpdateCounters
}

// =============================================================================

func ServerUpdateHandlerFunc(params *ServerUpdateParams) UDPHandlerFunc {

	return func(w io.Writer, incoming *UDPPacket) {

		start := time.Now()
		defer func() {
			if time.Since(start).Seconds() > 0.1 {
				level.Debug(params.Logger).Log("msg", "long server update")
				atomic.AddUint64(&params.Counters.LongDuration, 1)
				params.Metrics.LongDuration.Add(1)
			}
		}()

		params.Metrics.Invocations.Add(1)

		atomic.AddUint64(&params.Counters.Packets, 1)

		// Read the entire server update packet. We can do this all at once because the packet contains the SDK version in it.

		var packet ServerUpdatePacket
		if err := packet.UnmarshalBinary(incoming.Data); err != nil {
			fmt.Printf("could not read server update packet: %v\n", err)
			// level.Error(params.Logger).Log("msg", "could not read server update packet", "err", err)
			params.Metrics.ErrorMetrics.UnserviceableUpdate.Add(1)
			params.Metrics.ErrorMetrics.ReadPacketFailure.Add(1)
			return
		}

		// todo: in the old code we checked if we were running on a buyer account with "internal" set, and allowed 0.0.0 there only.
		// this is much better than checking the loopback address here. please fix ryan

		// Check if the sdk version is too old
		if !incoming.SourceAddr.IP.IsLoopback() && !packet.Version.AtLeast(SDKVersionMin) {
			// level.Error(params.Logger).Log("msg", "ignoring old sdk version", "version", packet.Version.String())
			params.Metrics.ErrorMetrics.UnserviceableUpdate.Add(1)
			params.Metrics.ErrorMetrics.SDKTooOld.Add(1)
			return
		}

		// Get the buyer information for the customer id in the packet.
		// If the buyer does not exist, this is not a server we care about. Don't even waste bandwidth to respond.

		buyer, err := params.Storer.Buyer(packet.CustomerID)
		if err != nil {
			// level.Error(locallogger).Log("msg", "failed to get buyer from storage", "err", err, "customer_id", packet.CustomerID)
			params.Metrics.ErrorMetrics.UnserviceableUpdate.Add(1)
			params.Metrics.ErrorMetrics.BuyerNotFound.Add(1)
			return
		}

		// Check the server update is signed by the private key of the buyer.
		// If the signature does not match, this is not a server we care about. Don't even waste bandwidth to respond.

		if !crypto.Verify(buyer.PublicKey, packet.GetSignData(), packet.Signature) {
			// level.Error(locallogger).Log("msg", "signature verification failed")
			params.Metrics.ErrorMetrics.UnserviceableUpdate.Add(1)
			params.Metrics.ErrorMetrics.VerificationFailure.Add(1)
			return
		}

		// Look up the datacenter by id and make sure it exists.
		// Sometimes the customer has datacenter aliases, eg: "multiplay.newyork" -> "inap.newyork".
		// To support this, when we can't find a datacenter directly by id, we look it up by alias instead.

		datacenter, err := params.Storer.Datacenter(packet.DatacenterID) // todo: ryan, profiling indicates this is slow. please investigate
		if err != nil {
			// level.Error(params.Logger).Log("msg", "failed to get datacenter from storage", "err", err, "customer_id", packet.CustomerID)
			params.Metrics.ErrorMetrics.UnserviceableUpdate.Add(1)
			params.Metrics.ErrorMetrics.DatacenterNotFound.Add(1)
			datacenter = routing.UnknownDatacenter
			datacenter.ID = packet.DatacenterID
		}

		// UDP packets may arrive out of order. So that we don't have stale server update packets arriving late and
		// ruining our server map with stale information, we must check the server update sequence number, and discard
		// any server updates that are the same sequence number or older than the current server entry in the server map.
		var sequence uint64

		serverAddress := packet.ServerAddress.String()

		// IMPORTANT: The server data *must* be treated as read only or it is not threadsafe!
		serverDataReadOnly := params.ServerMap.GetServerData(serverAddress)
		if serverDataReadOnly != nil {
			sequence = serverDataReadOnly.sequence
		}

		// Drop the packet if the sequence number is older than the previously cached sequence number
		if packet.Sequence < sequence {
			// level.Error(params.Logger).Log("handler", "server", "msg", "packet too old", "packet sequence", packet.Sequence, "lastest sequence", serverDataReadOnly.sequence)
			params.Metrics.ErrorMetrics.UnserviceableUpdate.Add(1)
			params.Metrics.ErrorMetrics.PacketSequenceTooOld.Add(1)
			return
		}

		// Each one of our customer's servers reports to us with this server update packet every 10 seconds.
		// Therefore we must update the server data each time we receive an update, to keep this server entry live in our server map.
		// When we don't receive an update for a server for a certain period of time (for example 30 seconds), that server entry times out.

		server := ServerData{
			timestamp:      time.Now().Unix(),
			routePublicKey: packet.ServerRoutePublicKey,
			version:        packet.Version,
			datacenter:     datacenter,
			sequence:       packet.Sequence,
		}

		serverMutexStart := time.Now()
		params.ServerMap.UpdateServerData(serverAddress, &server)
		if time.Since(serverMutexStart).Seconds() > 0.1 {
			level.Debug(params.Logger).Log("msg", "long server mutex in server update")
		}
	}
}

// =============================================================================

type SessionCacheEntry struct {
	CustomerID                 uint64
	SessionID                  uint64
	UserHash                   uint64
	Sequence                   uint64
	RouteHash                  uint64
	RouteDecision              routing.Decision
	OnNNSliceCounter           uint64
	CommitPending              bool
	CommitObservedSliceCounter uint8
	Committed                  bool
	TimestampStart             time.Time
	TimestampExpire            time.Time
	Version                    uint8
	DirectRTT                  float64
	NextRTT                    float64
	Location                   routing.Location
	Response                   []byte
}

func (e *SessionCacheEntry) UnmarshalBinary(data []byte) error {
	return jsoniter.Unmarshal(data, e)
}

func (e SessionCacheEntry) MarshalBinary() ([]byte, error) {
	return jsoniter.Marshal(e)
}

type VetoCacheEntry struct {
	VetoTimestamp time.Time
	Reason        routing.DecisionReason
}

func (e *VetoCacheEntry) UnmarshalBinary(data []byte) error {
	return jsoniter.Unmarshal(data, e)
}

func (e VetoCacheEntry) MarshalBinary() ([]byte, error) {
	return jsoniter.Marshal(e)
}

type RouteProvider interface {
	ResolveRelay(id uint64) (routing.Relay, error)
	GetDatacenterRelays(datacenter routing.Datacenter) []routing.Relay
	GetRoutes(near []routing.Relay, dest []routing.Relay) ([]routing.Route, error)
	GetNearRelays(latitude float64, longitude float64, maxNearRelays int) ([]routing.Relay, error)
}

type SessionUpdateCounters struct {
	Packets      uint64
	LongDuration uint64
}

type SessionUpdateParams struct {
	ServerPrivateKey     []byte
	RouterPrivateKey     []byte
	GetRouteProvider     func() RouteProvider
	IPLoc                routing.IPLocator
	Storer               storage.Storer
	RedisClientPortal    redis.Cmdable
	RedisClientPortalExp time.Duration
	Biller               billing.Biller
	Metrics              *metrics.SessionMetrics
	Logger               log.Logger
	VetoMap              *VetoMap
	ServerMap            *ServerMap
	SessionMap           *SessionMap
	Counters             *SessionUpdateCounters
}

// =========================================================================================================

func SessionUpdateHandlerFunc(params *SessionUpdateParams) UDPHandlerFunc {

	return func(w io.Writer, incoming *UDPPacket) {

		start := time.Now()
		defer func() {
			if time.Since(start).Seconds() > 0.1 {
				level.Debug(params.Logger).Log("msg", "long session update")
				atomic.AddUint64(&params.Counters.LongDuration, 1)
				params.Metrics.LongDuration.Add(1)
			}
		}()

		params.Metrics.Invocations.Add(1)

		atomic.AddUint64(&params.Counters.Packets, 1)

		// First, read the session update packet header.
		// We have to read only the header first, because the rest of the session update packet depends on SDK version
		// and we don't know the version yet, since that's stored in the server data for this session, not in the packet.

		var header SessionUpdatePacketHeader
		if err := header.UnmarshalBinary(incoming.Data); err != nil {
			fmt.Printf("could not read session update packet header: %v\n", err)
			// level.Error(params.Logger).Log("msg", "could not read session update packet header", "err", err)
			params.Metrics.ErrorMetrics.UnserviceableUpdate.Add(1)
			params.Metrics.ErrorMetrics.ReadPacketHeaderFailure.Add(1)
			return
		}

		// Grab the server data corresponding to the server this session is talking to.
		// The server data is necessary for us to read the rest of the session update packet.

		// IMPORTANT: The server data *must* be treated as read only or it is not threadsafe!
		serverMutexStart := time.Now()
		serverDataReadOnly := params.ServerMap.GetServerData(header.ServerAddress.String())
		if serverDataReadOnly == nil {
			params.Metrics.ErrorMetrics.UnserviceableUpdate.Add(1)
			params.Metrics.ErrorMetrics.ServerDataMissing.Add(1)
			return
		}
		if time.Since(serverMutexStart).Seconds() > 0.1 {
			level.Debug(params.Logger).Log("msg", "long server mutex in session update")
		}

		// Now that we have the server data, we know the SDK version, so we can read the rest of the session update packet.

		var packet SessionUpdatePacket
		packet.Version = serverDataReadOnly.version
		if err := packet.UnmarshalBinary(incoming.Data); err != nil {
			fmt.Printf("could not read session update packet: %v\n", err)
			// level.Error(params.Logger).Log("msg", "could not read session update packet", "err", err)
			params.Metrics.ErrorMetrics.UnserviceableUpdate.Add(1)
			params.Metrics.ErrorMetrics.ReadPacketFailure.Add(1)
			return
		}

		// IMPORTANT: The session data *must* be treated as read only or it is not threadsafe!
		sessionMutexStart := time.Now()
		sessionDataReadOnly := params.SessionMap.GetSessionData(header.SessionID)
		if time.Since(sessionMutexStart).Seconds() > 0.1 {
			level.Debug(params.Logger).Log("msg", "long session mutex in session update")
		}
		if sessionDataReadOnly == nil {
			sessionDataReadOnly = &SessionData{}
		}

		// Check the packet sequence number vs. the most recent sequence number in redis.
		// The packet sequence number must be at least as old as the current session sequence #
		// otherwise this is a stale session update packet from an older slice so we ignore it!

		if packet.Sequence < sessionDataReadOnly.sequence {
			// level.Error(params.Logger).Log("handler", "session", "msg", "packet too old", "packet sequence", packet.Sequence, "lastest sequence", sessionDataReadOnly.sequence)
			params.Metrics.ErrorMetrics.UnserviceableUpdate.Add(1)
			params.Metrics.ErrorMetrics.OldSequence.Add(1)
			return
		}

		// Look up the buyer entry by the customer id. At this point if we can't find it, just ignore the session and don't respond.
		// If somebody is sending us a session update with an invalid customer id, we don't need to waste any bandwidth responding to it.

		buyer, err := params.Storer.Buyer(packet.CustomerID)
		if err != nil {
			// level.Error(locallogger).Log("msg", "failed to get buyer from storage", "err", err, "customer_id", packet.CustomerID)
			fmt.Printf("could not find customer\n")
			params.Metrics.ErrorMetrics.UnserviceableUpdate.Add(1)
			params.Metrics.ErrorMetrics.BuyerNotFound.Add(1)
			return
		}

		// Check the session update packet is properly signed with the customer private key.
		// Any session update not signed is invalid, so we don't waste bandwidth responding to it.

		if !crypto.Verify(buyer.PublicKey, packet.GetSignData(), packet.Signature) {
			// level.Error(locallogger).Log("err", "could not verify session update packet", "customer_id", packet.CustomerID)
			fmt.Printf("could not verify session update packet\n")
			params.Metrics.ErrorMetrics.VerifyFailure.Add(1)
			return
		}

		// When multiple session updates are in flight, especially under a retry storm, there can be simultaneous calls
		// to this handler for the same session and slice. It is *extremely important* that we don't generate multiple route
		// responses in this case, otherwise we'll bill our customers multiple times for the same slice!. Instead, we implement
		// a locking system here, such that if the same slices is already being processed in another handler, we block until
		// the other handler completes, then send down the cached session response.

		// IMPORTANT: This ensures we bill our customers only once per-slice!

		// Note: If we've gotten this far, then we know the sequence number is not old. It's either the last sequence we processed (cached response)
		// or it's the next sequence to serve. However, we still could have multiple handlers processing the same most current sequence number.

		// Grab a mutex in the session's pool of mutexes. If multiple handlers are trying to process a packet with the same sequence number,
		// then whichever gets there first will lock the mutex and block the others.
		sliceMutexes := sessionDataReadOnly.sliceMutexes
		sliceMutex := &sliceMutexes[header.Sequence%uint64(NumSessionSliceMutexes)]
		sliceMutex.Lock()
		defer sliceMutex.Unlock()

		// We can now check if the packet sequence number is the same as the stored sequence number.
		// If this is the first or only handler on this sequence number, then this will act as a normal cached response check.
		// If this was an extra handler processing the same slice, then once the first handler completes we know that the
		// sequence number will have incremented. This means that the packet's sequence number will now be equal to
		// the most current sequence number. In this case, we want to send back the cached route response.
		if header.Sequence == sessionDataReadOnly.sequence {
			if _, err := w.Write(sessionDataReadOnly.cachedResponse); err != nil {
				params.Metrics.ErrorMetrics.WriteCachedResponseFailure.Add(1)
				// level.Error(params.Logger).Log("msg", "failed to write cached response", "err", err)
				fmt.Printf("failed to write cached response: %v\n", err)
				return
			}
		}

		// Create the default response packet with a direct route and same SDK version as the server data.
		// This makes sure that we respond to the session update with the packet version the SDK expects.

		response := SessionResponsePacket{
			Version:              serverDataReadOnly.version,
			Sequence:             header.Sequence,
			SessionID:            header.SessionID,
			RouteType:            int32(routing.RouteTypeDirect),
			ServerRoutePublicKey: serverDataReadOnly.routePublicKey,
		}

		// The SDK uploads the result of pings to us for the previous 10 seconds (aka. "a slice")
		// These ping values are uploaded to the portal for visibility, and are used when we plan a route,
		// both to determine the baseline cost across the default public internet route (direct),
		// and to see how we have been doing so far if we served up a network next route for the previous slice (next).

		// IMPORTANT: We use the *minimum* RTT values instead of mean because these are stable even under significant jitter caused by wifi.

		lastNextStats := routing.Stats{
			RTT:        float64(packet.NextMinRTT),
			Jitter:     float64(packet.NextJitter),
			PacketLoss: float64(packet.NextPacketLoss),
		}

		lastDirectStats := routing.Stats{
			RTT:        float64(packet.DirectMinRTT),
			Jitter:     float64(packet.DirectJitter),
			PacketLoss: float64(packet.DirectPacketLoss),
		}

		// Create a default direct route with the direct stats from last slice
		// since we don't have direct stats for a potential network next route
		// from the route matrix yet and we need direct stats for billing
		directRoute := routing.Route{
			DirectStats: lastDirectStats,
		}

		// Keep track if this is the first slice in a new session
		// We need to check for this because we only run certain code paths on the first slice
		// ex. always send a direct route first slice, cache the near relays on the first slice, etc.
		newSession := packet.Sequence == 1

		// Retrieve the slice of near relays to the client.
		// Because the session data should be read only and we need to update the near relay slice,
		// we have to make a copy. We can then update the session data with that copy later.
		nearRelays := make([]routing.Relay, len(sessionDataReadOnly.nearRelays))
		copy(nearRelays, sessionDataReadOnly.nearRelays)

		// Run IP2Location on the session IP address.
		// IMPORTANT: Immediately after ip2location we *must* anonymize the IP address so there is no chance we accidentally
		// use or store the non-anonymized IP address past this point. This is an important business requirement because IP addresses
		// are considered private identifiable information according to the GDRP and CCPA. We must *never* collect or store non-anonymized IP addresses!

		// Pull some data from the session data that we may need to modify
		// Since it's not thread safe to modify the session data directly, we modify local copies and update it back later in the PostSessionUpdate
		routeExpireTimestamp := sessionDataReadOnly.routeExpireTimestamp
		location := sessionDataReadOnly.location
		routeDecision := sessionDataReadOnly.routeDecision
		onNNSliceCounter := sessionDataReadOnly.onNNSliceCounter
		committedData := sessionDataReadOnly.committedData
		committedData.Committed = !buyer.RoutingRulesSettings.EnableTryBeforeYouBuy // default state is based on the buyer's route shader. Will be overwritten later in the route decision if necessary.

		// Purchase 20 seconds ahead for new sessions and 10 seconds ahead for existing ones
		// This way we always have a 10 second buffer
		var sliceDuration int64
		if newSession {
			sliceDuration = billing.BillingSliceSeconds * 2
			routeExpireTimestamp = start.Unix() + sliceDuration
		} else {
			sliceDuration = billing.BillingSliceSeconds
			routeExpireTimestamp += sliceDuration
		}

		if location.IsZero() {
			var err error
			location, err = params.IPLoc.LocateIP(packet.ClientAddress.IP)

			if err != nil {
				params.Metrics.ErrorMetrics.ClientLocateFailure.Add(1)
				// IMPORTANT: We send a direct route response here because we want to see the session in our total session count, even if ip2loc fails.
				// Context: As soon as we don't respond to a session update, the SDK "falls back to direct" and stops sending session update packets.
				sendRouteResponse(w, &directRoute, params, &packet, &response, serverDataReadOnly, &buyer, &lastNextStats, &lastDirectStats, &location, nearRelays, routeDecision, onNNSliceCounter,
					committedData, sessionDataReadOnly.routeHash, sessionDataReadOnly.routeDecision.OnNetworkNext, start, routeExpireTimestamp, sessionDataReadOnly.tokenVersion, params.RouterPrivateKey, sliceMutexes)
				return
			}
		}

		// Has this session been vetoed? A vetoed session must always go direct, because for some reason we have found a problem
		// when they are going across network next. Perhaps we made packet loss or latency worse for this player? To make sure
		// this doesn't happen repeatedly, the session is vetoed from taking network next until they connect to a new server.

		vetoReason := params.VetoMap.GetVeto(header.SessionID)

		if vetoReason != routing.DecisionNoReason {
			routeDecision = routing.Decision{
				OnNetworkNext: false,
				Reason:        vetoReason,
			}

			sendRouteResponse(w, &directRoute, params, &packet, &response, serverDataReadOnly, &buyer, &lastNextStats, &lastDirectStats, &location, nearRelays, routeDecision, onNNSliceCounter,
				committedData, sessionDataReadOnly.routeHash, sessionDataReadOnly.routeDecision.OnNetworkNext, start, routeExpireTimestamp, sessionDataReadOnly.tokenVersion, params.RouterPrivateKey, sliceMutexes)
			return
		}

		// We no longer need the full IP address, so immediately anonymize it
		packet.ClientAddress = AnonymizeAddr(packet.ClientAddress)

		if packet.ClientAddress.IP == nil {
			params.Metrics.ErrorMetrics.ClientIPAnonymizeFailure.Add(1)

			sendRouteResponse(w, &directRoute, params, &packet, &response, serverDataReadOnly, &buyer, &lastNextStats, &lastDirectStats, &location, nearRelays, routeDecision, onNNSliceCounter,
				committedData, sessionDataReadOnly.routeHash, sessionDataReadOnly.routeDecision.OnNetworkNext, start, routeExpireTimestamp, sessionDataReadOnly.tokenVersion, params.RouterPrivateKey, sliceMutexes)
			return
		}

		// Use the route matrix to get a list of relays closest to the lat/long of the client.
		// These near relays are returned back down to the SDK for this slice. The SDK then pings these relays,
		// and reports the results back up to us in the next session update. We use the near relay pings to know
		// the cost of the first hop, from the client to the first relay in their route.

		routeMatrix := params.GetRouteProvider()

		if newSession {
			// If this is a new session, get the near relays from the route matrix to send down to the client.
			// The client will then report the ping stats in the next slice so we can properly serve them a route.
			// Because this is an expensive function, we only want to do this on the first slice, then just update
			// the relays with the client stats every subsequent slice.
			if nearRelays, err = routeMatrix.GetNearRelays(location.Latitude, location.Longitude, MaxNearRelays); err != nil {
				params.Metrics.ErrorMetrics.NearRelaysLocateFailure.Add(1)
				sendRouteResponse(w, &directRoute, params, &packet, &response, serverDataReadOnly, &buyer, &lastNextStats, &lastDirectStats, &location, nearRelays, routeDecision, onNNSliceCounter,
					committedData, sessionDataReadOnly.routeHash, sessionDataReadOnly.routeDecision.OnNetworkNext, start, routeExpireTimestamp, sessionDataReadOnly.tokenVersion, params.RouterPrivateKey, sliceMutexes)
				return
			}
		} else {
			// If this is not a new session, then just update the near relay list with the reported client stats.
			// We need to keep these stats updated so that if relays fluctuate we can recalculate the best route to serve.
			for i, nearRelay := range nearRelays {
				for j, clientNearRelayID := range packet.NearRelayIDs {
					if nearRelay.ID == clientNearRelayID {
						nearRelays[i].ClientStats.RTT = float64(packet.NearRelayMinRTT[j])
					}
				}
			}
		}

		// Fill out the near relay response data to send down to the client
		response.NumNearRelays = int32(len(nearRelays))
		response.NearRelayIDs = make([]uint64, len(nearRelays))
		response.NearRelayAddresses = make([]net.UDPAddr, len(nearRelays))
		for i := range nearRelays {
			response.NearRelayIDs[i] = nearRelays[i].ID
			response.NearRelayAddresses[i] = nearRelays[i].Addr
		}

		// If the session has fallen back to direct, just give them a direct route.
		if packet.FallbackToDirect {
			routeDecision = routing.Decision{
				OnNetworkNext: false,
				Reason:        routing.DecisionFallbackToDirect,
			}

			sendRouteResponse(w, &directRoute, params, &packet, &response, serverDataReadOnly, &buyer, &lastNextStats, &lastDirectStats, &location, nearRelays, routeDecision, onNNSliceCounter,
				committedData, sessionDataReadOnly.routeHash, sessionDataReadOnly.routeDecision.OnNetworkNext, start, routeExpireTimestamp, sessionDataReadOnly.tokenVersion, params.RouterPrivateKey, sliceMutexes)
			return
		}

		// If this is a new session, send a direct response back no matter what
		// This is necessary because the SDK needs to ping near relays and send back those
		// stats for us to serve a network next route to that session.
		if newSession {
			routeDecision = routing.Decision{
				OnNetworkNext: false,
				Reason:        routing.DecisionInitialSlice,
			}

			sendRouteResponse(w, &directRoute, params, &packet, &response, serverDataReadOnly, &buyer, &lastNextStats, &lastDirectStats, &location, nearRelays, routeDecision, onNNSliceCounter,
				committedData, sessionDataReadOnly.routeHash, sessionDataReadOnly.routeDecision.OnNetworkNext, start, routeExpireTimestamp, sessionDataReadOnly.tokenVersion, params.RouterPrivateKey, sliceMutexes)
			return
		}

		// If the buyer's route shader is set to force direct, we always send a direct route.
		// If we modulo the session ID and it's greater than or equal to the selection percentage, we send a direct route.
		// This selection percentage is useful for controling what percentage of session should be considered for a network next route.
		if buyer.RoutingRulesSettings.Mode == routing.ModeForceDirect || header.SessionID%100 >= uint64(buyer.RoutingRulesSettings.SelectionPercentage) {
			routeDecision = routing.Decision{
				OnNetworkNext: false,
				Reason:        routing.DecisionForceDirect,
			}

			sendRouteResponse(w, &directRoute, params, &packet, &response, serverDataReadOnly, &buyer, &lastNextStats, &lastDirectStats, &location, nearRelays, routeDecision, onNNSliceCounter,
				committedData, sessionDataReadOnly.routeHash, sessionDataReadOnly.routeDecision.OnNetworkNext, start, routeExpireTimestamp, sessionDataReadOnly.tokenVersion, params.RouterPrivateKey, sliceMutexes)
			return
		}

		// If the buyer's route shader has the AB test enabled, send all odd numbered sessions direct.
		// This is a useful way to send roughly half of the sessions direct and the other half considering network next
		// to show customers that network next really does improve sessions.
		if buyer.RoutingRulesSettings.EnableABTest && header.SessionID%2 == 1 {
			routeDecision = routing.Decision{
				OnNetworkNext: false,
				Reason:        routing.DecisionABTestDirect,
			}

			sendRouteResponse(w, &directRoute, params, &packet, &response, serverDataReadOnly, &buyer, &lastNextStats, &lastDirectStats, &location, nearRelays, routeDecision, onNNSliceCounter,
				committedData, sessionDataReadOnly.routeHash, sessionDataReadOnly.routeDecision.OnNetworkNext, start, routeExpireTimestamp, sessionDataReadOnly.tokenVersion, params.RouterPrivateKey, sliceMutexes)
			return
		}

		// Retrieve all relays within the game server's datacenter.
		// This way we can find all of the routes between the client's near relays and the
		// relays in the same datacenter as the server (effectively 0 RTT from datacenter relay -> game server)
		datacenterRelays := routeMatrix.GetDatacenterRelays(serverDataReadOnly.datacenter)
		if len(datacenterRelays) == 0 {
			params.Metrics.ErrorMetrics.NoRelaysInDatacenter.Add(1)
			sendRouteResponse(w, &directRoute, params, &packet, &response, serverDataReadOnly, &buyer, &lastNextStats, &lastDirectStats, &location, nearRelays, routeDecision, onNNSliceCounter,
				committedData, sessionDataReadOnly.routeHash, sessionDataReadOnly.routeDecision.OnNetworkNext, start, routeExpireTimestamp, sessionDataReadOnly.tokenVersion, params.RouterPrivateKey, sliceMutexes)
			return
		}

		// Now that we have a slice of all routes a client can take, we need to get the best route.
		// This could either be a network next route or a direct route.
		var bestRoute *routing.Route
		bestRoute, routeDecision = GetBestRoute(routeMatrix, nearRelays, datacenterRelays, &params.Metrics.ErrorMetrics, &buyer,
			sessionDataReadOnly.routeHash, sessionDataReadOnly.routeDecision, &lastNextStats, &lastDirectStats, onNNSliceCounter, &committedData, &directRoute)

		if routeDecision.OnNetworkNext {
			onNNSliceCounter++
		}

		// Send a session update response back to the SDK.

		// IMPORTANT: If the SDK does not receive a session update response quickly, it will resend the session update packet
		// to us 10X every second. This is extremely aggressive resend behavior, and in hindsight was probably a mistake on our part.
		// Even so, we want to avoid it if at all possible, because it greatly increases the number of packets we have to process,
		// and the cost to us to service each session.

		// IMPORTANT: In future SDK versions we are much less aggressive with session update packet retries. eg. 3.4.5 and later.

		sendRouteResponse(w, bestRoute, params, &packet, &response, serverDataReadOnly, &buyer, &lastNextStats, &lastDirectStats, &location, nearRelays, routeDecision, onNNSliceCounter,
			committedData, sessionDataReadOnly.routeHash, sessionDataReadOnly.routeDecision.OnNetworkNext, start, routeExpireTimestamp, sessionDataReadOnly.tokenVersion, params.RouterPrivateKey, sliceMutexes)
	}
}

// GetBestRoute returns the best route that a session can take for this slice. If we can't serve a network next route, the returned route will be the passed in direct route.
// This function can either return a network next route or a direct route, and it also returns a reason as to why the route was chosen.
func GetBestRoute(routeMatrix RouteProvider, nearRelays []routing.Relay, datacenterRelays []routing.Relay, errorMetrics *metrics.SessionErrorMetrics,
	buyer *routing.Buyer, prevRouteHash uint64, prevRouteDecision routing.Decision, lastNextStats *routing.Stats, lastDirectStats *routing.Stats,
	onNNSliceCounter uint64, committedData *routing.CommittedData, directRoute *routing.Route) (*routing.Route, routing.Decision) {
	// We need to get a next route to compare against direct
	nextRoute := GetNextRoute(routeMatrix, nearRelays, datacenterRelays, errorMetrics, buyer, prevRouteHash)
	if nextRoute == nil {
		return directRoute, routing.Decision{OnNetworkNext: false, Reason: routing.DecisionNoReason}
	}

	// If the buyer's route shader is set to force next, don't bother running the decision logic,
	// just send back the route we've selected.
	// Make sure to set the committed flag to true so the SDK always commits to the route.
	if buyer.RoutingRulesSettings.Mode == routing.ModeForceNext {
		committedData.Pending = false
		committedData.ObservedSliceCounter = 0
		committedData.Committed = true

		return nextRoute, routing.Decision{OnNetworkNext: true, Reason: routing.DecisionForceNext}
	}

	// Now that we have a next route, we have to decide if the route is worth taking over direct.
	// This process can vary based on the customer's route shader.

	// The logic is as follows:
	//	1. Decide if we should accelerate a session (direct -> next). If a session is already on network next, this decision is skipped.
	//	2. Decide if we should bring a session back to direct (next -> direct). If a session is already on direct, this decision is skipped.
	//	3. Decide if we should veto a session (next -> direct permanently). If a session is already on direct, this decision is skipped.
	// 	4. Decide if we should consider multipath. If multipath is enabled, then the decision process is reset and only multipath logic is considered.
	//	5. Decide if we should run the committed logic. This is only run if the buyer has "try before you buy" enabled in the route shader.
	// More information on how each decision is made can be found in their respective decision functions.
	deciderFuncs := []routing.DecisionFunc{
		routing.DecideUpgradeRTT(float64(buyer.RoutingRulesSettings.RTTThreshold)),
		routing.DecideDowngradeRTT(float64(buyer.RoutingRulesSettings.RTTHysteresis), buyer.RoutingRulesSettings.EnableYouOnlyLiveOnce),
		routing.DecideVeto(onNNSliceCounter, float64(buyer.RoutingRulesSettings.RTTVeto), buyer.RoutingRulesSettings.EnablePacketLossSafety, buyer.RoutingRulesSettings.EnableYouOnlyLiveOnce),
		routing.DecideMultipath(buyer.RoutingRulesSettings.EnableMultipathForRTT, buyer.RoutingRulesSettings.EnableMultipathForJitter, buyer.RoutingRulesSettings.EnableMultipathForPacketLoss, float64(buyer.RoutingRulesSettings.RTTThreshold)),
	}

	if buyer.RoutingRulesSettings.EnableTryBeforeYouBuy {
		deciderFuncs = append(deciderFuncs,
			routing.DecideCommitted(prevRouteDecision.OnNetworkNext, uint8(buyer.RoutingRulesSettings.TryBeforeYouBuyMaxSlices), buyer.RoutingRulesSettings.EnableYouOnlyLiveOnce, committedData))
	} else {
		// If we aren't using the try before you buy logic, then we always want to commit to routes
		committedData.Pending = false
		committedData.ObservedSliceCounter = 0
		committedData.Committed = true
	}

	routeDecision := nextRoute.Decide(prevRouteDecision, lastNextStats, lastDirectStats, deciderFuncs...)

	if routeDecision.OnNetworkNext {
		return nextRoute, routeDecision
	}

	return directRoute, routeDecision
}

// GetNextRoute returns the best network next route a session can take for this slice, or nil if a route couldn't be found.
func GetNextRoute(routeMatrix RouteProvider, nearRelays []routing.Relay, datacenterRelays []routing.Relay, errorMetrics *metrics.SessionErrorMetrics,
	buyer *routing.Buyer, prevRouteHash uint64) *routing.Route {
	// We need to get all of the routes from the route matrix that connect any of the client's near relays and any of the game server's datacenter relays
	routes, err := routeMatrix.GetRoutes(nearRelays, datacenterRelays)
	if err != nil {
		errorMetrics.RouteFailure.Add(1)
		return nil
	}

	// Now that we have all of the routes a client could take, we can start filtering the slice down to determine the best route among them.

	// The logic is as follows:
	//	1. Only select routes whose relays have session counts of less than 80% of their maximum allowed session counts (this is to avoid overloading a relay).
	// 	2. Find the route with the lowest RTT, and return all routes whose RTT is with the given epsilon value. These are "acceptable routes".
	// 	3. If the route the session is already taking is within the set of acceptable routes, choose that one. If it's not, continue to step 4.
	// 	4. Choose a random destination relay (since all destination relays are in the same datacenter and have effectively the same RTT from relay -> game server)
	//		and only select routes with that destination relay
	//	5. If we still don't only have 1 route, choose a random one.
	selectorFuncs := []routing.SelectorFunc{
		routing.SelectUnencumberedRoutes(0.8),
		routing.SelectAcceptableRoutesFromBestRTT(float64(buyer.RoutingRulesSettings.RTTEpsilon)),
		routing.SelectContainsRouteHash(prevRouteHash),
		routing.SelectRoutesByRandomDestRelay(rand.NewSource(rand.Int63())),
		routing.SelectRandomRoute(rand.NewSource(rand.Int63())),
	}

	for _, selectorFunc := range selectorFuncs {
		routes = selectorFunc(routes)

		if len(routes) == 0 {
			break
		}
	}

	if len(routes) == 0 {
		errorMetrics.RouteSelectFailure.Add(1)
		return nil
	}

	return &routes[0]
}

func PostSessionUpdate(params *SessionUpdateParams, packet *SessionUpdatePacket, response *SessionResponsePacket, serverDataReadOnly *ServerData,
	chosenRoute *routing.Route, lastNextStats *routing.Stats, lastDirectStats *routing.Stats, location *routing.Location, nearRelays []routing.Relay,
	prevOnNetworkNext bool, routeDecision routing.Decision, timeNow time.Time) {

	// IMPORTANT: we actually need to display the true datacenter name in the demo and demo plus views,
	// while in the customer view of the portal, we need to display the alias. this is because aliases will
	// shortly become per-customer, thus there is really no global concept of "multiplay.losangeles", for example.

	// todo: ryan, please make it so. you'll probably have to send both datacenter names down to the portal
	// and let the portal select which one to display, depending on context.

	datacenterName := serverDataReadOnly.datacenter.Name
	datacenterAlias := serverDataReadOnly.datacenter.AliasName

	// Send a massive amount of data to the portal via redis.
	// This drives all the stuff you see in the portal, including the map and top sessions list.
	// We send it via redis because google pubsub is not able to deliver data quickly enough.

	// IMPORTANT: We could possibly offload some work from here by sending to another service
	// via redis pubsub (this is different to google pubsub).

	if err := updatePortalData(params.RedisClientPortal, params.RedisClientPortalExp, packet, lastNextStats, lastDirectStats, chosenRoute.Relays,
		prevOnNetworkNext, datacenterName, location, nearRelays, timeNow, routing.IsMultipath(routeDecision), datacenterAlias); err != nil {

		fmt.Printf("could not update portal data: %v\n", err)
		// level.Error(params.Logger).Log("msg", "could not update portal data", "err", err)
		params.Metrics.ErrorMetrics.UpdatePortalFailure.Add(1)
	}

	// Send billing specific data to the billing service via google pubsub
	// The billing service subscribes to this topic, and writes the billing data to bigquery.
	// We tried writing to bigquery directly here, but it didn't work because bigquery would stall out.
	// BigQuery really doesn't make performance guarantees on how fast it is to load data, so we need
	// pubsub to act as a queue to smooth that out. Pubsub can buffer billing data for up to 7 days.

	nextRelays := [billing.BillingEntryMaxRelays]uint64{}
	for i := 0; i < len(chosenRoute.Relays) && i < len(nextRelays); i++ {
		nextRelays[i] = chosenRoute.Relays[i].ID
	}

	billingEntry := billing.BillingEntry{
		BuyerID:          packet.CustomerID,
		SessionID:        packet.SessionID,
		SliceNumber:      uint32(packet.Sequence),
		DirectRTT:        float32(chosenRoute.DirectStats.RTT),
		DirectJitter:     float32(chosenRoute.DirectStats.Jitter),
		DirectPacketLoss: float32(chosenRoute.DirectStats.PacketLoss),
		Next:             len(chosenRoute.Relays) > 0,
		NextRTT:          float32(chosenRoute.Stats.RTT),
		NextJitter:       float32(chosenRoute.Stats.Jitter),
		NextPacketLoss:   float32(chosenRoute.Stats.PacketLoss),
		NumNextRelays:    uint8(len(chosenRoute.Relays)),
		NextRelays:       nextRelays,
		// TotalPrice: // ?,
	}

	if err := params.Biller.Bill(context.Background(), &billingEntry); err != nil {
		fmt.Printf("could not submit billing entry: %v\n", err)
		// level.Error(params.Logger).Log("msg", "could not submit billing entry", "err", err)
		params.Metrics.ErrorMetrics.BillingFailure.Add(1)
	}
}

// =========================================================================================================

// todo: cut down
/*
func SessionUpdateHandlerFunc(logger log.Logger, redisClientCache redis.Cmdable, redisClientPortal redis.Cmdable, redisClientPortalExp time.Duration, storer storage.Storer, rp RouteProvider, iploc routing.IPLocator, geoClient *routing.GeoClient, metrics *metrics.SessionMetrics, biller billing.Biller, serverPrivateKey []byte, routerPrivateKey []byte) UDPHandlerFunc {

	logger = log.With(logger, "handler", "session")

	return func(w io.Writer, incoming *UDPPacket) {
		durationStart := time.Now()
		defer func() {
			durationSince := time.Since(durationStart)
			level.Info(logger).Log("duration", durationSince.Milliseconds())
			metrics.Invocations.Add(1)
		}()

		timestampNow := durationStart

		// Whether or not we should make a route selection/decision on a network next route, or serve a direct route
		shouldSelect := true
		shouldDecide := true

		// Flag to check if this session is a new session
		newSession := false

		// Deserialize the Session packet header
		var header SessionUpdatePacketHeader
		if err := header.UnmarshalBinary(incoming.Data); err != nil {
			level.Error(logger).Log("msg", "could not read packet header", "err", err)
			metrics.ErrorMetrics.UnserviceableUpdate.Add(1)
			metrics.ErrorMetrics.ReadPacketFailure.Add(1)
			return
		}

		serverCacheKey := fmt.Sprintf("SERVER-%d-%s", header.CustomerID, header.ServerAddress.String())
		sessionCacheKey := fmt.Sprintf("SESSION-%d-%d", header.CustomerID, header.SessionID)
		vetoCacheKey := fmt.Sprintf("VETO-%d-%d", header.CustomerID, header.SessionID)

		locallogger := log.With(logger, "src_addr", incoming.SourceAddr.String(), "server_addr", header.ServerAddress.String(), "session_id", header.SessionID)

		var serverCacheEntry ServerCacheEntry
		var sessionCacheEntry SessionCacheEntry
		var vetoCacheEntry VetoCacheEntry

		// Start building session response packet, defaulting to a direct route
		response := SessionResponsePacket{
			Sequence:  header.Sequence,
			SessionID: header.SessionID,
			RouteType: int32(routing.RouteTypeDirect),
		}

		// Build a redis transaction to make a single network call
		tx := redisClientCache.TxPipeline()
		{
			serverCacheCmd := tx.Get(serverCacheKey)
			sessionCacheCmd := tx.Get(sessionCacheKey)
			vetoCacheCmd := tx.Get(vetoCacheKey)
			if _, err := tx.Exec(); err != nil && err != redis.Nil {

				level.Error(locallogger).Log("msg", "failed to execute redis pipeline", "err", err)
				metrics.ErrorMetrics.UnserviceableUpdate.Add(1)
				metrics.ErrorMetrics.PipelineExecFailure.Add(1)
				return
			}

			// Note that if we fail to retrieve the server data, we don't bother responding since server will ignore response without ServerRoutePublicKey set
			// See next_server_internal_process_packet in next.cpp for full requirements of response packet
			if sessionCacheCmd.Err() != redis.Nil {
				serverCacheData, err := serverCacheCmd.Bytes()
				if err != nil {
					// This error case should never happen, can't produce it in test cases, but leaving it in anyway

					level.Error(locallogger).Log("msg", "failed to get server bytes", "err", err)
					metrics.ErrorMetrics.UnserviceableUpdate.Add(1)
					metrics.ErrorMetrics.GetServerDataFailure.Add(1)
					return
				}
				if err := serverCacheEntry.UnmarshalBinary(serverCacheData); err != nil {

					level.Error(locallogger).Log("msg", "failed to unmarshal server bytes", "err", err)
					metrics.ErrorMetrics.UnserviceableUpdate.Add(1)
					metrics.ErrorMetrics.UnmarshalServerDataFailure.Add(1)
					return
				}

				// Set public key on response as soon as we get it
				response.ServerRoutePublicKey = serverCacheEntry.Server.PublicKey
			} else {
				level.Error(locallogger).Log("msg", "server data missing")
				metrics.ErrorMetrics.UnserviceableUpdate.Add(1)
				metrics.ErrorMetrics.ServerDataMissing.Add(1)
				return
			}

			if sessionCacheCmd.Err() != redis.Nil {
				sessionCacheData, err := sessionCacheCmd.Bytes()
				if err != nil {
					// This error case should never happen, can't produce it in test cases, but leaving it in anyway

					level.Error(locallogger).Log("msg", "failed to get session bytes", "err", err)
					if _, err := writeSessionErrorResponse(w, response, serverPrivateKey, metrics.DirectSessions, metrics.ErrorMetrics.UnserviceableUpdate, metrics.ErrorMetrics.GetSessionDataFailure); err != nil {

						level.Error(locallogger).Log("msg", "failed to write session error response", "err", err)
						metrics.ErrorMetrics.WriteResponseFailure.Add(1)
					}
					return
				}

				if len(sessionCacheData) != 0 {
					if err := sessionCacheEntry.UnmarshalBinary(sessionCacheData); err != nil {

						level.Error(locallogger).Log("msg", "failed to unmarshal session bytes", "err", err)
						if _, err := writeSessionErrorResponse(w, response, serverPrivateKey, metrics.DirectSessions, metrics.ErrorMetrics.UnserviceableUpdate, metrics.ErrorMetrics.UnmarshalSessionDataFailure); err != nil {

							level.Error(locallogger).Log("msg", "failed to write session error response", "err", err)
							metrics.ErrorMetrics.WriteResponseFailure.Add(1)
						}
						return
					}
				}
			} else {
				// Session not cached yet, mark it as a new session
				sessionCacheEntry.RouteDecision = routing.Decision{
					OnNetworkNext: false,
					Reason:        routing.DecisionInitialSlice,
				}
				shouldSelect = false
				newSession = true
			}

			if vetoCacheCmd.Err() != redis.Nil {
				vetoCacheData, err := vetoCacheCmd.Bytes()
				if err != nil {
					// This error case should never happen, can't produce it in test cases, but leaving it in anyway

					level.Error(locallogger).Log("msg", "failed to get session veto bytes", "err", err)
					if _, err := writeSessionErrorResponse(w, response, serverPrivateKey, metrics.DirectSessions, metrics.ErrorMetrics.UnserviceableUpdate, metrics.ErrorMetrics.GetVetoDataFailure); err != nil {

						level.Error(locallogger).Log("msg", "failed to write session veto error response", "err", err)
						metrics.ErrorMetrics.WriteResponseFailure.Add(1)
					}
					return
				}

				if len(vetoCacheData) != 0 {
					if err := vetoCacheEntry.UnmarshalBinary(vetoCacheData); err != nil {

						level.Error(locallogger).Log("msg", "failed to unmarshal session veto bytes", "err", err)
						if _, err := writeSessionErrorResponse(w, response, serverPrivateKey, metrics.DirectSessions, metrics.ErrorMetrics.UnserviceableUpdate, metrics.ErrorMetrics.UnmarshalVetoDataFailure); err != nil {

							level.Error(locallogger).Log("msg", "failed to write session veto error response", "err", err)
							metrics.ErrorMetrics.WriteResponseFailure.Add(1)
						}
						return
					}

					if !vetoCacheEntry.VetoTimestamp.Before(timestampNow) {
						// If we have a veto cache entry and the session is still being vetoed, set the route decision as default-vetoed
						sessionCacheEntry.RouteDecision = routing.Decision{
							OnNetworkNext: false,
							Reason:        vetoCacheEntry.Reason,
						}
					}
				}
			}
		}

		// Deserialize the Session packet now that we have the version
		var packet SessionUpdatePacket
		packet.Version = serverCacheEntry.SDKVersion
		response.Version = serverCacheEntry.SDKVersion
		if err := packet.UnmarshalBinary(incoming.Data); err != nil {
			level.Error(logger).Log("msg", "could not read packet", "err", err)
			metrics.ErrorMetrics.UnserviceableUpdate.Add(1)
			metrics.ErrorMetrics.ReadPacketFailure.Add(1)
			return
		}

		locallogger = log.With(locallogger, "client_addr", packet.ClientAddress.String(), "datacenter_id", serverCacheEntry.Datacenter.ID)

		buyer, err := storer.Buyer(packet.CustomerID)
		if err != nil {
			level.Error(locallogger).Log("msg", "failed to get buyer from storage", "err", err, "customer_id", packet.CustomerID)
			if _, err := writeSessionErrorResponse(w, response, serverPrivateKey, metrics.DirectSessions, metrics.ErrorMetrics.UnserviceableUpdate, metrics.ErrorMetrics.BuyerNotFound); err != nil {

				level.Error(locallogger).Log("msg", "failed to write session error response", "err", err)
				metrics.ErrorMetrics.WriteResponseFailure.Add(1)
			}
			return
		}

		locallogger = log.With(locallogger, "customer_id", packet.CustomerID)

		if !crypto.Verify(buyer.PublicKey, packet.GetSignData(), packet.Signature) {
			err := errors.New("failed to verify packet signature with buyer public key")
			level.Error(locallogger).Log("err", err)
			if _, err := writeSessionErrorResponse(w, response, serverPrivateKey, metrics.DirectSessions, metrics.ErrorMetrics.UnserviceableUpdate, metrics.ErrorMetrics.VerifyFailure); err != nil {

				level.Error(locallogger).Log("msg", "failed to write session error response", "err", err)
				metrics.ErrorMetrics.WriteResponseFailure.Add(1)
			}
			return
		}

		switch seq := packet.Sequence; {
		case seq < sessionCacheEntry.Sequence:
			err := fmt.Errorf("packet sequence too old. current_sequence %v, previous sequence %v", packet.Sequence, sessionCacheEntry.Sequence)
			level.Error(locallogger).Log("err", err)
			if _, err := writeSessionErrorResponse(w, response, serverPrivateKey, metrics.DirectSessions, metrics.ErrorMetrics.UnserviceableUpdate, metrics.ErrorMetrics.OldSequence); err != nil {

				level.Error(locallogger).Log("msg", "failed to write session error response", "err", err)
				metrics.ErrorMetrics.WriteResponseFailure.Add(1)
			}
			return
		case seq == sessionCacheEntry.Sequence:
			if _, err := w.Write(sessionCacheEntry.Response); err != nil {

				level.Error(locallogger).Log("err", err)
				metrics.ErrorMetrics.UnserviceableUpdate.Add(1)
				metrics.ErrorMetrics.WriteCachedResponseFailure.Add(1)
			}
			return
		}

		// Set initial route decision values
		nnStats := routing.Stats{
			RTT:        float64(packet.NextMinRTT),
			Jitter:     float64(packet.NextJitter),
			PacketLoss: float64(packet.NextPacketLoss),
		}

		directStats := routing.Stats{
			RTT:        float64(packet.DirectMinRTT),
			Jitter:     float64(packet.DirectJitter),
			PacketLoss: float64(packet.DirectPacketLoss),
		}

		chosenRoute := routing.Route{
			Stats:  directStats,
			Relays: make([]routing.Relay, 0),
		}

		routeDecision := sessionCacheEntry.RouteDecision

		// Purchase 20 seconds ahead for new sessions and 10 seconds ahead for existing ones
		// This way we always have a 10 second buffer
		timestampStart := sessionCacheEntry.TimestampStart
		timestampExpire := sessionCacheEntry.TimestampExpire
		var sliceDuration uint64
		if newSession {
			sliceDuration = billing.BillingSliceSeconds * 2
			timestampStart = timestampNow
			timestampExpire = timestampNow.Add(time.Duration(sliceDuration) * time.Second)
		} else {
			sliceDuration = billing.BillingSliceSeconds
			timestampExpire = timestampExpire.Add(time.Duration(sliceDuration) * time.Second)
		}

		// Check if the client is falling back to direct
		if packet.FallbackToDirect {
			// if we are about to issue the second slice, and the client has already fallen
			// back to direct, then this is an early fallback. the first slice we issue is
			// always a direct route, so the client can never have been on a Network Next route
			// at this point, and thus they shouldn't be falling back from anything.
			if timestampNow.Sub(timestampStart) < (billing.BillingSliceSeconds*1.5*time.Second) &&
				timestampNow.Sub(timestampStart) > (billing.BillingSliceSeconds*0.5*time.Second) {
				level.Error(locallogger).Log("err", "early fallback to direct", "flag", FallbackFlagText(packet.Flags))
				if _, err := writeSessionErrorResponse(w, response, serverPrivateKey, metrics.DirectSessions, metrics.ErrorMetrics.UnserviceableUpdate, metrics.ErrorMetrics.EarlyFallbackToDirect); err != nil {

					level.Error(locallogger).Log("msg", "failed to write session error response", "err", err)
					metrics.ErrorMetrics.WriteResponseFailure.Add(1)
				}
				return
			}

			level.Error(locallogger).Log("err", "fallback to direct", "flag", FallbackFlagText(packet.Flags))

			responseData, err := writeSessionResponse(w, response, serverPrivateKey)
			if err != nil {

				level.Error(locallogger).Log("msg", "failed to write session response", "err", err)
				metrics.ErrorMetrics.WriteResponseFailure.Add(1)
				return
			}

			metrics.DirectSessions.Add(1)

			routeDecision = routing.Decision{OnNetworkNext: false, Reason: routing.DecisionFallbackToDirect}
			addRouteDecisionMetric(routeDecision, metrics)

			if err := updateCacheEntries(redisClientCache, sessionCacheKey, vetoCacheKey, sessionCacheEntry, vetoCacheEntry, packet, chosenRoute.Hash64(), routeDecision, timestampStart, timestampExpire,
				responseData, directStats.RTT, nnStats.RTT, sessionCacheEntry.Location); err != nil {

				level.Error(locallogger).Log("msg", "failed to update session", "err", err)
				metrics.ErrorMetrics.UpdateCacheFailure.Add(1)
			}

			if err := updatePortalData(redisClientPortal, redisClientPortalExp, packet, nnStats, directStats, chosenRoute.Relays, sessionCacheEntry.RouteDecision.OnNetworkNext, serverCacheEntry.Datacenter.Name, sessionCacheEntry.Location, timestampNow, response.Multipath); err != nil {

				level.Error(locallogger).Log("msg", "failed to update portal data", "err", err)
			}

			if err := submitBillingEntry(biller, serverCacheEntry, sessionCacheEntry, packet, response, buyer, chosenRoute, sessionCacheEntry.Location, storer, nil,
				routeDecision, sliceDuration, timestampStart, timestampNow, newSession); err != nil {

				level.Error(locallogger).Log("msg", "billing failed", "err", err)
				metrics.ErrorMetrics.BillingFailure.Add(1)
			}

			return
		}

		// Look up the client's IP if the previous SessionCacheEntry is the zero value
		if sessionCacheEntry.Location.IsZero() {
			location, err := iploc.LocateIP(packet.ClientAddress.IP)
			if err != nil {

				level.Error(locallogger).Log("msg", "failed to locate client", "err", err)
				responseData, err := writeSessionErrorResponse(w, response, serverPrivateKey, metrics.DirectSessions, metrics.ErrorMetrics.UnserviceableUpdate, metrics.ErrorMetrics.ClientLocateFailure)
				if err != nil {

					level.Error(locallogger).Log("msg", "failed to write session error response", "err", err)
					metrics.ErrorMetrics.WriteResponseFailure.Add(1)
					return
				}

				if err := updateCacheEntries(redisClientCache, sessionCacheKey, vetoCacheKey, sessionCacheEntry, vetoCacheEntry, packet, chosenRoute.Hash64(), routeDecision, timestampStart, timestampExpire,
					responseData, directStats.RTT, nnStats.RTT, location); err != nil {

					level.Error(locallogger).Log("msg", "failed to update session", "err", err)
					metrics.ErrorMetrics.UpdateCacheFailure.Add(1)
				}

				if err := updatePortalData(redisClientPortal, redisClientPortalExp, packet, nnStats, directStats, chosenRoute.Relays, sessionCacheEntry.RouteDecision.OnNetworkNext, serverCacheEntry.Datacenter.Name, location, timestampNow, response.Multipath); err != nil {

					level.Error(locallogger).Log("msg", "failed to update portal data", "err", err)
				}

				if err := submitBillingEntry(biller, serverCacheEntry, sessionCacheEntry, packet, response, buyer, chosenRoute, location, storer, nil,
					routing.Decision{OnNetworkNext: false, Reason: routing.DecisionNoNearRelays}, sliceDuration, timestampStart, timestampNow, newSession); err != nil {

					level.Error(locallogger).Log("msg", "billing failed", "err", err)
					metrics.ErrorMetrics.BillingFailure.Add(1)
				}

				return
			}

			sessionCacheEntry.Location = location
		}
		level.Debug(locallogger).Log("client_ip", packet.ClientAddress.IP.String(), "lat", sessionCacheEntry.Location.Latitude, "long", sessionCacheEntry.Location.Longitude)

		clientRelays, err := geoClient.RelaysWithin(sessionCacheEntry.Location.Latitude, sessionCacheEntry.Location.Longitude, 2500, "mi")

		if len(clientRelays) == 0 || err != nil {

			level.Error(locallogger).Log("msg", "failed to locate relays near client", "err", err)
			responseData, err := writeSessionErrorResponse(w, response, serverPrivateKey, metrics.DirectSessions, metrics.ErrorMetrics.UnserviceableUpdate, metrics.ErrorMetrics.NearRelaysLocateFailure)
			if err != nil {

				level.Error(locallogger).Log("msg", "failed to write session error response", "err", err)
				metrics.ErrorMetrics.WriteResponseFailure.Add(1)
				return
			}

			if err := updateCacheEntries(redisClientCache, sessionCacheKey, vetoCacheKey, sessionCacheEntry, vetoCacheEntry, packet, chosenRoute.Hash64(), routeDecision, timestampStart, timestampExpire,
				responseData, directStats.RTT, nnStats.RTT, sessionCacheEntry.Location); err != nil {

				level.Error(locallogger).Log("msg", "failed to update session", "err", err)
				metrics.ErrorMetrics.UpdateCacheFailure.Add(1)
			}

			if err := updatePortalData(redisClientPortal, redisClientPortalExp, packet, nnStats, directStats, chosenRoute.Relays, sessionCacheEntry.RouteDecision.OnNetworkNext, serverCacheEntry.Datacenter.Name, sessionCacheEntry.Location, timestampNow, response.Multipath); err != nil {

				level.Error(locallogger).Log("msg", "failed to update portal data", "err", err)
			}

			if err := submitBillingEntry(biller, serverCacheEntry, sessionCacheEntry, packet, response, buyer, chosenRoute, sessionCacheEntry.Location, storer, clientRelays,
				routing.Decision{OnNetworkNext: false, Reason: routing.DecisionNoNearRelays}, sliceDuration, timestampStart, timestampNow, newSession); err != nil {

				level.Error(locallogger).Log("msg", "billing failed", "err", err)
				metrics.ErrorMetrics.BillingFailure.Add(1)
			}

			return
		}

		// Clamp relay count to max
		if len(clientRelays) > int(MaxNearRelays) {
			clientRelays = clientRelays[:MaxNearRelays]
		}

		// We need to do this because RelaysWithin only has the ID of the relay and we need the Addr and PublicKey too
		// Maybe we consider a nicer way to do this in the future
		for idx := range clientRelays {
			clientRelays[idx], _ = rp.ResolveRelay(clientRelays[idx].ID)
		}

		// Fill in the near relays
		response.NumNearRelays = int32(len(clientRelays))
		response.NearRelayIDs = make([]uint64, len(clientRelays))
		response.NearRelayAddresses = make([]net.UDPAddr, len(clientRelays))
		for idx, relay := range clientRelays {
			response.NearRelayIDs[idx] = relay.ID
			response.NearRelayAddresses[idx] = relay.Addr
		}

		if !serverCacheEntry.Datacenter.Enabled {
			// datacenter is disabled, so next routes can't be made
			level.Error(locallogger).Log("msg", "datacenter is disabled", "datacenter", serverCacheEntry.Datacenter.Name)
			responseData, err := writeSessionErrorResponse(w, response, serverPrivateKey, metrics.DirectSessions, metrics.ErrorMetrics.UnserviceableUpdate, metrics.ErrorMetrics.DatacenterDisabled)
			if err != nil {

				level.Error(locallogger).Log("msg", "failed to write session error response", "err", err)
				metrics.ErrorMetrics.WriteResponseFailure.Add(1)
				return
			}

			if err := updateCacheEntries(redisClientCache, sessionCacheKey, vetoCacheKey, sessionCacheEntry, vetoCacheEntry, packet, chosenRoute.Hash64(), routeDecision, timestampStart, timestampExpire,
				responseData, directStats.RTT, nnStats.RTT, sessionCacheEntry.Location); err != nil {

				level.Error(locallogger).Log("msg", "failed to update session", "err", err)
				metrics.ErrorMetrics.UpdateCacheFailure.Add(1)
			}

			if err := updatePortalData(redisClientPortal, redisClientPortalExp, packet, nnStats, directStats, chosenRoute.Relays, sessionCacheEntry.RouteDecision.OnNetworkNext, serverCacheEntry.Datacenter.Name, sessionCacheEntry.Location, timestampNow, response.Multipath); err != nil {

				level.Error(locallogger).Log("msg", "failed to update portal data", "err", err)
			}

			if err := submitBillingEntry(biller, serverCacheEntry, sessionCacheEntry, packet, response, buyer, chosenRoute, sessionCacheEntry.Location, storer, clientRelays,
				routing.Decision{OnNetworkNext: false, Reason: routing.DecisionDatacenterDisabled}, sliceDuration, timestampStart, timestampNow, newSession); err != nil {

				level.Error(locallogger).Log("msg", "billing failed", "err", err)
				metrics.ErrorMetrics.BillingFailure.Add(1)
			}

			return
		}

		dsRelays := rp.RelaysIn(serverCacheEntry.Datacenter)

		level.Debug(locallogger).Log("datacenter_relays", routing.RelayAddrs(dsRelays), "client_relays", routing.RelayAddrs(clientRelays))

		if len(dsRelays) == 0 {
			level.Error(locallogger).Log("msg", "no relays in datacenter", "datacenter", serverCacheEntry.Datacenter.Name)
			responseData, err := writeSessionErrorResponse(w, response, serverPrivateKey, metrics.DirectSessions, metrics.ErrorMetrics.UnserviceableUpdate, metrics.ErrorMetrics.NoRelaysInDatacenter)
			if err != nil {

				level.Error(locallogger).Log("msg", "failed to write session error response", "err", err)
				metrics.ErrorMetrics.WriteResponseFailure.Add(1)
				return
			}

			if err := updateCacheEntries(redisClientCache, sessionCacheKey, vetoCacheKey, sessionCacheEntry, vetoCacheEntry, packet, chosenRoute.Hash64(), routeDecision, timestampStart, timestampExpire,
				responseData, directStats.RTT, nnStats.RTT, sessionCacheEntry.Location); err != nil {

				level.Error(locallogger).Log("msg", "failed to update session", "err", err)
				metrics.ErrorMetrics.UpdateCacheFailure.Add(1)
			}

			if err := updatePortalData(redisClientPortal, redisClientPortalExp, packet, nnStats, directStats, chosenRoute.Relays, sessionCacheEntry.RouteDecision.OnNetworkNext, serverCacheEntry.Datacenter.Name, sessionCacheEntry.Location, timestampNow, response.Multipath); err != nil {

				level.Error(locallogger).Log("msg", "failed to update portal data", "err", err)
			}

			if err := submitBillingEntry(biller, serverCacheEntry, sessionCacheEntry, packet, response, buyer, chosenRoute, sessionCacheEntry.Location, storer, clientRelays,
				routing.Decision{OnNetworkNext: false, Reason: routing.DecisionDatacenterHasNoRelays}, sliceDuration, timestampStart, timestampNow, newSession); err != nil {

				level.Error(locallogger).Log("msg", "billing failed", "err", err)
				metrics.ErrorMetrics.BillingFailure.Add(1)
			}

			return
		}

		if routing.IsVetoed(routeDecision) {
			shouldSelect = false // Don't allow vetoed sessions to get next routes

			if vetoCacheEntry.VetoTimestamp.Before(timestampNow) {
				// Don't allow sessions vetoed with YOLO to come back on
				if routeDecision.Reason&routing.DecisionVetoYOLO == 0 {
					// Veto expired, bring the session back on with an initial slice
					routeDecision = routing.Decision{
						OnNetworkNext: false,
						Reason:        routing.DecisionInitialSlice,
					}
					newSession = true
				}
			}
		}

		if buyer.RoutingRulesSettings.Mode == routing.ModeForceDirect || int64(packet.SessionID%100) >= buyer.RoutingRulesSettings.SelectionPercentage {
			shouldSelect = false
			routeDecision = routing.Decision{
				OnNetworkNext: false,
				Reason:        routing.DecisionForceDirect,
			}

		} else if buyer.RoutingRulesSettings.Mode == routing.ModeForceNext {
			shouldDecide = false
			routeDecision = routing.Decision{
				OnNetworkNext: true,
				Reason:        routing.DecisionForceNext,
			}

			// Since the route mode is forced next, always commit to next routes
			sessionCacheEntry.CommitPending = false
			sessionCacheEntry.CommitObservedSliceCounter = 0
			sessionCacheEntry.Committed = true
		} else if buyer.RoutingRulesSettings.EnableABTest && packet.SessionID%2 == 1 {
			shouldSelect = false
			routeDecision = routing.Decision{
				OnNetworkNext: false,
				Reason:        routing.DecisionABTestDirect,
			}
		}

		if shouldSelect { // Only select a route if we should, early out for initial slice and force direct mode
			level.Debug(locallogger).Log("buyer_rtt_epsilon", buyer.RoutingRulesSettings.RTTEpsilon, "cached_route_hash", sessionCacheEntry.RouteHash)

			// hackfix: fill in client relay costs
			clientRelayCosts := make([]int, len(clientRelays))
			for i := range clientRelays {
				clientRelayCosts[i] = 10000
				for j := 0; j < int(packet.NumNearRelays); j++ {
					if packet.NearRelayIDs[j] == clientRelays[i].ID {
						clientRelayCosts[i] = int(math.Ceil(float64(packet.NearRelayMinRTT[j])))
					}
				}
			}

			// Get a set of possible routes from the RouteProvider and on error ensure sends back a direct route
			routes, err := rp.Routes(clientRelays, clientRelayCosts, dsRelays,
				routing.SelectLogger(log.With(locallogger, "step", "start")),
				routing.SelectUnencumberedRoutes(0.8),
				routing.SelectLogger(log.With(locallogger, "step", "unencumbered-routes")),
				routing.SelectAcceptableRoutesFromBestRTT(float64(buyer.RoutingRulesSettings.RTTEpsilon)),
				routing.SelectLogger(log.With(locallogger, "step", "best-rtt", "rtt-epsilon", buyer.RoutingRulesSettings.RTTEpsilon)),
				routing.SelectContainsRouteHash(sessionCacheEntry.RouteHash),
				routing.SelectLogger(log.With(locallogger, "step", "route-hash", "hash", sessionCacheEntry.RouteHash)),
				routing.SelectRoutesByRandomDestRelay(rand.NewSource(rand.Int63())),
				routing.SelectLogger(log.With(locallogger, "step", "rand-destination-relay")),
				routing.SelectRandomRoute(rand.NewSource(rand.Int63())),
				routing.SelectLogger(log.With(locallogger, "step", "rand-route")),
			)

			if err != nil {
				level.Error(locallogger).Log("err", err)
				responseData, err := writeSessionErrorResponse(w, response, serverPrivateKey, metrics.DirectSessions, metrics.ErrorMetrics.UnserviceableUpdate, metrics.ErrorMetrics.RouteFailure)
				if err != nil {

					level.Error(locallogger).Log("msg", "failed to write session error response", "err", err)
					metrics.ErrorMetrics.WriteResponseFailure.Add(1)
					return
				}

				reason := routing.DecisionNoNextRoute

				if packet.OnNetworkNext {
					// Session was on NN but now we can't find a route, probably due to relays flickering or the route being unstable
					//  If this happens, veto the session
					reason = routing.DecisionVetoNoRoute

					// YOLO reason if enabled
					if buyer.RoutingRulesSettings.EnableYouOnlyLiveOnce {
						reason |= routing.DecisionVetoYOLO
					}

					vetoCacheEntry.VetoTimestamp = timestampNow.Add(time.Hour)
					vetoCacheEntry.Reason = reason
				}

				routeDecision = routing.Decision{OnNetworkNext: false, Reason: reason}
				addRouteDecisionMetric(routeDecision, metrics)

				if err := updateCacheEntries(redisClientCache, sessionCacheKey, vetoCacheKey, sessionCacheEntry, vetoCacheEntry, packet, chosenRoute.Hash64(), routeDecision, timestampStart, timestampExpire,
					responseData, directStats.RTT, nnStats.RTT, sessionCacheEntry.Location); err != nil {

					level.Error(locallogger).Log("msg", "failed to update session", "err", err)
					metrics.ErrorMetrics.UpdateCacheFailure.Add(1)
				}

				if err := updatePortalData(redisClientPortal, redisClientPortalExp, packet, nnStats, directStats, chosenRoute.Relays, sessionCacheEntry.RouteDecision.OnNetworkNext, serverCacheEntry.Datacenter.Name, sessionCacheEntry.Location, timestampNow, response.Multipath); err != nil {

					level.Error(locallogger).Log("msg", "failed to update portal data", "err", err)
				}

				if err := submitBillingEntry(biller, serverCacheEntry, sessionCacheEntry, packet, response, buyer, chosenRoute, sessionCacheEntry.Location, storer, clientRelays,
					routeDecision, sliceDuration, timestampStart, timestampNow, newSession); err != nil {

					level.Error(locallogger).Log("msg", "billing failed", "err", err)
					metrics.ErrorMetrics.BillingFailure.Add(1)
				}

				return
			}

			if len(routes) == 0 {
				level.Error(locallogger).Log("msg", "no routes from the route matrix could be selected")
				responseData, err := writeSessionErrorResponse(w, response, serverPrivateKey, metrics.DirectSessions, metrics.ErrorMetrics.UnserviceableUpdate, metrics.ErrorMetrics.RouteFailure)
				if err != nil {

					level.Error(locallogger).Log("msg", "failed to write session error response", "err", err)
					metrics.ErrorMetrics.WriteResponseFailure.Add(1)
					return
				}

				reason := routing.DecisionNoNextRoute

				if packet.OnNetworkNext {
					// Session was on NN but now we can't find a route, probably due to relays flickering or the route being unstable
					//  If this happens, veto the session
					reason = routing.DecisionVetoNoRoute

					// YOLO reason if enabled
					if buyer.RoutingRulesSettings.EnableYouOnlyLiveOnce {
						reason |= routing.DecisionVetoYOLO
					}

					vetoCacheEntry.VetoTimestamp = timestampNow.Add(time.Hour)
					vetoCacheEntry.Reason = reason
				}

				routeDecision = routing.Decision{OnNetworkNext: false, Reason: reason}
				addRouteDecisionMetric(routeDecision, metrics)

				if err := updateCacheEntries(redisClientCache, sessionCacheKey, vetoCacheKey, sessionCacheEntry, vetoCacheEntry, packet, chosenRoute.Hash64(), routeDecision, timestampStart, timestampExpire,
					responseData, directStats.RTT, nnStats.RTT, sessionCacheEntry.Location); err != nil {

					level.Error(locallogger).Log("msg", "failed to update session", "err", err)
					metrics.ErrorMetrics.UpdateCacheFailure.Add(1)
				}

				if err := updatePortalData(redisClientPortal, redisClientPortalExp, packet, nnStats, directStats, chosenRoute.Relays, sessionCacheEntry.RouteDecision.OnNetworkNext, serverCacheEntry.Datacenter.Name, sessionCacheEntry.Location, timestampNow, response.Multipath); err != nil {

					level.Error(locallogger).Log("msg", "failed to update portal data", "err", err)
				}

				if err := submitBillingEntry(biller, serverCacheEntry, sessionCacheEntry, packet, response, buyer, chosenRoute, sessionCacheEntry.Location, storer, clientRelays,
					routeDecision, sliceDuration, timestampStart, timestampNow, newSession); err != nil {

					level.Error(locallogger).Log("msg", "billing failed", "err", err)
					metrics.ErrorMetrics.BillingFailure.Add(1)
				}

				return
			}

			nextRoute := routes[0]

			level.Debug(locallogger).Log(
				"relays", routing.RelayAddrs(nextRoute.Relays),
				"selected_next_route_stats", nextRoute.Stats.String(),
				"packet_next_stats", nnStats.String(),
				"packet_direct_stats", directStats.String(),
				"buyer_rtt_threshold", buyer.RoutingRulesSettings.RTTThreshold,
				"buyer_rtt_hysteresis", buyer.RoutingRulesSettings.RTTHysteresis,
				"buyer_rtt_veto", buyer.RoutingRulesSettings.RTTVeto,
				"buyer_packet_loss_safety", buyer.RoutingRulesSettings.EnablePacketLossSafety,
				"buyer_yolo", buyer.RoutingRulesSettings.EnableYouOnlyLiveOnce,
			)

			if shouldDecide { // Only decide on a route if we should, early out for force next mode
				deciderFuncs := []routing.DecisionFunc{
					routing.DecideUpgradeRTT(float64(buyer.RoutingRulesSettings.RTTThreshold)),
					routing.DecideDowngradeRTT(float64(buyer.RoutingRulesSettings.RTTHysteresis), buyer.RoutingRulesSettings.EnableYouOnlyLiveOnce),
					routing.DecideVeto(sessionCacheEntry.OnNNSliceCounter, float64(buyer.RoutingRulesSettings.RTTVeto), buyer.RoutingRulesSettings.EnablePacketLossSafety, buyer.RoutingRulesSettings.EnableYouOnlyLiveOnce),
					routing.DecideMultipath(buyer.RoutingRulesSettings.EnableMultipathForRTT, buyer.RoutingRulesSettings.EnableMultipathForJitter, buyer.RoutingRulesSettings.EnableMultipathForPacketLoss, float64(buyer.RoutingRulesSettings.RTTThreshold)),
				}

				if buyer.RoutingRulesSettings.EnableTryBeforeYouBuy {
					deciderFuncs = append(deciderFuncs,
						routing.DecideCommitted(sessionCacheEntry.RouteDecision.OnNetworkNext, uint8(buyer.RoutingRulesSettings.TryBeforeYouBuyMaxSlices), buyer.RoutingRulesSettings.EnableYouOnlyLiveOnce,
							&sessionCacheEntry.CommitPending, &sessionCacheEntry.CommitObservedSliceCounter, &sessionCacheEntry.Committed))
				} else {
					sessionCacheEntry.CommitPending = false
					sessionCacheEntry.CommitObservedSliceCounter = 0
					sessionCacheEntry.Committed = true
				}

				routeDecision = nextRoute.Decide(sessionCacheEntry.RouteDecision, nnStats, directStats, deciderFuncs...)

				if !routing.IsVetoed(sessionCacheEntry.RouteDecision) && routing.IsVetoed(routeDecision) {
					// Session was vetoed this update, so set the veto timeout
					vetoCacheEntry.VetoTimestamp = timestampNow.Add(time.Hour)
					vetoCacheEntry.Reason = routeDecision.Reason
				}
			}

			if sessionCacheEntry.Committed {
				// If the session is committed, set the committed flag in the response
				response.Committed = true
			}

			// If the route decision logic has decided to use multipath, then set the multipath flag in the response
			if routing.IsMultipath(routeDecision) {
				response.Multipath = true
			}

			if routeDecision.OnNetworkNext {
				// Increment the on NN slice counter if we are on NN
				sessionCacheEntry.OnNNSliceCounter++
			} else if sessionCacheEntry.RouteDecision.OnNetworkNext {
				// Reset the counter if we are going off NN this slice
				sessionCacheEntry.OnNNSliceCounter = 0
			}

			level.Debug(locallogger).Log(
				"prev_on_network_next", sessionCacheEntry.RouteDecision.OnNetworkNext,
				"prev_decision_reason", sessionCacheEntry.RouteDecision.Reason.String(),
				"on_network_next", routeDecision.OnNetworkNext,
				"decision_reason", routeDecision.Reason.String(),
				"on_NN_slice_counter", sessionCacheEntry.OnNNSliceCounter,
			)

			if routeDecision.OnNetworkNext {
				// Route decision logic decided to serve a next route

				chosenRoute = nextRoute
				var token routing.Token
				if nextRoute.Hash64() == sessionCacheEntry.RouteHash {
					token = &routing.ContinueRouteToken{
						Expires: uint64(timestampExpire.Unix()),

						SessionID: packet.SessionID,

						SessionVersion: sessionCacheEntry.Version,
						SessionFlags:   0, // Haven't figured out what this is for

						Client: routing.Client{
							Addr:      packet.ClientAddress,
							PublicKey: packet.ClientRoutePublicKey,
						},

						Server: routing.Server{
							Addr:      packet.ServerAddress,
							PublicKey: serverCacheEntry.Server.PublicKey,
						},

						Relays: nextRoute.Relays,
					}
				} else {
					sessionCacheEntry.Version++

					token = &routing.NextRouteToken{
						Expires: uint64(timestampExpire.Unix()),

						SessionID: packet.SessionID,

						SessionVersion: sessionCacheEntry.Version,
						SessionFlags:   0, // Haven't figured out what this is for

						KbpsUp:   uint32(buyer.RoutingRulesSettings.EnvelopeKbpsUp),
						KbpsDown: uint32(buyer.RoutingRulesSettings.EnvelopeKbpsDown),

						Client: routing.Client{
							Addr:      packet.ClientAddress,
							PublicKey: packet.ClientRoutePublicKey,
						},

						Server: routing.Server{
							Addr:      packet.ServerAddress,
							PublicKey: serverCacheEntry.Server.PublicKey,
						},

						Relays: nextRoute.Relays,
					}
				}

				tokens, numtokens, err := token.Encrypt(routerPrivateKey)
				if err != nil {

					level.Error(locallogger).Log("msg", "failed to encrypt route token", "err", err)
					if _, err := writeSessionErrorResponse(w, response, serverPrivateKey, metrics.DirectSessions, metrics.ErrorMetrics.UnserviceableUpdate, metrics.ErrorMetrics.EncryptionFailure); err != nil {

						level.Error(locallogger).Log("msg", "failed to write session error response", "err", err)
						metrics.ErrorMetrics.WriteResponseFailure.Add(1)
					}
					return
				}

				level.Debug(locallogger).Log("token_type", token.Type(), "current_route_hash", chosenRoute.Hash64(), "previous_route_hash", sessionCacheEntry.RouteHash)

				// Add token info to the Session Response
				response.RouteType = int32(token.Type())
				response.NumTokens = int32(numtokens) // Num of relays + client + server
				response.Tokens = tokens

				level.Debug(locallogger).Log("msg", "session served network next route")
			}
		}

		addRouteDecisionMetric(routeDecision, metrics)

		// Send the Session Response back to the server
		var responseData []byte
		if responseData, err = writeSessionResponse(w, response, serverPrivateKey); err != nil {
			level.Error(locallogger).Log("msg", "failed to write session response", "err", err)
			metrics.ErrorMetrics.WriteResponseFailure.Add(1)
			return
		}

		// If we managed to send the response, update metrics based on route type
		if response.RouteType == routing.RouteTypeDirect {
			metrics.DirectSessions.Add(1)
		} else {
			metrics.NextSessions.Add(1)
		}

		// Cache the needed information for the next session update
		level.Debug(locallogger).Log("msg", "caching session data")
		if err := updateCacheEntries(redisClientCache, sessionCacheKey, vetoCacheKey, sessionCacheEntry, vetoCacheEntry, packet, chosenRoute.Hash64(), routeDecision, timestampStart, timestampExpire,
			responseData, directStats.RTT, nnStats.RTT, sessionCacheEntry.Location); err != nil {
			level.Error(locallogger).Log("msg", "failed to update cache entries", "err", err)
			metrics.ErrorMetrics.UpdateCacheFailure.Add(1)
		}

		// Set portal data
		if err := updatePortalData(redisClientPortal, redisClientPortalExp, packet, nnStats, directStats, chosenRoute.Relays, sessionCacheEntry.RouteDecision.OnNetworkNext, serverCacheEntry.Datacenter.Name, sessionCacheEntry.Location, timestampNow, response.Multipath); err != nil {
			level.Error(locallogger).Log("msg", "failed to update portal data", "err", err)
		}

		// Submit a new billing entry
		if err := submitBillingEntry(biller, serverCacheEntry, sessionCacheEntry, packet, response, buyer, chosenRoute, sessionCacheEntry.Location, storer, clientRelays,
			routeDecision, sliceDuration, timestampStart, timestampNow, newSession); err != nil {
			level.Error(locallogger).Log("msg", "billing failed", "err", err)
			metrics.ErrorMetrics.BillingFailure.Add(1)
		}
	}
}
*/

func updatePortalData(redisClientPortal redis.Cmdable, redisClientPortalExp time.Duration, packet *SessionUpdatePacket, lastNNStats *routing.Stats, lastDirectStats *routing.Stats,
	relayHops []routing.Relay, onNetworkNext bool, datacenterName string, location *routing.Location, nearRelays []routing.Relay, sessionTime time.Time, isMultiPath bool, datacenterAlias string) error {

	if (lastNNStats.RTT == 0 && lastDirectStats.RTT == 0) || (onNetworkNext && lastNNStats.RTT == 0) {
		return nil
	}

	var hashedID string
	if !packet.Version.IsInternal() && packet.Version.Compare(SDKVersion{3, 4, 5}) == SDKVersionOlder {
		hash := fnv.New64a()
		byteArray := make([]byte, 8)
		binary.LittleEndian.PutUint64(byteArray, packet.UserHash)
		hash.Write(byteArray)
		hashedID = fmt.Sprintf("%016x", hash.Sum64())
	} else {
		hashedID = fmt.Sprintf("%016x", packet.UserHash)
	}

	var deltaRTT float64
	if !onNetworkNext {
		deltaRTT = 0
	} else {
		deltaRTT = lastDirectStats.RTT - lastNNStats.RTT
	}

	meta := routing.SessionMeta{
		ID:              fmt.Sprintf("%016x", packet.SessionID),
		UserHash:        hashedID,
		DatacenterName:  datacenterName,
		DatacenterAlias: datacenterAlias,
		OnNetworkNext:   onNetworkNext,
		NextRTT:         lastNNStats.RTT,
		DirectRTT:       lastDirectStats.RTT,
		DeltaRTT:        deltaRTT,
		Location:        *location,
		ClientAddr:      packet.ClientAddress.String(),
		ServerAddr:      packet.ServerAddress.String(),
		Hops:            relayHops,
		SDK:             packet.Version.String(),
		Connection:      ConnectionTypeText(packet.ConnectionType),
		NearbyRelays:    nearRelays,
		Platform:        PlatformTypeText(packet.PlatformID),
		BuyerID:         fmt.Sprintf("%016x", packet.CustomerID),
	}

	slice := routing.SessionSlice{
		Timestamp: sessionTime,
		Next:      *lastNNStats,
		Direct:    *lastDirectStats,
		Envelope: routing.Envelope{
			Up:   int64(packet.KbpsUp),
			Down: int64(packet.KbpsDown),
		},
		IsMultiPath:       isMultiPath,
		IsTryBeforeYouBuy: packet.TryBeforeYouBuy || !packet.Committed,
		OnNetworkNext:     onNetworkNext,
	}
	point := routing.SessionMapPoint{
		Latitude:      location.Latitude,
		Longitude:     location.Longitude,
		OnNetworkNext: onNetworkNext,
	}

	tx := redisClientPortal.TxPipeline()

	// set total session counts with expiration on the entire key set for safety
	switch meta.OnNetworkNext {
	case true:
		// Remove the session from the direct set if it exists
		tx.ZRem("total-direct", meta.ID)
		tx.ZRem(fmt.Sprintf("total-direct-buyer-%016x", packet.CustomerID), meta.ID)

		tx.ZAdd("total-next", &redis.Z{Score: meta.DeltaRTT, Member: meta.ID})
		tx.Expire("total-next", redisClientPortalExp)
		tx.ZAdd(fmt.Sprintf("total-next-buyer-%016x", packet.CustomerID), &redis.Z{Score: meta.DeltaRTT, Member: meta.ID})
		tx.Expire(fmt.Sprintf("total-next-buyer-%016x", packet.CustomerID), redisClientPortalExp)
	case false:
		// Remove the session from the next set if it exists
		tx.ZRem("total-next", meta.ID)
		tx.ZRem(fmt.Sprintf("total-next-buyer-%016x", packet.CustomerID), meta.ID)

		tx.ZAdd("total-direct", &redis.Z{Score: -meta.DirectRTT, Member: meta.ID})
		tx.Expire("total-direct", redisClientPortalExp)
		tx.ZAdd(fmt.Sprintf("total-direct-buyer-%016x", packet.CustomerID), &redis.Z{Score: -meta.DirectRTT, Member: meta.ID})
		tx.Expire(fmt.Sprintf("total-direct-buyer-%016x", packet.CustomerID), redisClientPortalExp)
	}

	// set session and slice information with expiration on the entire key set for safety
	tx.Set(fmt.Sprintf("session-%016x-meta", packet.SessionID), meta, redisClientPortalExp)
	tx.SAdd(fmt.Sprintf("session-%016x-slices", packet.SessionID), slice)
	tx.Expire(fmt.Sprintf("session-%016x-slices", packet.SessionID), redisClientPortalExp)

	// set the user session reverse lookup sets with expiration on the entire key set for safety
	tx.SAdd(fmt.Sprintf("user-%s-sessions", hashedID), meta.ID)
	tx.Expire(fmt.Sprintf("user-%s-sessions", hashedID), redisClientPortalExp)

	// set the map point key and buyer sessions with expiration on the entire key set for safety
	tx.Set(fmt.Sprintf("session-%016x-point", packet.SessionID), point, redisClientPortalExp)
	tx.SAdd(fmt.Sprintf("map-points-%016x-buyer", packet.CustomerID), meta.ID)
	tx.Expire(fmt.Sprintf("map-points-%016x-buyer", packet.CustomerID), redisClientPortalExp)

	if _, err := tx.Exec(); err != nil {
		return err
	}

	return nil
}

/*
func submitBillingEntry(biller billing.Biller, serverCacheEntry *ServerCacheEntry, prevRouteHash uint64, request *SessionUpdatePacket, response *SessionResponsePacket,
	buyer *routing.Buyer, chosenRoute *routing.Route, location *routing.Location, storer storage.Storer, clientRelays []routing.Relay, routeDecision routing.Decision,
	sliceDuration uint64, timestampStart time.Time, timestampNow time.Time, newSession bool) error {

	sameRoute := chosenRoute.Hash64() == prevRouteHash
	routeRequest := NewRouteRequest(request, buyer, serverCacheEntry, location, storer, clientRelays)
	billingEntry := NewBillingEntry(routeRequest, chosenRoute, int(response.RouteType), sameRoute, &buyer.RoutingRulesSettings, routeDecision, request, sliceDuration, timestampStart, timestampNow, newSession)
	return biller.Bill(context.Background(), request.SessionID, billingEntry)
}
*/

// todo: disabled
/*
func updateCacheEntries(redisClient redis.Cmdable, sessionCacheKey string, vetoCacheKey string, sessionCacheEntry *SessionCacheEntry, vetoCacheEntry *VetoCacheEntry, packet *SessionUpdatePacket, chosenRouteHash uint64,
	routeDecision routing.Decision, timestampStart time.Time, timestampExpire time.Time, responseData []byte, directRTT float64, nextRTT float64, location *routing.Location) error {
	updatedSessionCacheEntry := SessionCacheEntry{
		CustomerID:                 packet.CustomerID,
		SessionID:                  packet.SessionID,
		UserHash:                   packet.UserHash,
		Sequence:                   packet.Sequence,
		RouteHash:                  chosenRouteHash,
		RouteDecision:              routeDecision,
		OnNNSliceCounter:           sessionCacheEntry.OnNNSliceCounter,
		CommitPending:              sessionCacheEntry.CommitPending,
		CommitObservedSliceCounter: sessionCacheEntry.CommitObservedSliceCounter,
		Committed:                  sessionCacheEntry.Committed,
		TimestampStart:             timestampStart,
		TimestampExpire:            timestampExpire,
		Version:                    sessionCacheEntry.Version, //This was already incremented for the route tokens
		Response:                   responseData,
		DirectRTT:                  directRTT,
		NextRTT:                    nextRTT,
		Location:                   *location,
	}

	updatedVetoCacheEntry := VetoCacheEntry{
		VetoTimestamp: vetoCacheEntry.VetoTimestamp,
		Reason:        vetoCacheEntry.Reason,
	}

	tx := redisClient.TxPipeline()
	{
		tx.Set(sessionCacheKey, updatedSessionCacheEntry, 5*time.Minute)
		tx.Set(vetoCacheKey, updatedVetoCacheEntry, 1*time.Hour)

		if _, err := tx.Exec(); err != nil {
			return fmt.Errorf("failed to execute update cache tx pipeline: %v", err)
		}
	}

	return nil
}
*/

func addRouteDecisionMetric(d routing.Decision, m *metrics.SessionMetrics) {
	switch d.Reason {
	case routing.DecisionNoReason:
		m.DecisionMetrics.NoReason.Add(1)
	case routing.DecisionForceDirect:
		m.DecisionMetrics.ForceDirect.Add(1)
	case routing.DecisionForceNext:
		m.DecisionMetrics.ForceNext.Add(1)
	case routing.DecisionNoNextRoute:
		m.DecisionMetrics.NoNextRoute.Add(1)
	case routing.DecisionABTestDirect:
		m.DecisionMetrics.ABTestDirect.Add(1)
	case routing.DecisionRTTReduction:
		m.DecisionMetrics.RTTReduction.Add(1)
	case routing.DecisionHighPacketLossMultipath:
		m.DecisionMetrics.PacketLossMultipath.Add(1)
	case routing.DecisionHighJitterMultipath:
		m.DecisionMetrics.JitterMultipath.Add(1)
	case routing.DecisionVetoRTT:
		m.DecisionMetrics.VetoRTT.Add(1)
	case routing.DecisionRTTReductionMultipath:
		m.DecisionMetrics.RTTMultipath.Add(1)
	case routing.DecisionVetoPacketLoss:
		m.DecisionMetrics.VetoPacketLoss.Add(1)
	case routing.DecisionFallbackToDirect:
		m.DecisionMetrics.FallbackToDirect.Add(1)
	case routing.DecisionVetoYOLO:
		m.DecisionMetrics.VetoYOLO.Add(1)
	case routing.DecisionInitialSlice:
		m.DecisionMetrics.InitialSlice.Add(1)
	case routing.DecisionVetoRTT | routing.DecisionVetoYOLO:
		m.DecisionMetrics.VetoRTTYOLO.Add(1)
	case routing.DecisionVetoPacketLoss | routing.DecisionVetoYOLO:
		m.DecisionMetrics.VetoPacketLossYOLO.Add(1)
	case routing.DecisionRTTHysteresis:
		m.DecisionMetrics.RTTHysteresis.Add(1)
	case routing.DecisionVetoCommit:
		m.DecisionMetrics.VetoCommit.Add(1)
	}
}

func writeInitResponse(w io.Writer, response ServerInitResponsePacket, privateKey []byte) error {
	// Sign the response
	response.Signature = crypto.Sign(privateKey, response.GetSignData())

	// Marshal the packet
	responseData, err := response.MarshalBinary()
	if err != nil {
		return err
	}

	// Send the Session Response back to the server
	if _, err := w.Write(responseData); err != nil {
		return err
	}

	return nil
}

func marshalResponse(response *SessionResponsePacket, privateKey []byte) ([]byte, error) {
	// Sign the response
	response.Signature = crypto.Sign(privateKey, response.GetSignData())

	// Marshal the packet
	responseData, err := response.MarshalBinary()
	if err != nil {
		return nil, err
	}

	return responseData, nil
}

func sendRouteResponse(w io.Writer, route *routing.Route, params *SessionUpdateParams, packet *SessionUpdatePacket, response *SessionResponsePacket, serverDataReadOnly *ServerData,
	buyer *routing.Buyer, lastNextStats *routing.Stats, lastDirectStats *routing.Stats, location *routing.Location, nearRelays []routing.Relay, routeDecision routing.Decision,
	onNNSliceCounter uint64, committedData routing.CommittedData, prevRouteHash uint64, prevOnNetworkNext bool, timeNow time.Time, routeExpireTimestamp int64, tokenVersion uint8,
	routerPrivateKey []byte, sliceMutexes []sync.Mutex) {
	// Update response data
	{
		if committedData.Committed {
			response.Committed = true
		}

		if routing.IsMultipath(routeDecision) {
			response.Multipath = true
		}
	}

	// Tokenize the route
	if routeDecision.OnNetworkNext {
		var token routing.Token
		if route.Hash64() == prevRouteHash {
			token = &routing.ContinueRouteToken{
				Expires: uint64(routeExpireTimestamp),

				SessionID: packet.SessionID,

				SessionVersion: tokenVersion,

				Client: routing.Client{
					Addr:      packet.ClientAddress,
					PublicKey: packet.ClientRoutePublicKey,
				},

				Server: routing.Server{
					Addr:      packet.ServerAddress,
					PublicKey: serverDataReadOnly.routePublicKey,
				},

				Relays: route.Relays,
			}
		} else {
			tokenVersion++

			token = &routing.NextRouteToken{
				Expires: uint64(routeExpireTimestamp),

				SessionID: packet.SessionID,

				SessionVersion: tokenVersion,

				KbpsUp:   uint32(buyer.RoutingRulesSettings.EnvelopeKbpsUp),
				KbpsDown: uint32(buyer.RoutingRulesSettings.EnvelopeKbpsDown),

				Client: routing.Client{
					Addr:      packet.ClientAddress,
					PublicKey: packet.ClientRoutePublicKey,
				},

				Server: routing.Server{
					Addr:      packet.ServerAddress,
					PublicKey: serverDataReadOnly.routePublicKey,
				},

				Relays: route.Relays,
			}
		}

		tokens, numtokens, err := token.Encrypt(routerPrivateKey)
		if err != nil {
			params.Metrics.ErrorMetrics.UnserviceableUpdate.Add(1)
			params.Metrics.ErrorMetrics.EncryptionFailure.Add(1)
			return
		}

		// Add token info to the Session Response
		response.RouteType = int32(token.Type())
		response.NumTokens = int32(numtokens) // Num of relays + client + server
		response.Tokens = tokens
	}

	responseData, err := marshalResponse(response, params.ServerPrivateKey)
	if err != nil {
		fmt.Printf("could not marshal session update response packet: %v\n", err)
		// level.Error(params.Logger).Log("msg", "could not marshal session update response packet", "err", err)
		params.Metrics.ErrorMetrics.MarshalResponseFailure.Add(1)
		return
	}

	// Update the session data
	session := SessionData{
		timestamp:            timeNow.Unix(),
		location:             *location,
		sequence:             packet.Sequence,
		nearRelays:           nearRelays,
		routeHash:            route.Hash64(),
		routeDecision:        routeDecision,
		onNNSliceCounter:     onNNSliceCounter,
		committedData:        committedData,
		routeExpireTimestamp: routeExpireTimestamp,
		tokenVersion:         tokenVersion,
		cachedResponse:       responseData,
		sliceMutexes:         sliceMutexes,
	}
	sessionMutexStart := time.Now()
	params.SessionMap.UpdateSessionData(packet.SessionID, &session)
	if time.Since(sessionMutexStart).Seconds() > 0.1 {
		level.Debug(params.Logger).Log("msg", "long session mutex in send route response")
	}

	addRouteDecisionMetric(routeDecision, params.Metrics)

	// IMPORTANT: run post in parallel so it doesn't block the response
	go PostSessionUpdate(params, packet, response, serverDataReadOnly, route, lastNextStats, lastDirectStats, location, nearRelays, prevOnNetworkNext, routeDecision, timeNow)

	// Send the Session Response back to the server
	if _, err := w.Write(responseData); err != nil {
		fmt.Printf("could not write session update response packet: %v\n", err)
		// level.Error(params.Logger).Log("msg", "could not write session update response packet", "err", err)
		params.Metrics.ErrorMetrics.WriteResponseFailure.Add(1)
		return
	}
}<|MERGE_RESOLUTION|>--- conflicted
+++ resolved
@@ -108,11 +108,6 @@
 					res = crypto.Hash(crypto.PacketHashKey, res)
 				}
 
-<<<<<<< HEAD
-=======
-				fmt.Printf("sending response packet (%d bytes) back to %s\n", res, packet.SourceAddr.String())
-
->>>>>>> c210578a
 				m.Conn.WriteToUDP(res, packet.SourceAddr)
 			}
 
