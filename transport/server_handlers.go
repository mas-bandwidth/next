--- conflicted
+++ resolved
@@ -647,7 +647,6 @@
 }
 
 type SessionUpdateParams struct {
-<<<<<<< HEAD
 	ServerPrivateKey      []byte
 	RouterPrivateKey      []byte
 	GetRouteProvider      func() RouteProvider
@@ -661,23 +660,8 @@
 	SessionMap            *SessionMap
 	DatacenterTracker     *DatacenterTracker
 	PortalPublisher       pubsub.Publisher
+	InstanceID            uint64
 	PostSessionUpdateFunc PostSessionUpdateFunc
-=======
-	ServerPrivateKey  []byte
-	RouterPrivateKey  []byte
-	GetRouteProvider  func() RouteProvider
-	GetIPLocator      func() routing.IPLocator
-	Storer            storage.Storer
-	Biller            billing.Biller
-	Metrics           *metrics.SessionMetrics
-	Logger            log.Logger
-	VetoMap           *VetoMap
-	ServerMap         *ServerMap
-	SessionMap        *SessionMap
-	DatacenterTracker *DatacenterTracker
-	PortalPublisher   pubsub.Publisher
-	InstanceID        uint64
->>>>>>> 46816a99
 }
 
 func SessionUpdateHandlerFunc(params *SessionUpdateParams) UDPHandlerFunc {
