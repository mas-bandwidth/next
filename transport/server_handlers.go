package transport

import (
	"errors"
	"fmt"
	"io"
	"math"
	"net"
	"time"

	"github.com/go-kit/kit/log"
	"github.com/go-kit/kit/log/level"
	"github.com/networknext/backend/modules/billing"
	"github.com/networknext/backend/modules/core"
	"github.com/networknext/backend/modules/crypto"
	"github.com/networknext/backend/modules/metrics"
	"github.com/networknext/backend/routing"
	"github.com/networknext/backend/storage"
)

type UDPPacket struct {
	SourceAddr net.UDPAddr
	Data       []byte
}

// UDPHandlerFunc acts the same way http.HandlerFunc does, but for UDP packets and address
type UDPHandlerFunc func(io.Writer, *UDPPacket)

func writeServerInitResponse(w io.Writer, packet *ServerInitRequestPacket, response uint32) error {
	responsePacket := ServerInitResponsePacket{
		RequestID: packet.RequestID,
		Response:  response,
	}

	responsePacketData, err := MarshalPacket(&responsePacket)
	if err != nil {
		return err
	}

	packetHeader := append([]byte{PacketTypeServerInitResponse}, make([]byte, crypto.PacketHashSize)...)
	responseData := append(packetHeader, responsePacketData...)
	if _, err := w.Write(responseData); err != nil {
		return err
	}

	return nil
}

func writeSessionResponse(w io.Writer, response *SessionResponsePacket, sessionData *SessionData) error {
	sessionDataBuffer, err := MarshalSessionData(sessionData)
	if err != nil {
		return err
	}

	if len(sessionDataBuffer) > MaxSessionDataSize {
		return errors.New("session data too large")
	}

	response.SessionDataBytes = int32(len(sessionDataBuffer))
	copy(response.SessionData[:], sessionDataBuffer)

	responsePacketData, err := MarshalPacket(response)
	if err != nil {
		return err
	}

	packetHeader := append([]byte{PacketTypeSessionResponse}, make([]byte, crypto.PacketHashSize)...)
	responseData := append(packetHeader, responsePacketData...)
	if _, err := w.Write(responseData); err != nil {
		return err
	}

	return nil
}

func ServerInitHandlerFunc(logger log.Logger, storer storage.Storer, datacenterTracker *DatacenterTracker, metrics *metrics.ServerInitMetrics) UDPHandlerFunc {
	return func(w io.Writer, incoming *UDPPacket) {
		metrics.HandlerMetrics.Invocations.Add(1)

		timeStart := time.Now()
		defer func() {
			milliseconds := float64(time.Since(timeStart).Milliseconds())
			metrics.HandlerMetrics.Duration.Set(milliseconds)

			if milliseconds > 100 {
				metrics.HandlerMetrics.LongDuration.Add(1)
			}
		}()

		var packet ServerInitRequestPacket
		if err := UnmarshalPacket(&packet, incoming.Data); err != nil {
			level.Error(logger).Log("msg", "could not read server init packet", "err", err)
			metrics.ReadPacketFailure.Add(1)
			return
		}

		buyer, err := storer.Buyer(packet.CustomerID)
		if err != nil {
			level.Error(logger).Log("err", "unknown customer", "customerID", packet.CustomerID)
			metrics.BuyerNotFound.Add(1)

			if err := writeServerInitResponse(w, &packet, InitResponseUnknownCustomer); err != nil {
				level.Error(logger).Log("msg", "failed to write server init response", "err", err)
				metrics.WriteResponseFailure.Add(1)
			}

			return
		}

		if !packet.Version.AtLeast(SDKVersion{4, 0, 0}) && !buyer.Debug {
			level.Error(logger).Log("err", "sdk too old", "version", packet.Version.String())
			metrics.SDKTooOld.Add(1)

			if err := writeServerInitResponse(w, &packet, InitResponseOldSDKVersion); err != nil {
				level.Error(logger).Log("msg", "failed to write server init response", "err", err)
				metrics.WriteResponseFailure.Add(1)
			}

			return
		}

		datacenter, err := storer.Datacenter(packet.DatacenterID)

		// If we can't find a datacenter or alias for this customer, send an OK response
		// and track the datacenter so we can work with them and add it to our database.

		defer func() {
			if datacenter.ID == routing.UnknownDatacenter.ID {
				level.Warn(logger).Log("err", "received server init request with unknown datacenter", "datacenter", packet.DatacenterName)
				metrics.DatacenterNotFound.Add(1)

				datacenterTracker.AddUnknownDatacenterName(packet.DatacenterName)
			}
		}()

		if err != nil {
			// search the list of aliases created by/for this buyer
			datacenterAliases := storer.GetDatacenterMapsForBuyer(packet.CustomerID)
			for _, dcMap := range datacenterAliases {
				if packet.DatacenterID == crypto.HashID(dcMap.Alias) {
					datacenter, err = storer.Datacenter(dcMap.DatacenterID)

					// If the customer does have a datacenter alias set up but its misconfigured
					// in our database, then send an unknown datacenter response back.

					if err != nil {
						level.Error(logger).Log("msg", "customer has a misconfigured datacenter alias", "err", "datacenter not in database", "datacenter", packet.DatacenterName)

						if err := writeServerInitResponse(w, &packet, InitResponseUnknownDatacenter); err != nil {
							level.Error(logger).Log("msg", "failed to write server init response", "err", err)
							metrics.WriteResponseFailure.Add(1)
						}

						return
					}

					datacenter.AliasName = dcMap.Alias
					break
				}
			}
		}

		if err := writeServerInitResponse(w, &packet, InitResponseOK); err != nil {
			level.Error(logger).Log("msg", "failed to write server init response", "err", err)
			metrics.WriteResponseFailure.Add(1)
			return
		}

		level.Debug(logger).Log("msg", "server initialized successfully", "source_address", incoming.SourceAddr.String())
	}
}

func ServerUpdateHandlerFunc(logger log.Logger, storer storage.Storer, datacenterTracker *DatacenterTracker, postSessionHandler *PostSessionHandler, metrics *metrics.ServerUpdateMetrics) UDPHandlerFunc {
	return func(w io.Writer, incoming *UDPPacket) {
		metrics.HandlerMetrics.Invocations.Add(1)

		timeStart := time.Now()
		defer func() {
			milliseconds := float64(time.Since(timeStart).Milliseconds())
			metrics.HandlerMetrics.Duration.Set(milliseconds)

			if milliseconds > 100 {
				metrics.HandlerMetrics.LongDuration.Add(1)
			}
		}()

		var packet ServerUpdatePacket
		if err := UnmarshalPacket(&packet, incoming.Data); err != nil {
			level.Error(logger).Log("msg", "could not read server update packet", "err", err)
			metrics.ReadPacketFailure.Add(1)
			return
		}

		buyer, err := storer.Buyer(packet.CustomerID)
		if err != nil {
			level.Error(logger).Log("err", "unknown customer", "customerID", packet.CustomerID)
			metrics.BuyerNotFound.Add(1)
			return
		}

		if !packet.Version.AtLeast(SDKVersion{4, 0, 0}) && !buyer.Debug {
			level.Error(logger).Log("err", "sdk too old", "version", packet.Version.String())
			metrics.SDKTooOld.Add(1)
			return
		}

		datacenter, err := storer.Datacenter(packet.DatacenterID)

		// If we can't find a datacenter or alias for this customer,
		// track the datacenter so we can work with them and add it to our database.

		defer func() {
			if datacenter.ID == routing.UnknownDatacenter.ID {
				level.Warn(logger).Log("err", "received server update request with unknown datacenter", "datacenter", packet.DatacenterID)
				metrics.DatacenterNotFound.Add(1)

				datacenterTracker.AddUnknownDatacenter(packet.DatacenterID)
			}
		}()

		if err != nil {
			// search the list of aliases created by/for this buyer
			datacenterAliases := storer.GetDatacenterMapsForBuyer(packet.CustomerID)
			for _, dcMap := range datacenterAliases {
				if packet.DatacenterID == crypto.HashID(dcMap.Alias) {
					datacenter, err = storer.Datacenter(dcMap.DatacenterID)
					if err != nil {
						level.Error(logger).Log("msg", "customer has a misconfigured datacenter alias", "err", "datacenter not in database", "datacenter", packet.DatacenterID)
						return
					}

					datacenter.AliasName = dcMap.Alias
					break
				}
			}
		}

		// Send the number of sessions on the server to the portal cruncher
		countData := &SessionCountData{
			ServerID:    crypto.HashID(packet.ServerAddress.String()),
			BuyerID:     buyer.ID,
			NumSessions: packet.NumSessions,
		}
		postSessionHandler.SendPortalCounts(countData)

		level.Debug(logger).Log("msg", "server updated successfully", "source_address", incoming.SourceAddr.String(), "server_address", packet.ServerAddress.String())
	}
}

func SessionUpdateHandlerFunc(logger log.Logger, getIPLocator func(sessionID uint64) routing.IPLocator, getRouteMatrix func() *routing.RouteMatrix, multipathVetoHandler *storage.MultipathVetoHandler, storer storage.Storer, maxNearRelays int, routerPrivateKey [crypto.KeySize]byte, postSessionHandler *PostSessionHandler, metrics *metrics.SessionUpdateMetrics, internalIPSellers []string, enableInternalIPs bool) UDPHandlerFunc {
	return func(w io.Writer, incoming *UDPPacket) {
		metrics.HandlerMetrics.Invocations.Add(1)

		timeStart := time.Now()
		defer func() {
			milliseconds := float64(time.Since(timeStart).Milliseconds())
			metrics.HandlerMetrics.Duration.Set(milliseconds)

			if milliseconds > 100 {
				metrics.HandlerMetrics.LongDuration.Add(1)
			}
		}()

		var packet SessionUpdatePacket
		if err := UnmarshalPacket(&packet, incoming.Data); err != nil {
			level.Error(logger).Log("msg", "could not read session update packet", "err", err)
			metrics.ReadPacketFailure.Add(1)
			return
		}

		newSession := packet.SliceNumber == 0

		var sessionData SessionData

		ipLocator := getIPLocator(packet.SessionID)
		routeMatrix := getRouteMatrix()
		nearRelays := []routing.NearRelayData{}
		buyer := routing.Buyer{}
		datacenter := routing.UnknownDatacenter

		response := SessionResponsePacket{
			SessionID:   packet.SessionID,
			SliceNumber: packet.SliceNumber,
			RouteType:   routing.RouteTypeDirect,
		}

		var routeNumRelays int32
		var routeRelayNames [routing.MaxRelays]string
		var routeRelaySellers [routing.MaxRelays]routing.Seller

		// If we've gotten this far, use a deferred function so that we always at least return a direct response
		// and run the post session update logic
		defer func() {
			if sessionData.RouteState.Next {
				metrics.NextSlices.Add(1)
				sessionData.EverOnNext = true
			} else {
				metrics.DirectSlices.Add(1)
			}

			packet.ClientAddress = AnonymizeAddr(packet.ClientAddress) // Make sure to always anonymize the client's IP address

			if err := writeSessionResponse(w, &response, &sessionData); err != nil {
				level.Error(logger).Log("msg", "failed to write session update response", "err", err)
				metrics.WriteResponseFailure.Add(1)
				return
			}

			go PostSessionUpdate(postSessionHandler, &packet, &sessionData, &buyer, multipathVetoHandler, routeRelayNames, routeRelaySellers, nearRelays, &datacenter)
		}()

		if packet.ClientPingTimedOut {
			metrics.ClientPingTimedOut.Add(1)
			return
		}

		buyer, err := storer.Buyer(packet.CustomerID)
		if err != nil {
			level.Error(logger).Log("msg", "buyer not found", "err", err)
			metrics.BuyerNotFound.Add(1)
			return
		}

		datacenter, err = storer.Datacenter(packet.DatacenterID)
		if err != nil {
			aliasFound := false

			// search the list of aliases created by/for this buyer
			datacenterAliases := storer.GetDatacenterMapsForBuyer(packet.CustomerID)
			for _, dcMap := range datacenterAliases {
				if packet.DatacenterID == crypto.HashID(dcMap.Alias) {
					datacenter, err = storer.Datacenter(dcMap.Datacenter)
					if err != nil {
						level.Error(logger).Log("msg", "customer has a misconfigured datacenter alias", "err", "datacenter not in database", "datacenter", packet.DatacenterID)
						return
					}

					datacenter.AliasName = dcMap.Alias
					aliasFound = true
					break
				}
			}

			if !aliasFound {
				level.Error(logger).Log("msg", "datacenter not found", "err", err)
				metrics.DatacenterNotFound.Add(1)
				return
			}
		}

		if newSession {
			sessionData.Version = SessionDataVersion
			sessionData.SessionID = packet.SessionID
			sessionData.SliceNumber = packet.SliceNumber + 1
			sessionData.ExpireTimestamp = uint64(time.Now().Unix()) + billing.BillingSliceSeconds
			sessionData.RouteState.UserID = packet.UserHash
			sessionData.Location, err = ipLocator.LocateIP(packet.ClientAddress.IP)

			if err != nil {
				level.Error(logger).Log("msg", "failed to locate IP", "err", err)
				metrics.ClientLocateFailure.Add(1)
				return
			}
		} else {
			if err := UnmarshalSessionData(&sessionData, packet.SessionData[:]); err != nil {
				level.Error(logger).Log("msg", "could not read session data in session update packet", "err", err)
				metrics.ReadSessionDataFailure.Add(1)
				return
			}

			if sessionData.SessionID != packet.SessionID {
				level.Error(logger).Log("err", "bad session ID in session data")
				metrics.BadSessionID.Add(1)
				return
			}

			if sessionData.SliceNumber != packet.SliceNumber {
				level.Error(logger).Log("err", "bad slice number in session data", "packet_slice_number", packet.SliceNumber, "session_data_slice_number", sessionData.SliceNumber,
					"retry_count", packet.RetryNumber, "packet_next", packet.Next, "session_data_next", sessionData.RouteState.Next, "ever_on_next", sessionData.EverOnNext)
				metrics.BadSliceNumber.Add(1)
				return
			}

			sessionData.SliceNumber = packet.SliceNumber + 1
			sessionData.ExpireTimestamp += billing.BillingSliceSeconds
		}

		// Don't accelerate any sessions if the buyer is not yet live
		if !buyer.Live {
			metrics.BuyerNotLive.Add(1)
			return
		}

		if packet.FallbackToDirect {
			if !sessionData.FellBackToDirect {
				sessionData.FellBackToDirect = true

				switch packet.Flags {
				case FallbackFlagsBadRouteToken:
					metrics.FallbackToDirectBadRouteToken.Add(1)
				case FallbackFlagsNoNextRouteToContinue:
					metrics.FallbackToDirectNoNextRouteToContinue.Add(1)
				case FallbackFlagsPreviousUpdateStillPending:
					metrics.FallbackToDirectPreviousUpdateStillPending.Add(1)
				case FallbackFlagsBadContinueToken:
					metrics.FallbackToDirectBadContinueToken.Add(1)
				case FallbackFlagsRouteExpired:
					metrics.FallbackToDirectRouteExpired.Add(1)
				case FallbackFlagsRouteRequestTimedOut:
					metrics.FallbackToDirectRouteRequestTimedOut.Add(1)
				case FallbackFlagsContinueRequestTimedOut:
					metrics.FallbackToDirectContinueRequestTimedOut.Add(1)
				case FallbackFlagsClientTimedOut:
					metrics.FallbackToDirectClientTimedOut.Add(1)
				case FallbackFlagsUpgradeResponseTimedOut:
					metrics.FallbackToDirectUpgradeResponseTimedOut.Add(1)
				case FallbackFlagsRouteUpdateTimedOut:
					metrics.FallbackToDirectRouteUpdateTimedOut.Add(1)
				case FallbackFlagsDirectPongTimedOut:
					metrics.FallbackToDirectDirectPongTimedOut.Add(1)
				case FallbackFlagsNextPongTimedOut:
					metrics.FallbackToDirectNextPongTimedOut.Add(1)
				default:
					metrics.FallbackToDirectUnknownReason.Add(1)
				}
			}
			return
		}

<<<<<<< HEAD
		datacenter, err = storer.Datacenter(packet.DatacenterID)
		if err != nil {
			aliasFound := false

			// search the list of aliases created by/for this buyer
			datacenterAliases := storer.GetDatacenterMapsForBuyer(packet.CustomerID)
			for _, dcMap := range datacenterAliases {
				if packet.DatacenterID == crypto.HashID(dcMap.Alias) {
					datacenter, err = storer.Datacenter(dcMap.DatacenterID)
					if err != nil {
						level.Error(logger).Log("msg", "customer has a misconfigured datacenter alias", "err", "datacenter not in database", "datacenter", packet.DatacenterID)
						return
					}

					datacenter.AliasName = dcMap.Alias
					aliasFound = true
					break
				}
			}

			if !aliasFound {
				level.Error(logger).Log("msg", "datacenter not found", "err", err)
				metrics.DatacenterNotFound.Add(1)
				return
			}
		}

=======
>>>>>>> e6c1abbc
		nearRelays, err = routeMatrix.GetNearRelays(sessionData.Location.Latitude, sessionData.Location.Longitude, maxNearRelays)
		if err != nil {
			level.Error(logger).Log("msg", "failed to get near relays", "err", err)
			metrics.NearRelaysLocateFailure.Add(1)
			return
		}

		if !newSession {
			for i := range nearRelays {
				for j, clientNearRelayID := range packet.NearRelayIDs {
					if nearRelays[i].ID == clientNearRelayID {
						nearRelays[i].ClientStats.RTT = math.Ceil(float64(packet.NearRelayRTT[j]))
						nearRelays[i].ClientStats.Jitter = math.Ceil(float64(packet.NearRelayJitter[j]))
						nearRelays[i].ClientStats.PacketLoss = math.Ceil(float64(packet.NearRelayPacketLoss[j]))
					}
				}
			}
		}

		numNearRelays := int32(len(nearRelays))
		nearRelayIDs := make([]uint64, numNearRelays)
		nearRelayAddresses := make([]net.UDPAddr, numNearRelays)
		nearRelayCosts := make([]int32, numNearRelays)
		nearRelayPacketLoss := make([]float32, numNearRelays)

		for i := int32(0); i < numNearRelays; i++ {
			nearRelay := &nearRelays[i]

			nearRelayIDs[i] = nearRelay.ID
			nearRelayAddresses[i] = *nearRelay.Addr
			nearRelayCosts[i] = int32(nearRelay.ClientStats.RTT)
			nearRelayPacketLoss[i] = float32(nearRelay.ClientStats.PacketLoss)
		}

		response.NumNearRelays = numNearRelays
		response.NearRelayIDs = nearRelayIDs
		response.NearRelayAddresses = nearRelayAddresses

		// First slice always direct
		if newSession {
			level.Debug(logger).Log("msg", "session updated successfully", "source_address", incoming.SourceAddr.String(), "server_address", packet.ServerAddress.String(), "client_address", packet.ClientAddress.String())
			return
		}

		destRelayIDs := routeMatrix.GetDatacenterRelayIDs(datacenter.ID)
		if len(destRelayIDs) == 0 {
			level.Error(logger).Log("msg", "failed to get dest relays")
			metrics.NoRelaysInDatacenter.Add(1)
			return
		}

		reframedNearRelays := make([]int32, numNearRelays)
		var numDestRelays int32
		reframedDestRelays := make([]int32, len(destRelayIDs))
		core.ReframeRelays(routeMatrix.RelayIDsToIndices, nearRelayIDs, nearRelayCosts, nearRelayPacketLoss, destRelayIDs, &numNearRelays, reframedNearRelays, &numDestRelays, reframedDestRelays)

		reframedNearRelays = reframedNearRelays[:numNearRelays]
		reframedDestRelays = reframedDestRelays[:numDestRelays]

		var routeCost int32
		routeRelays := [routing.MaxRelays]int32{}

		sessionData.Initial = false

		multipathVetoMap := multipathVetoHandler.GetMapCopy(buyer.CompanyCode)

		level.Debug(logger).Log("buyer", buyer.CompanyCode,
			"acceptable_latency", buyer.RouteShader.AcceptableLatency,
			"rtt_threshold", buyer.RouteShader.LatencyThreshold,
			"selection_percent", buyer.RouteShader.SelectionPercent,
			"route_switch_threshold", buyer.InternalConfig.RouteSwitchThreshold)

		if !sessionData.RouteState.Next || sessionData.RouteNumRelays == 0 {
			sessionData.RouteState.Next = false
			if core.MakeRouteDecision_TakeNetworkNext(routeMatrix.RouteEntries, &buyer.RouteShader, &sessionData.RouteState, multipathVetoMap, &buyer.InternalConfig, int32(packet.DirectRTT), packet.DirectPacketLoss, reframedNearRelays, nearRelayCosts, reframedDestRelays, &routeCost, &routeNumRelays, routeRelays[:]) {
				HandleNextToken(&sessionData, storer, &buyer, &packet, routeNumRelays, routeRelays[:], routeMatrix.RelayIDs, routerPrivateKey, &response, internalIPSellers, enableInternalIPs)
			}
		} else {
			if !core.ReframeRoute(routeMatrix.RelayIDsToIndices, sessionData.RouteRelayIDs[:sessionData.RouteNumRelays], &routeRelays) {
				level.Warn(logger).Log("warn", "one or more relays in the route no longer exist, finding new route.")

				if core.MakeRouteDecision_TakeNetworkNext(routeMatrix.RouteEntries, &buyer.RouteShader, &sessionData.RouteState, multipathVetoMap, &buyer.InternalConfig, int32(packet.DirectRTT), packet.DirectPacketLoss, reframedNearRelays, nearRelayCosts, reframedDestRelays, &routeCost, &routeNumRelays, routeRelays[:]) {
					HandleNextToken(&sessionData, storer, &buyer, &packet, routeNumRelays, routeRelays[:], routeMatrix.RelayIDs, routerPrivateKey, &response, internalIPSellers, enableInternalIPs)
				}
			} else {
				if stay, nextRouteSwitched := core.MakeRouteDecision_StayOnNetworkNext(routeMatrix.RouteEntries, &buyer.RouteShader, &sessionData.RouteState, &buyer.InternalConfig, int32(packet.DirectRTT), int32(packet.NextRTT), packet.DirectPacketLoss, packet.NextPacketLoss, sessionData.RouteNumRelays, routeRelays, reframedNearRelays, nearRelayCosts, reframedDestRelays, &routeCost, &routeNumRelays, routeRelays[:]); stay {
					// Continue token

					// Check if the route has changed
					if nextRouteSwitched {
						// Create a next token here rather than a continue token since the route has switched
						HandleNextToken(&sessionData, storer, &buyer, &packet, routeNumRelays, routeRelays[:], routeMatrix.RelayIDs, routerPrivateKey, &response, internalIPSellers, enableInternalIPs)
					} else {
						HandleContinueToken(&sessionData, storer, &buyer, &packet, routeNumRelays, routeRelays[:], routeMatrix.RelayIDs, routerPrivateKey, &response)
					}
				} else {
					// Route was vetoed - check to see why
					if sessionData.RouteState.NoRoute {
						level.Warn(logger).Log("warn", "route no longer exists")
						metrics.NoRoute.Add(1)
					}

					if sessionData.RouteState.MultipathOverload {
						level.Warn(logger).Log("warn", "multipath overloaded this user's connection", "user_hash", fmt.Sprintf("%016x", sessionData.RouteState.UserID))
						metrics.MultipathOverload.Add(1)

						// We will handle updating the multipath veto redis in the post session update
						// to avoid blocking the routing response
					}

					if sessionData.RouteState.LatencyWorse {
						level.Warn(logger).Log("warn", "this route makes latency worse")
						metrics.LatencyWorse.Add(1)
					}
				}
			}
		}

		response.Committed = sessionData.RouteState.Committed

		// Store the route back into the session data
		sessionData.RouteNumRelays = routeNumRelays
		sessionData.RouteCost = routeCost

		for i := int32(0); i < routeNumRelays; i++ {
			relayID := routeMatrix.RelayIDs[routeRelays[i]]
			sessionData.RouteRelayIDs[i] = relayID

			// Get all of the necessary relay information for the post session update
			relay, err := storer.Relay(relayID)
			if err != nil {
				continue
			}

			routeRelayNames[i] = relay.Name
			routeRelaySellers[i] = relay.Seller
		}

		level.Debug(logger).Log("msg", "session updated successfully", "source_address", incoming.SourceAddr.String(), "server_address", packet.ServerAddress.String(), "client_address", packet.ClientAddress.String())
	}
}

func HandleNextToken(sessionData *SessionData, storer storage.Storer, buyer *routing.Buyer, packet *SessionUpdatePacket, routeNumRelays int32, routeRelays []int32, allRelayIDs []uint64, routerPrivateKey [crypto.KeySize]byte, response *SessionResponsePacket, internalIPSellers []string, enableInternalIPs bool) {
	// Add another 10 seconds to the slice and increment the session version
	sessionData.Initial = true
	sessionData.ExpireTimestamp += billing.BillingSliceSeconds
	sessionData.SessionVersion++

	numTokens := routeNumRelays + 2 // relays + client + server
	routeAddresses, routePublicKeys := GetRouteAddressesAndPublicKeys(&packet.ClientAddress, packet.ClientRoutePublicKey, &packet.ServerAddress, packet.ServerRoutePublicKey, numTokens, routeRelays, allRelayIDs, storer, internalIPSellers, enableInternalIPs)
	if routeAddresses == nil || routePublicKeys == nil {
		response.RouteType = routing.RouteTypeDirect
		response.NumTokens = 0
		response.Tokens = nil
		return
	}

	tokenData := make([]byte, numTokens*routing.EncryptedNextRouteTokenSize)
	core.WriteRouteTokens(tokenData, sessionData.ExpireTimestamp, sessionData.SessionID, uint8(sessionData.SessionVersion), uint32(buyer.RouteShader.BandwidthEnvelopeUpKbps), uint32(buyer.RouteShader.BandwidthEnvelopeDownKbps), int(numTokens), routeAddresses, routePublicKeys, routerPrivateKey)
	response.RouteType = routing.RouteTypeNew
	response.NumTokens = numTokens
	response.Tokens = tokenData
}

func HandleContinueToken(sessionData *SessionData, storer storage.Storer, buyer *routing.Buyer, packet *SessionUpdatePacket, routeNumRelays int32, routeRelays []int32, allRelayIDs []uint64, routerPrivateKey [crypto.KeySize]byte, response *SessionResponsePacket) {
	numTokens := routeNumRelays + 2 // relays + client + server
	// empty string array b/c don't care for internal ips here
	routeAddresses, routePublicKeys := GetRouteAddressesAndPublicKeys(&packet.ClientAddress, packet.ClientRoutePublicKey, &packet.ServerAddress, packet.ServerRoutePublicKey, numTokens, routeRelays, allRelayIDs, storer, []string{}, false)
	if routeAddresses == nil || routePublicKeys == nil {
		response.RouteType = routing.RouteTypeDirect
		response.NumTokens = 0
		response.Tokens = nil
		return
	}

	tokenData := make([]byte, numTokens*routing.EncryptedContinueRouteTokenSize)
	core.WriteContinueTokens(tokenData, sessionData.ExpireTimestamp, sessionData.SessionID, uint8(sessionData.SessionVersion), int(numTokens), routePublicKeys, routerPrivateKey)
	response.RouteType = routing.RouteTypeContinue
	response.NumTokens = numTokens
	response.Tokens = tokenData
}

func GetRouteAddressesAndPublicKeys(clientAddress *net.UDPAddr, clientPublicKey []byte, serverAddress *net.UDPAddr, serverPublicKey []byte, numTokens int32, routeRelays []int32, allRelayIDs []uint64, storer storage.Storer, internalIPSellers []string, enableInternalIPs bool) ([]*net.UDPAddr, [][]byte) {
	routeAddresses := make([]*net.UDPAddr, numTokens)
	routePublicKeys := make([][]byte, numTokens)

	routeAddresses[0] = clientAddress
	routePublicKeys[0] = clientPublicKey
	routeAddresses[numTokens-1] = serverAddress
	routePublicKeys[numTokens-1] = serverPublicKey

	totalNumRelays := int32(len(allRelayIDs))
	foundRelayCount := int32(0)

	for i := int32(0); i < numTokens-2; i++ {
		relayIndex := routeRelays[i]
		if relayIndex < totalNumRelays {
			relayID := allRelayIDs[relayIndex]
			relay, err := storer.Relay(relayID)
			if err != nil {
				continue
			}

			routeAddresses[i+1] = &relay.Addr

			if enableInternalIPs {
				shouldTryUseInternalIPs := false
				for i := range internalIPSellers {
					if internalIPSellers[i] == relay.Seller.Name {
						shouldTryUseInternalIPs = true
						break
					}
				}

				// check if the previous relay is the same seller
				if shouldTryUseInternalIPs && i >= 1 {
					prevRelayIndex := routeRelays[i-1]
					if prevRelayIndex < totalNumRelays {
						prevID := allRelayIDs[prevRelayIndex]
						prev, err := storer.Relay(prevID)
						if err == nil && prev.Seller.ID == relay.Seller.ID {
							routeAddresses[i+1] = &relay.InternalAddr
						}
					}
				}
			}

			routePublicKeys[i+1] = relay.PublicKey
			foundRelayCount++
		}
	}

	if foundRelayCount != numTokens-2 {
		return nil, nil
	}

	return routeAddresses, routePublicKeys
}

func PostSessionUpdate(postSessionHandler *PostSessionHandler, packet *SessionUpdatePacket, sessionData *SessionData, buyer *routing.Buyer, multipathVetoHandler *storage.MultipathVetoHandler, routeRelayNames [routing.MaxRelays]string, routeRelaySellers [routing.MaxRelays]routing.Seller, nearRelays []routing.NearRelayData, datacenter *routing.Datacenter) {
	sliceDuration := uint64(billing.BillingSliceSeconds)
	if sessionData.Initial {
		sliceDuration *= 2
	}
	nextBytesUp, nextBytesDown := CalculateNextBytesUpAndDown(uint64(packet.NextKbpsUp), uint64(packet.NextKbpsDown), sliceDuration)
	nextEnvelopeBytesUp, nextEnvelopeBytesDown := CalculateNextBytesUpAndDown(uint64(buyer.RouteShader.BandwidthEnvelopeUpKbps), uint64(buyer.RouteShader.BandwidthEnvelopeDownKbps), sliceDuration)
	totalPrice := CalculateTotalPriceNibblins(int(sessionData.RouteNumRelays), routeRelaySellers, nextEnvelopeBytesUp, nextEnvelopeBytesDown)
	routeRelayPrices := CalculateRouteRelaysPrice(int(sessionData.RouteNumRelays), routeRelaySellers, nextEnvelopeBytesUp, nextEnvelopeBytesDown)

	// Check if we should multipath veto the user
	if packet.Next && sessionData.RouteState.MultipathOverload {
		if err := multipathVetoHandler.MultipathVetoUser(buyer.CompanyCode, packet.UserHash); err != nil {
			level.Error(postSessionHandler.logger).Log("err", err)
		}
	}

	nextRelaysPrice := [routing.MaxRelays]uint64{}
	for i := 0; i < routing.MaxRelays; i++ {
		nextRelaysPrice[i] = uint64(routeRelayPrices[i])
	}

	packetLossClientToServer := float32(packet.PacketsLostClientToServer) / float32(packet.PacketsSentClientToServer) * 100.0
	packetLossServerToClient := float32(packet.PacketsLostServerToClient) / float32(packet.PacketsSentServerToClient) * 100.0

	// Take the max of packet loss client -> server or server -> client
	inGamePacketLoss := packetLossClientToServer
	if inGamePacketLoss < packetLossServerToClient {
		inGamePacketLoss = packetLossServerToClient
	}

	multipathVetoMap := multipathVetoHandler.GetMapCopy(buyer.CompanyCode)
	var multipathVetoed bool
	if _, ok := multipathVetoMap[packet.UserHash]; ok {
		multipathVetoed = true
	}

	billingEntry := &billing.BillingEntry{
		BuyerID:                   packet.CustomerID,
		UserHash:                  packet.UserHash,
		SessionID:                 packet.SessionID,
		SliceNumber:               packet.SliceNumber,
		DirectRTT:                 packet.DirectRTT,
		DirectJitter:              packet.DirectJitter,
		DirectPacketLoss:          packet.DirectPacketLoss,
		Next:                      packet.Next,
		NextRTT:                   packet.NextRTT,
		NextJitter:                packet.NextJitter,
		NextPacketLoss:            packet.NextPacketLoss,
		NumNextRelays:             uint8(sessionData.RouteNumRelays),
		NextRelays:                sessionData.RouteRelayIDs,
		TotalPrice:                uint64(totalPrice),
		ClientToServerPacketsLost: packet.PacketsLostClientToServer,
		ServerToClientPacketsLost: packet.PacketsLostServerToClient,
		Committed:                 packet.Committed,
		Flagged:                   packet.Reported,
		Multipath:                 sessionData.RouteState.Multipath,
		Initial:                   sessionData.Initial,
		NextBytesUp:               nextBytesUp,
		NextBytesDown:             nextBytesDown,
		EnvelopeBytesUp:           nextEnvelopeBytesUp,
		EnvelopeBytesDown:         nextEnvelopeBytesDown,
		DatacenterID:              datacenter.ID,
		RTTReduction:              sessionData.RouteState.ReduceLatency,
		PacketLossReduction:       sessionData.RouteState.ReducePacketLoss,
		NextRelaysPrice:           nextRelaysPrice,
		Latitude:                  float32(sessionData.Location.Latitude),
		Longitude:                 float32(sessionData.Location.Longitude),
		ISP:                       sessionData.Location.ISP,
		ABTest:                    sessionData.RouteState.ABTest,
		RouteDecision:             0,
		ConnectionType:            uint8(packet.ConnectionType),
		PlatformType:              uint8(packet.PlatformType),
		SDKVersion:                packet.Version.String(),
		PacketLoss:                inGamePacketLoss,
		PredictedNextRTT:          float32(sessionData.RouteCost),
		MultipathVetoed:           multipathVetoed,
	}

	postSessionHandler.SendBillingEntry(billingEntry)

	hops := make([]RelayHop, sessionData.RouteNumRelays)
	for i := int32(0); i < sessionData.RouteNumRelays; i++ {
		hops[i] = RelayHop{
			ID:   sessionData.RouteRelayIDs[i],
			Name: routeRelayNames[i],
		}
	}

	nearRelayPortalData := make([]NearRelayPortalData, len(nearRelays))
	for i := range nearRelayPortalData {
		nearRelayPortalData[i] = NearRelayPortalData{
			ID:          nearRelays[i].ID,
			Name:        nearRelays[i].Name,
			ClientStats: nearRelays[i].ClientStats,
		}
	}

	var deltaRTT float32
	if packet.Next && packet.NextRTT != 0 && packet.DirectRTT >= packet.NextRTT {
		deltaRTT = packet.DirectRTT - packet.NextRTT
	}

	portalData := &SessionPortalData{
		Meta: SessionMeta{
			ID:              packet.SessionID,
			UserHash:        packet.UserHash,
			DatacenterName:  datacenter.Name,
			DatacenterAlias: datacenter.AliasName,
			OnNetworkNext:   packet.Next,
			NextRTT:         float64(packet.NextRTT),
			DirectRTT:       float64(packet.DirectRTT),
			DeltaRTT:        float64(deltaRTT),
			Location:        sessionData.Location,
			ClientAddr:      packet.ClientAddress.String(),
			ServerAddr:      packet.ServerAddress.String(),
			Hops:            hops,
			SDK:             packet.Version.String(),
			Connection:      uint8(packet.ConnectionType),
			NearbyRelays:    nearRelayPortalData,
			Platform:        uint8(packet.PlatformType),
			BuyerID:         packet.CustomerID,
		},
		Slice: SessionSlice{
			Timestamp: time.Now(),
			Next: routing.Stats{
				RTT:        float64(packet.NextRTT),
				Jitter:     float64(packet.NextJitter),
				PacketLoss: float64(packet.NextPacketLoss),
			},
			Direct: routing.Stats{
				RTT:        float64(packet.DirectRTT),
				Jitter:     float64(packet.DirectJitter),
				PacketLoss: float64(packet.DirectPacketLoss),
			},
			Envelope: routing.Envelope{
				Up:   int64(packet.NextKbpsUp),
				Down: int64(packet.NextKbpsDown),
			},
			IsMultiPath:       sessionData.RouteState.Multipath,
			IsTryBeforeYouBuy: !sessionData.RouteState.Committed,
			OnNetworkNext:     packet.Next,
		},
		Point: SessionMapPoint{
			Latitude:  sessionData.Location.Latitude,
			Longitude: sessionData.Location.Longitude,
		},
		LargeCustomer: buyer.InternalConfig.LargeCustomer,
		EverOnNext:    sessionData.EverOnNext,
	}

	if portalData.Meta.NextRTT != 0 || portalData.Meta.DirectRTT != 0 {
		postSessionHandler.SendPortalData(portalData)
	}
}

func CalculateNextBytesUpAndDown(kbpsUp uint64, kbpsDown uint64, sliceDuration uint64) (uint64, uint64) {
	bytesUp := (((1000 * kbpsUp) / 8) * sliceDuration)
	bytesDown := (((1000 * kbpsDown) / 8) * sliceDuration)
	return bytesUp, bytesDown
}

func CalculateTotalPriceNibblins(routeNumRelays int, relaySellers [routing.MaxRelays]routing.Seller, envelopeBytesUp uint64, envelopeBytesDown uint64) routing.Nibblin {

	if routeNumRelays == 0 {
		return 0
	}

	envelopeUpGB := float64(envelopeBytesUp) / 1000000000.0
	envelopeDownGB := float64(envelopeBytesDown) / 1000000000.0

	sellerPriceNibblinsPerGB := routing.Nibblin(0)
	for _, seller := range relaySellers {
		sellerPriceNibblinsPerGB += seller.EgressPriceNibblinsPerGB
	}

	nextPriceNibblinsPerGB := routing.Nibblin(1e9)
	totalPriceNibblins := float64(sellerPriceNibblinsPerGB+nextPriceNibblinsPerGB) * (envelopeUpGB + envelopeDownGB)

	return routing.Nibblin(totalPriceNibblins)
}

func CalculateRouteRelaysPrice(routeNumRelays int, relaySellers [routing.MaxRelays]routing.Seller, envelopeBytesUp uint64, envelopeBytesDown uint64) [routing.MaxRelays]routing.Nibblin {
	relayPrices := [routing.MaxRelays]routing.Nibblin{}

	if routeNumRelays == 0 {
		return relayPrices
	}

	envelopeUpGB := float64(envelopeBytesUp) / 1000000000.0
	envelopeDownGB := float64(envelopeBytesDown) / 1000000000.0

	for i := 0; i < len(relayPrices); i++ {
		relayPriceNibblins := float64(relaySellers[i].EgressPriceNibblinsPerGB) * (envelopeUpGB + envelopeDownGB)
		relayPrices[i] = routing.Nibblin(relayPriceNibblins)
	}

	return relayPrices
}<|MERGE_RESOLUTION|>--- conflicted
+++ resolved
@@ -427,36 +427,6 @@
 			return
 		}
 
-<<<<<<< HEAD
-		datacenter, err = storer.Datacenter(packet.DatacenterID)
-		if err != nil {
-			aliasFound := false
-
-			// search the list of aliases created by/for this buyer
-			datacenterAliases := storer.GetDatacenterMapsForBuyer(packet.CustomerID)
-			for _, dcMap := range datacenterAliases {
-				if packet.DatacenterID == crypto.HashID(dcMap.Alias) {
-					datacenter, err = storer.Datacenter(dcMap.DatacenterID)
-					if err != nil {
-						level.Error(logger).Log("msg", "customer has a misconfigured datacenter alias", "err", "datacenter not in database", "datacenter", packet.DatacenterID)
-						return
-					}
-
-					datacenter.AliasName = dcMap.Alias
-					aliasFound = true
-					break
-				}
-			}
-
-			if !aliasFound {
-				level.Error(logger).Log("msg", "datacenter not found", "err", err)
-				metrics.DatacenterNotFound.Add(1)
-				return
-			}
-		}
-
-=======
->>>>>>> e6c1abbc
 		nearRelays, err = routeMatrix.GetNearRelays(sessionData.Location.Latitude, sessionData.Location.Longitude, maxNearRelays)
 		if err != nil {
 			level.Error(logger).Log("msg", "failed to get near relays", "err", err)
