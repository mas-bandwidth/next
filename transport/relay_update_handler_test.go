package transport_test

import (
	"bytes"
	"context"
	"encoding/json"
	"math/rand"
	"net"
	"net/http"
	"net/http/httptest"
	"reflect"
	"strings"
	"testing"
	"time"

	"github.com/alicebob/miniredis/v2"
	"github.com/go-kit/kit/log"
	"github.com/go-redis/redis/v7"
	"github.com/networknext/backend/crypto"
	"github.com/networknext/backend/metrics"
	"github.com/networknext/backend/routing"
	"github.com/networknext/backend/stats"
	"github.com/networknext/backend/storage"

	"github.com/networknext/backend/transport"
	"github.com/stretchr/testify/assert"
)

func pingRelayBackendUpdate(t *testing.T, contentType string, body []byte, metrics metrics.RelayUpdateMetrics, redisClient *redis.Client, statsdb *routing.StatsDatabase) *httptest.ResponseRecorder {
	if redisClient == nil {
		redisServer, err := miniredis.Run()
		assert.NoError(t, err)
		redisClient = redis.NewClient(&redis.Options{Addr: redisServer.Addr()})
	}

	if statsdb == nil {
		statsdb = routing.NewStatsDatabase()
	}

	recorder := httptest.NewRecorder()
	request, err := http.NewRequest("POST", "/relay_update", bytes.NewBuffer(body))
	assert.NoError(t, err)
	request.Header.Add("Content-Type", contentType)

	handler := transport.RelayUpdateHandlerFunc(log.NewNopLogger(), &transport.RelayUpdateHandlerConfig{
		RedisClient:           redisClient,
		StatsDb:               statsdb,
		Metrics:               &metrics,
		TrafficStatsPublisher: &stats.NoOpTrafficStatsPublisher{},
		Storer:                &storage.InMemory{},
	})

	handler(recorder, request)
	return recorder
}

func relayUpdateErrorAssertions(t *testing.T, recorder *httptest.ResponseRecorder, expectedCode int, errMetric metrics.Counter) {
	assert.Equal(t, expectedCode, recorder.Code)
	assert.Equal(t, 1.0, errMetric.ValueReset())
}

func relayUpdateSuccessAssertions(t *testing.T, recorder *httptest.ResponseRecorder, expectedContentType string, errMetrics metrics.RelayUpdateErrorMetrics, entry routing.Relay, redisClient *redis.Client, statsdb *routing.StatsDatabase, statIps []string, addr string) {
	assert.Equal(t, http.StatusOK, recorder.Code)

	res := redisClient.HGet(routing.HashKeyAllRelays, entry.Key())
	var actual routing.Relay
	raw, err := res.Bytes()
	assert.NoError(t, err)
	actual.UnmarshalBinary(raw)

	assert.Equal(t, entry.ID, actual.ID)
	assert.Equal(t, entry.Name, actual.Name)
	assert.Equal(t, entry.Addr, actual.Addr)
	assert.Equal(t, entry.Datacenter.ID, actual.Datacenter.ID)
	assert.Equal(t, entry.Datacenter.Name, actual.Datacenter.Name)
	assert.Equal(t, entry.PublicKey, actual.PublicKey)
	assert.NotEqual(t, entry.LastUpdateTime, actual.LastUpdateTime)

	// response assertions
	header := recorder.Header()
	contentType, ok := header["Content-Type"]
	assert.True(t, ok)
	if assert.NotNil(t, contentType) && assert.Len(t, contentType, 1) {
		assert.Equal(t, expectedContentType, contentType[0])
	}

	body := recorder.Body.Bytes()

	var response transport.RelayUpdateResponse
	switch expectedContentType {
	case "application/octet-stream":
		err := response.UnmarshalBinary(body)
		assert.NoError(t, err)
	case "application/json":
		err := json.Unmarshal(body, &response)
		assert.NoError(t, err)
	default:
		assert.FailNow(t, "Invalid expected content type")
	}

	assert.Equal(t, len(statIps), len(response.RelaysToPing))

	relaysToPingIDs := make([]uint64, 0)
	relaysToPingAddrs := make([]string, 0)

	for _, data := range response.RelaysToPing {
		relaysToPingIDs = append(relaysToPingIDs, data.ID)
		relaysToPingAddrs = append(relaysToPingAddrs, data.Address)
	}

	assert.Contains(t, statsdb.Entries, entry.ID)
	relations := statsdb.Entries[entry.ID]
	for _, addr := range statIps {
		id := crypto.HashID(addr)
		assert.Contains(t, relaysToPingIDs, id)
		assert.Contains(t, relaysToPingAddrs, addr)
		assert.Contains(t, relations.Relays, id)
	}

	assert.NotContains(t, relaysToPingIDs, entry.ID)
	assert.NotContains(t, relaysToPingAddrs, addr)
	assert.Equal(t, uint32(routing.RelayStateShuttingDown), actual.State)

	errMetricsStruct := reflect.ValueOf(errMetrics)
	for i := 0; i < errMetricsStruct.NumField(); i++ {
		if errMetricsStruct.Field(i).CanInterface() {
			assert.Equal(t, 0.0, errMetricsStruct.Field(i).Interface().(metrics.Counter).ValueReset())
		}
	}
}

func TestRelayUpdateUnmarshalFailure(t *testing.T) {
	updateMetrics := metrics.EmptyRelayUpdateMetrics
	localMetrics := metrics.LocalHandler{}

	metric, err := localMetrics.NewCounter(context.Background(), &metrics.Descriptor{ID: "test metric"})
	assert.NoError(t, err)

	updateMetrics.ErrorMetrics.UnmarshalFailure = metric

	// Binary version
	{
		buff := make([]byte, 10) // invalid relay packet size
		recorder := pingRelayBackendUpdate(t, "application/octet-stream", buff, updateMetrics, nil, nil)
		relayUpdateErrorAssertions(t, recorder, http.StatusBadRequest, metric)
	}

	// JSON version
	{
		buff := []byte("{") // basic but gets the job done
		recorder := pingRelayBackendUpdate(t, "application/json", buff, updateMetrics, nil, nil)
		relayUpdateErrorAssertions(t, recorder, http.StatusBadRequest, metric)
	}
}

func TestRelayUpdateInvalidAddress(t *testing.T) {
	t.Skip("Test can fail on certain machines due to relay address being unmarshaled and interpreted as correct. Needs more work to determine the cause.")

	udp, err := net.ResolveUDPAddr("udp", "127.0.0.1:40000")
	assert.NoError(t, err)
	packet := transport.RelayUpdateRequest{
		Address: *udp,
		Token:   make([]byte, crypto.KeySize),
	}

	updateMetrics := metrics.EmptyRelayUpdateMetrics
	localMetrics := metrics.LocalHandler{}

	metric, err := localMetrics.NewCounter(context.Background(), &metrics.Descriptor{ID: "test metric"})
	assert.NoError(t, err)

	updateMetrics.ErrorMetrics.InvalidAddress = metric

	// Binary version
	{
		buff, err := packet.MarshalBinary()
		assert.NoError(t, err)
		buff[8] = 'x' // assign this index (which should be the first item in the address) as the letter 'x' making it invalid
		recorder := pingRelayBackendUpdate(t, "application/octet-stream", buff, updateMetrics, nil, nil)
		relayUpdateErrorAssertions(t, recorder, http.StatusBadRequest, metric)
	}

	// JSON version
	{
		buff, err := packet.MarshalJSON()
		assert.NoError(t, err)

		offset := strings.Index(string(buff), "127.0.0.1:40000")
		assert.GreaterOrEqual(t, offset, 0)
		buff[offset] = 'x' // assign this index (which should be the first item in the address) as the letter 'x' making it invalid
		recorder := pingRelayBackendUpdate(t, "application/json", buff, updateMetrics, nil, nil)
		relayUpdateErrorAssertions(t, recorder, http.StatusBadRequest, metric)
	}
}

func TestRelayUpdateInvalidVersion(t *testing.T) {
	udp, err := net.ResolveUDPAddr("udp", "127.0.0.1:40000")
	assert.NoError(t, err)
	packet := transport.RelayUpdateRequest{
		Version: 1,
		Address: *udp,
		Token:   make([]byte, crypto.KeySize),
	}

	updateMetrics := metrics.EmptyRelayUpdateMetrics
	localMetrics := metrics.LocalHandler{}

	metric, err := localMetrics.NewCounter(context.Background(), &metrics.Descriptor{ID: "test metric"})
	assert.NoError(t, err)

	updateMetrics.ErrorMetrics.InvalidVersion = metric

	// Binary version
	{
		buff, err := packet.MarshalBinary()
		assert.NoError(t, err)
<<<<<<< HEAD
		recorder := pingRelayBackendUpdate(t, "application/octet-stream", buff, updateMetrics, nil, nil)
		relayUpdateErrorAssertions(t, recorder, http.StatusBadRequest, metric)
=======
		badAddr := "invalid address"        // "invalid address" is luckily the same number of characters as "127.0.0.1:40000"
		for i := 0; i < len(badAddr); i++ { // Replace the address with the bad address character by character
			buff[8+i] = badAddr[i]
		}
		relayUpdateAssertions(t, "application/octet-stream", buff, http.StatusBadRequest, nil, nil)
>>>>>>> 61121ed6
	}

	// JSON version
	{
		buff, err := packet.MarshalJSON()
		assert.NoError(t, err)
<<<<<<< HEAD
		recorder := pingRelayBackendUpdate(t, "application/json", buff, updateMetrics, nil, nil)
		relayUpdateErrorAssertions(t, recorder, http.StatusBadRequest, metric)
=======

		offset := strings.Index(string(buff), "127.0.0.1:40000")
		assert.GreaterOrEqual(t, offset, 0)
		badAddr := "invalid address"        // "invalid address" is luckily the same number of characters as "127.0.0.1:40000"
		for i := 0; i < len(badAddr); i++ { // Replace the address with the bad address character by character
			buff[offset+i] = badAddr[i]
		}
		relayUpdateAssertions(t, "application/json", buff, http.StatusBadRequest, nil, nil)
>>>>>>> 61121ed6
	}
}

func TestRelayUpdateExceedMaxRelays(t *testing.T) {
	udp, err := net.ResolveUDPAddr("udp", "127.0.0.1:40000")
	assert.NoError(t, err)
	packet := transport.RelayUpdateRequest{
		Address:   *udp,
		Token:     make([]byte, crypto.KeySize),
		PingStats: make([]routing.RelayStatsPing, 1025),
	}

	updateMetrics := metrics.EmptyRelayUpdateMetrics
	localMetrics := metrics.LocalHandler{}

	metric, err := localMetrics.NewCounter(context.Background(), &metrics.Descriptor{ID: "test metric"})
	assert.NoError(t, err)

	updateMetrics.ErrorMetrics.ExceedMaxRelays = metric

	// Binary version
	{
		buff, err := packet.MarshalBinary()
		assert.NoError(t, err)
		recorder := pingRelayBackendUpdate(t, "application/octet-stream", buff, updateMetrics, nil, nil)
		relayUpdateErrorAssertions(t, recorder, http.StatusBadRequest, metric)
	}

	// JSON version
	{
		buff, err := packet.MarshalJSON()
		assert.NoError(t, err)
		recorder := pingRelayBackendUpdate(t, "application/json", buff, updateMetrics, nil, nil)
		relayUpdateErrorAssertions(t, recorder, http.StatusBadRequest, metric)
	}
}

func TestRelayUpdateRedisFailure(t *testing.T) {
	redisClient := redis.NewClient(&redis.Options{Addr: "0.0.0.0"})

	udp, err := net.ResolveUDPAddr("udp", "127.0.0.1:40000")
	assert.NoError(t, err)
	packet := transport.RelayUpdateRequest{
		Address: *udp,
		Token:   make([]byte, crypto.KeySize),
	}

	updateMetrics := metrics.EmptyRelayUpdateMetrics
	localMetrics := metrics.LocalHandler{}

	metric, err := localMetrics.NewCounter(context.Background(), &metrics.Descriptor{ID: "test metric"})
	assert.NoError(t, err)

	updateMetrics.ErrorMetrics.RedisFailure = metric

	// Binary version
	{
		buff, err := packet.MarshalBinary()
		assert.NoError(t, err)
		recorder := pingRelayBackendUpdate(t, "application/octet-stream", buff, updateMetrics, redisClient, nil)
		relayUpdateErrorAssertions(t, recorder, http.StatusInternalServerError, metric)
	}

	// JSON version
	{
		buff, err := packet.MarshalJSON()
		assert.NoError(t, err)
		recorder := pingRelayBackendUpdate(t, "application/json", buff, updateMetrics, redisClient, nil)
		relayUpdateErrorAssertions(t, recorder, http.StatusInternalServerError, metric)
	}
}

func TestRelayUpdateRelayNotFound(t *testing.T) {
	udp, err := net.ResolveUDPAddr("udp", "127.0.0.1:40000")
	assert.NoError(t, err)
	packet := transport.RelayUpdateRequest{
		Address:   *udp,
		Token:     make([]byte, crypto.KeySize),
		PingStats: make([]routing.RelayStatsPing, 3),
	}

	updateMetrics := metrics.EmptyRelayUpdateMetrics
	localMetrics := metrics.LocalHandler{}

	metric, err := localMetrics.NewCounter(context.Background(), &metrics.Descriptor{ID: "test metric"})
	assert.NoError(t, err)

	updateMetrics.ErrorMetrics.RelayNotFound = metric

	// Binary version
	{
		buff, err := packet.MarshalBinary()
		assert.NoError(t, err)
		recorder := pingRelayBackendUpdate(t, "application/octet-stream", buff, updateMetrics, nil, nil)
		relayUpdateErrorAssertions(t, recorder, http.StatusNotFound, metric)
	}

	// JSON version
	{
		buff, err := packet.MarshalJSON()
		assert.NoError(t, err)
		recorder := pingRelayBackendUpdate(t, "application/json", buff, updateMetrics, nil, nil)
		relayUpdateErrorAssertions(t, recorder, http.StatusNotFound, metric)
	}
}

func TestRelayUpdateRelayUnmarshalFailure(t *testing.T) {
	redisServer, err := miniredis.Run()
	assert.NoError(t, err)
	redisClient := redis.NewClient(&redis.Options{Addr: redisServer.Addr()})
	addr := "127.0.0.1:40000"
	udp, err := net.ResolveUDPAddr("udp", addr)
	assert.NoError(t, err)

	packet := transport.RelayUpdateRequest{
		Address:   *udp,
		Token:     make([]byte, crypto.KeySize),
		PingStats: make([]routing.RelayStatsPing, 0),
	}

	entry := routing.Relay{
		ID: crypto.HashID(addr),
	}

	redisServer.HSet(routing.HashKeyAllRelays, entry.Key(), "invalid relay data")

	updateMetrics := metrics.EmptyRelayUpdateMetrics
	localMetrics := metrics.LocalHandler{}

	metric, err := localMetrics.NewCounter(context.Background(), &metrics.Descriptor{ID: "test metric"})
	assert.NoError(t, err)

	updateMetrics.ErrorMetrics.RelayUnmarshalFailure = metric

	// Binary version
	{
		buff, err := packet.MarshalBinary()
		assert.NoError(t, err)
		recorder := pingRelayBackendUpdate(t, "application/octet-stream", buff, updateMetrics, redisClient, nil)
		relayUpdateErrorAssertions(t, recorder, http.StatusInternalServerError, metric)
	}

	// JSON version
	{
		buff, err := packet.MarshalJSON()
		assert.NoError(t, err)
		recorder := pingRelayBackendUpdate(t, "application/json", buff, updateMetrics, redisClient, nil)
		relayUpdateErrorAssertions(t, recorder, http.StatusInternalServerError, metric)
	}
}

func TestRelayUpdateInvalidToken(t *testing.T) {
	redisServer, err := miniredis.Run()
	assert.NoError(t, err)
	redisClient := redis.NewClient(&redis.Options{Addr: redisServer.Addr()})
	addr := "127.0.0.1:40000"
	udp, err := net.ResolveUDPAddr("udp", addr)
	assert.NoError(t, err)

	incomingToken := make([]byte, crypto.KeySize)
	rand.Read(incomingToken)
	storedToken := make([]byte, crypto.KeySize)
	rand.Read(storedToken)
	packet := transport.RelayUpdateRequest{
		Address:   *udp,
		Token:     incomingToken,
		PingStats: make([]routing.RelayStatsPing, 0),
	}

	entry := routing.Relay{
		ID:   crypto.HashID(addr),
		Addr: *udp,
		Datacenter: routing.Datacenter{
			ID:   1,
			Name: "some name",
		},
		PublicKey:      storedToken,
		LastUpdateTime: uint64(time.Now().Unix() - 1),
	}

	raw, err := entry.MarshalBinary()
	assert.NoError(t, err)
	redisServer.HSet(routing.HashKeyAllRelays, entry.Key(), string(raw))

	updateMetrics := metrics.EmptyRelayUpdateMetrics
	localMetrics := metrics.LocalHandler{}

	metric, err := localMetrics.NewCounter(context.Background(), &metrics.Descriptor{ID: "test metric"})
	assert.NoError(t, err)

	updateMetrics.ErrorMetrics.InvalidToken = metric

	// Binary version
	{
		buff, err := packet.MarshalBinary()
		assert.NoError(t, err)
		recorder := pingRelayBackendUpdate(t, "application/octet-stream", buff, updateMetrics, redisClient, nil)
		relayUpdateErrorAssertions(t, recorder, http.StatusBadRequest, metric)
	}

	// JSON version
	{
		buff, err := packet.MarshalJSON()
		assert.NoError(t, err)
		recorder := pingRelayBackendUpdate(t, "application/json", buff, updateMetrics, redisClient, nil)
		relayUpdateErrorAssertions(t, recorder, http.StatusBadRequest, metric)
	}
}

func TestRelayUpdateSuccess(t *testing.T) {
	redisServer, err := miniredis.Run()
	assert.NoError(t, err)
	redisClient := redis.NewClient(&redis.Options{Addr: redisServer.Addr()})
	addr := "127.0.0.1:40000"
	udp, err := net.ResolveUDPAddr("udp", addr)
	assert.NoError(t, err)
	statsdb := routing.NewStatsDatabase()
	statIps := []string{"127.0.0.2:40000", "127.0.0.3:40000", "127.0.0.4:40000", "127.0.0.5:40000"}
	packet := transport.RelayUpdateRequest{
		Address:      *udp,
		Token:        make([]byte, crypto.KeySize),
		ShuttingDown: true,
	}

	packet.PingStats = make([]routing.RelayStatsPing, len(statIps))
	for i, addr := range statIps {
		stats := &packet.PingStats[i]
		stats.RelayID = crypto.HashID(addr)
		stats.RTT = rand.Float32()
		stats.Jitter = rand.Float32()
		stats.PacketLoss = rand.Float32()
	}

	seedRedis(t, redisServer, statIps)

	entry := routing.Relay{
		ID:   crypto.HashID(addr),
		Addr: *udp,
		Datacenter: routing.Datacenter{
			ID:   1,
			Name: "some name",
		},
		PublicKey:      make([]byte, crypto.KeySize),
		LastUpdateTime: uint64(time.Now().Unix() - 1),
		State:          routing.RelayStateOnline,
	}

	raw, err := entry.MarshalBinary()
	assert.NoError(t, err)
	redisServer.HSet(routing.HashKeyAllRelays, entry.Key(), string(raw))

	localMetrics := metrics.LocalHandler{}
	metric, err := localMetrics.NewCounter(context.Background(), &metrics.Descriptor{ID: "test metric"})
	assert.NoError(t, err)

	updateMetrics := metrics.RelayUpdateMetrics{
		Invocations:   &metrics.EmptyCounter{},
		DurationGauge: &metrics.EmptyGauge{},
	}
	v := reflect.ValueOf(&updateMetrics.ErrorMetrics).Elem()
	for i := 0; i < v.NumField(); i++ {
		if v.Field(i).CanSet() {
			v.Field(i).Set(reflect.ValueOf(metric))
		}
	}

	// Binary version
	{
		buff, err := packet.MarshalBinary()
		assert.NoError(t, err)
		recorder := pingRelayBackendUpdate(t, "application/octet-stream", buff, updateMetrics, redisClient, statsdb)
		relayUpdateSuccessAssertions(t, recorder, "application/octet-stream", updateMetrics.ErrorMetrics, entry, redisClient, statsdb, statIps, addr)
	}

	// JSON version
	{
		buff, err := packet.MarshalJSON()
		assert.NoError(t, err)
		recorder := pingRelayBackendUpdate(t, "application/json", buff, updateMetrics, redisClient, statsdb)
		relayUpdateSuccessAssertions(t, recorder, "application/json", updateMetrics.ErrorMetrics, entry, redisClient, statsdb, statIps, addr)
	}
}<|MERGE_RESOLUTION|>--- conflicted
+++ resolved
@@ -214,26 +214,18 @@
 	{
 		buff, err := packet.MarshalBinary()
 		assert.NoError(t, err)
-<<<<<<< HEAD
-		recorder := pingRelayBackendUpdate(t, "application/octet-stream", buff, updateMetrics, nil, nil)
-		relayUpdateErrorAssertions(t, recorder, http.StatusBadRequest, metric)
-=======
 		badAddr := "invalid address"        // "invalid address" is luckily the same number of characters as "127.0.0.1:40000"
 		for i := 0; i < len(badAddr); i++ { // Replace the address with the bad address character by character
 			buff[8+i] = badAddr[i]
 		}
-		relayUpdateAssertions(t, "application/octet-stream", buff, http.StatusBadRequest, nil, nil)
->>>>>>> 61121ed6
-	}
-
-	// JSON version
-	{
-		buff, err := packet.MarshalJSON()
-		assert.NoError(t, err)
-<<<<<<< HEAD
-		recorder := pingRelayBackendUpdate(t, "application/json", buff, updateMetrics, nil, nil)
-		relayUpdateErrorAssertions(t, recorder, http.StatusBadRequest, metric)
-=======
+		recorder := pingRelayBackendUpdate(t, "application/octet-stream", buff, updateMetrics, nil, nil)
+		relayUpdateErrorAssertions(t, recorder, http.StatusBadRequest, metric)
+	}
+
+	// JSON version
+	{
+		buff, err := packet.MarshalJSON()
+		assert.NoError(t, err)
 
 		offset := strings.Index(string(buff), "127.0.0.1:40000")
 		assert.GreaterOrEqual(t, offset, 0)
@@ -241,8 +233,8 @@
 		for i := 0; i < len(badAddr); i++ { // Replace the address with the bad address character by character
 			buff[offset+i] = badAddr[i]
 		}
-		relayUpdateAssertions(t, "application/json", buff, http.StatusBadRequest, nil, nil)
->>>>>>> 61121ed6
+		recorder := pingRelayBackendUpdate(t, "application/json", buff, updateMetrics, nil, nil)
+		relayUpdateErrorAssertions(t, recorder, http.StatusBadRequest, metric)
 	}
 }
 
