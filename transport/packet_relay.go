package transport

import (
	"encoding/base64"
	"encoding/json"
	"errors"
	"fmt"
	"math"
	"net"

	"github.com/networknext/backend/crypto"
	"github.com/networknext/backend/encoding"
	"github.com/networknext/backend/routing"
)

const (
	VersionNumberInitRequest    = 0
	VersionNumberInitResponse   = 0
	VersionNumberUpdateRequest  = 0
	VersionNumberUpdateResponse = 0

	PacketSizeRelayInitResponse = 4 + 8 + crypto.KeySize
)

// RelayInitRequest is the struct that describes the packets comming into the relay_init endpoint
type RelayInitRequest struct {
	Magic          uint32
	Version        uint32
	Nonce          []byte
	Address        net.UDPAddr
	EncryptedToken []byte
}

<<<<<<< HEAD
type RelayInitRequestJSON struct {
	Magic                uint32 `json:"magic_request_protection"`
	Version              uint32 `json:"version"`
	StringAddr           string `json:"relay_address"`
	NonceBase64          string `json:"nonce"`
	EncryptedTokenBase64 string `json:"encrypted_token"`
}

// RelayInitResponseJSON ...
type RelayInitResponseJSON struct {
	Version   uint32 `json:"version"`
	Timestamp uint64 `json:"timestamp"`
}
=======
func (r *RelayInitRequest) UnmarshalJSON(buf []byte) error {
	var err error
	data := make(map[string]interface{})

	if err := json.Unmarshal(buf, &data); err != nil {
		return err
	}
>>>>>>> a05733a9

	if magic, ok := data["magic_request_protection"].(float64); ok {
		r.Magic = uint32(magic)
	}

	if version, ok := data["version"]; ok {
		if v, ok := version.(float64); ok {
			r.Version = uint32(v)
		}
	}

	if addr, ok := data["relay_address"].(string); ok {
		host, _, err := net.SplitHostPort(addr)
		if err != nil {
			return err
		}
		r.Address.IP = net.ParseIP(host)
		if r.Address.IP == nil {
			return errors.New("invalid relay_address")
		}
	}

	if port, ok := data["relay_port"].(float64); ok {
		r.Address.Port = int(port)
	}

	if nonce, ok := data["nonce"].(string); ok {
		if r.Nonce, err = base64.RawStdEncoding.DecodeString(nonce); err != nil {
			return err
		}
	}

	if token, ok := data["encrypted_token"].(string); ok {
		if r.EncryptedToken, err = base64.RawStdEncoding.DecodeString(token); err != nil {
			return err
		}
	}

	return nil
}

// UnmarshalBinary decodes binary data into a RelayInitRequest struct
func (r *RelayInitRequest) UnmarshalBinary(buf []byte) error {
	index := 0
	var addr string
	if !(encoding.ReadUint32(buf, &index, &r.Magic) &&
		encoding.ReadUint32(buf, &index, &r.Version) &&
		encoding.ReadBytes(buf, &index, &r.Nonce, crypto.NonceSize) &&
		encoding.ReadString(buf, &index, &addr, MaxRelayAddressLength) &&
		encoding.ReadBytes(buf, &index, &r.EncryptedToken, routing.EncryptedTokenSize)) {
		return errors.New("invalid packet")
	}

	if udp, err := net.ResolveUDPAddr("udp", addr); udp != nil && err == nil {
		r.Address = *udp
	} else {
		return fmt.Errorf("could not resolve init packet with address '%s' with reason: %v", addr, err)
	}

	return nil
}

// MarshalBinary ...
func (r RelayInitRequest) MarshalBinary() ([]byte, error) {
	data := make([]byte, 4+4+crypto.NonceSize+4+len(r.Address.String())+routing.EncryptedTokenSize)
	index := 0
	encoding.WriteUint32(data, &index, r.Magic)
	encoding.WriteUint32(data, &index, r.Version)
	encoding.WriteBytes(data, &index, r.Nonce, crypto.NonceSize)
	encoding.WriteString(data, &index, r.Address.String(), uint32(len(r.Address.String())))
	encoding.WriteBytes(data, &index, r.EncryptedToken, routing.EncryptedTokenSize)

	return data, nil
}

// RelayInitResponse ...
type RelayInitResponse struct {
	Version   uint32
	Timestamp uint64
	PublicKey []byte
}

func (r RelayInitResponse) MarshalJSON() ([]byte, error) {
	data := make(map[string]interface{})

	data["Timestamp"] = r.Timestamp

	return json.Marshal(data)
}

func (r RelayInitResponse) MarshalBinary() ([]byte, error) {
	index := 0
	responseData := make([]byte, PacketSizeRelayInitResponse)

	encoding.WriteUint32(responseData, &index, VersionNumberInitResponse)
	encoding.WriteUint64(responseData, &index, r.Timestamp)
	encoding.WriteBytes(responseData, &index, r.PublicKey, crypto.KeySize)

	return responseData, nil
}

// RelayUpdatePacket is the struct wrapping a update packet
type RelayUpdatePacket struct {
	Version   uint32
	Address   net.UDPAddr
	Token     []byte
	NumRelays uint32

	PingStats []routing.RelayStatsPing

	BytesReceived uint64
}

type packetMetadata struct {
	ID          uint64 `json:"Id"` // OLD RELAY ONLY: not the right id for typical use, this is a fnv1a-64 hash of its name (firestore id), not the address which reference/new relays use
	PingKey     []byte `json:"PingKey"`
	Role        string `json:"Role"`
	Shutdown    bool   `json:"Shutdown"`
	Group       string `json:"Group"`
	TokenBase64 string `json:"PublicKey"`
}

type trafficStats struct {
	BytesPaidTx        uint64 `json:"BytesPaidTx"`
	BytesPaidRx        uint64 `json:"BytesPaidRx"`
	BytesManagementTx  uint64 `json:"BytesManagementTx"`
	BytesManagementRx  uint64 `json:"BytesManagementRx"`
	BytesMeasurementTx uint64 `json:"BytesMeasurementTx"`
	BytesMeasurementRx uint64 `json:"BytesMeasurementRx"`
	BytesInvalidRx     uint64 `json:"BytesInvalidRx"`
	SessionCount       uint64 `json:"SessionCount"`
	FlowCount          uint64 `json:"FlowCount"`
}

type RelayUpdateRequestJSON struct {
	Version      uint32                   `json:"version"`
	StringAddr   string                   `json:"relay_address"`
	Metadata     packetMetadata           `json:"Metadata"`
	Timestamp    uint64                   `json:"Timestamp"`
	Signature    []byte                   `json:"Signature"`
	Usage        float32                  `json:"Usage"`
	TrafficStats trafficStats             `json:"TrafficStats"`
	PingStats    []routing.RelayStatsPing `json:"PingStats"`
	RelayName    string                   `json:"relay_name"`
}
type RelayUpdateResponseJSON struct {
	Version      uint32                   `json:"version"`
	RelaysToPing []routing.LegacyPingData `json:"ping_data"`
}

func (j *RelayUpdateRequestJSON) ToUpdatePacket(packet *RelayUpdatePacket) error {
	var err error

	packet.Version = j.Version

	var addr *net.UDPAddr
	{
		if addr, err = net.ResolveUDPAddr("udp", j.StringAddr); err != nil {
			return err
		}
	}

	packet.Address = *addr

	var token []byte
	{
		if token, err = base64.StdEncoding.DecodeString(j.Metadata.TokenBase64); err != nil {
			return err
		}
	}

	packet.Token = make([]byte, len(token))
	copy(packet.Token, token)

	packet.NumRelays = uint32(len(j.PingStats))
	packet.PingStats = make([]routing.RelayStatsPing, packet.NumRelays)
	copy(packet.PingStats, j.PingStats)

	packet.BytesReceived = j.TrafficStats.BytesMeasurementRx

	return nil
}

// UnmarshalBinary decodes the binary data into a RelayUpdatePacket struct
func (r *RelayUpdatePacket) UnmarshalBinary(buff []byte) error {
	index := 0
	var addr string
	if !(encoding.ReadUint32(buff, &index, &r.Version) &&
		encoding.ReadString(buff, &index, &addr, MaxRelayAddressLength) &&
		encoding.ReadBytes(buff, &index, &r.Token, crypto.KeySize) &&
		encoding.ReadUint32(buff, &index, &r.NumRelays)) {
		return errors.New("invalid packet")
	}

	if udp, err := net.ResolveUDPAddr("udp", addr); udp != nil && err == nil {
		r.Address = *udp
	} else {
		return fmt.Errorf("could not resolve init packet with address '%s' with reason: %v", addr, err)
	}

	r.PingStats = make([]routing.RelayStatsPing, r.NumRelays)
	for i := 0; i < int(r.NumRelays); i++ {
		stats := &r.PingStats[i]

		if !(encoding.ReadUint64(buff, &index, &stats.RelayID) &&
			encoding.ReadFloat32(buff, &index, &stats.RTT) &&
			encoding.ReadFloat32(buff, &index, &stats.Jitter) &&
			encoding.ReadFloat32(buff, &index, &stats.PacketLoss)) {
			return errors.New("invalid packet")
		}
	}

	if !encoding.ReadUint64(buff, &index, &r.BytesReceived) {
		return errors.New("invalid packet")
	}

	return nil
}

// MarshalBinary ...
func (r RelayUpdatePacket) MarshalBinary() ([]byte, error) {
	data := make([]byte, r.size())

	index := 0
	encoding.WriteUint32(data, &index, r.Version)
	encoding.WriteString(data, &index, r.Address.String(), math.MaxInt32)
	encoding.WriteBytes(data, &index, r.Token, crypto.KeySize)
	encoding.WriteUint32(data, &index, r.NumRelays)

	for i := 0; i < int(r.NumRelays); i++ {
		stats := &r.PingStats[i]

		encoding.WriteUint64(data, &index, stats.RelayID)
		encoding.WriteUint32(data, &index, math.Float32bits(stats.RTT))
		encoding.WriteUint32(data, &index, math.Float32bits(stats.Jitter))
		encoding.WriteUint32(data, &index, math.Float32bits(stats.PacketLoss))
	}

	encoding.WriteUint64(data, &index, r.BytesReceived)

	return data, nil
}

func (r *RelayUpdatePacket) size() uint {
	return uint(4 + 4 + len(r.Address.String()) + routing.EncryptedTokenSize + 4 + 20*len(r.PingStats) + 8)
}<|MERGE_RESOLUTION|>--- conflicted
+++ resolved
@@ -31,21 +31,6 @@
 	EncryptedToken []byte
 }
 
-<<<<<<< HEAD
-type RelayInitRequestJSON struct {
-	Magic                uint32 `json:"magic_request_protection"`
-	Version              uint32 `json:"version"`
-	StringAddr           string `json:"relay_address"`
-	NonceBase64          string `json:"nonce"`
-	EncryptedTokenBase64 string `json:"encrypted_token"`
-}
-
-// RelayInitResponseJSON ...
-type RelayInitResponseJSON struct {
-	Version   uint32 `json:"version"`
-	Timestamp uint64 `json:"timestamp"`
-}
-=======
 func (r *RelayInitRequest) UnmarshalJSON(buf []byte) error {
 	var err error
 	data := make(map[string]interface{})
@@ -53,7 +38,6 @@
 	if err := json.Unmarshal(buf, &data); err != nil {
 		return err
 	}
->>>>>>> a05733a9
 
 	if magic, ok := data["magic_request_protection"].(float64); ok {
 		r.Magic = uint32(magic)
