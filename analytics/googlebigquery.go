--- conflicted
+++ resolved
@@ -14,64 +14,25 @@
 	DefaultBigQueryChannelSize = 10000
 )
 
-<<<<<<< HEAD
 type PingStatsWriter interface {
 	Write(ctx context.Context, entry *PingStatsEntry) error
-	NumSubmitted() uint64
-	NumQueued() uint64
-	NumFlushed() uint64
 }
 
 type NoOpPingStatsWriter struct {
-	submitted uint64
+	written uint64
 }
 
 func (bq *NoOpPingStatsWriter) Write(ctx context.Context, entry *PingStatsEntry) error {
-	atomic.AddUint64(&bq.submitted, 1)
-	return nil
-}
-
-func (writer *NoOpPingStatsWriter) NumSubmitted() uint64 {
-	return atomic.LoadUint64(&writer.submitted)
-}
-
-func (writer *NoOpPingStatsWriter) NumQueued() uint64 {
-	return 0
-}
-
-func (writer *NoOpPingStatsWriter) NumFlushed() uint64 {
-	return atomic.LoadUint64(&writer.submitted)
-}
-
-type GoogleBigQueryPingStatsWriter struct {
-=======
-type BigQueryWriter interface {
-	Write(ctx context.Context, entry *StatsEntry) error
-}
-
-type NoOpBigQueryWriter struct {
-	written uint64
-}
-
-func (bq *NoOpBigQueryWriter) Write(ctx context.Context, entry *StatsEntry) error {
 	atomic.AddUint64(&bq.written, 1)
 	return nil
 }
 
-type GoogleBigQueryWriter struct {
->>>>>>> 5ea57af4
+type GoogleBigQueryPingStatsWriter struct {
 	Metrics       *metrics.AnalyticsMetrics
 	Logger        log.Logger
 	TableInserter *bigquery.Inserter
 
-<<<<<<< HEAD
-	entries chan *PingStatsEntry
-
-	submitted uint64
-	flushed   uint64
-=======
 	entries chan *StatsEntry
->>>>>>> 5ea57af4
 }
 
 func NewGoogleBigQueryPingStatsWriter(client *bigquery.Client, logger log.Logger, metrics *metrics.AnalyticsMetrics, dataset, table string) GoogleBigQueryPingStatsWriter {
@@ -83,13 +44,8 @@
 	}
 }
 
-<<<<<<< HEAD
 func (bq *GoogleBigQueryPingStatsWriter) Write(ctx context.Context, entry *PingStatsEntry) error {
-	atomic.AddUint64(&bq.submitted, 1)
-=======
-func (bq *GoogleBigQueryWriter) Write(ctx context.Context, entry *StatsEntry) error {
 	bq.Metrics.EntriesSubmitted.Add(1)
->>>>>>> 5ea57af4
 	bq.entries <- entry
 	return nil
 }
@@ -98,24 +54,10 @@
 	for entry := range bq.entries {
 		if err := bq.TableInserter.Put(ctx, entry); err != nil {
 			level.Error(bq.Logger).Log("msg", "failed to write to BigQuery", "err", err)
-<<<<<<< HEAD
-			bq.Metrics.PingStatsErrorMetrics.AnalyticsWriteFailure.Add(1)
+			bq.Metrics.ErrorMetrics.WriteFailure.Add(1)
 		}
-		atomic.AddUint64(&bq.flushed, 1)
-		bq.Metrics.PingStatsEntriesWritten.Add(1)
+		bq.Metrics.EntriesFlushed.Add(1)
 	}
-}
-
-func (bq *GoogleBigQueryPingStatsWriter) NumSubmitted() uint64 {
-	return atomic.LoadUint64(&bq.submitted)
-}
-
-func (bq *GoogleBigQueryPingStatsWriter) NumQueued() uint64 {
-	return uint64(len(bq.entries))
-}
-
-func (bq *GoogleBigQueryPingStatsWriter) NumFlushed() uint64 {
-	return atomic.LoadUint64(&bq.flushed)
 }
 
 type RelayStatsWriter interface {
@@ -132,18 +74,6 @@
 func (bq *NoOpRelayStatsWriter) Write(ctx context.Context, entry *RelayStatsEntry) error {
 	atomic.AddUint64(&bq.submitted, 1)
 	return nil
-}
-
-func (writer *NoOpRelayStatsWriter) NumSubmitted() uint64 {
-	return atomic.LoadUint64(&writer.submitted)
-}
-
-func (writer *NoOpRelayStatsWriter) NumQueued() uint64 {
-	return 0
-}
-
-func (writer *NoOpRelayStatsWriter) NumFlushed() uint64 {
-	return atomic.LoadUint64(&writer.submitted)
 }
 
 type GoogleBigQueryRelayStatsWriter struct {
@@ -193,10 +123,4 @@
 
 func (bq *GoogleBigQueryRelayStatsWriter) NumFlushed() uint64 {
 	return atomic.LoadUint64(&bq.flushed)
-=======
-			bq.Metrics.ErrorMetrics.WriteFailure.Add(1)
-		}
-		bq.Metrics.EntriesFlushed.Add(1)
-	}
->>>>>>> 5ea57af4
 }