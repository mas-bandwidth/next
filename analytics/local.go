--- conflicted
+++ resolved
@@ -12,45 +12,11 @@
 type LocalPingStatsWriter struct {
 	Logger log.Logger
 
-	submitted uint64
+	written uint64
 }
 
 func (writer *LocalPingStatsWriter) Write(ctx context.Context, entry *PingStatsEntry) error {
-	writer.submitted++
-
-	if writer.Logger == nil {
-		return errors.New("no logger for local big query writer, can't display entry")
-	}
-
-	level.Info(writer.Logger).Log("msg", "wrote analytics bigquery entry")
-
-	output := fmt.Sprintf("%#v", entry)
-	level.Debug(writer.Logger).Log("entry", output)
-
-	return nil
-<<<<<<< HEAD
-}
-
-func (local *LocalPingStatsWriter) NumSubmitted() uint64 {
-	return local.submitted
-}
-
-func (local *LocalPingStatsWriter) NumQueued() uint64 {
-	return 0
-}
-
-func (local *LocalPingStatsWriter) NumFlushed() uint64 {
-	return local.submitted
-}
-
-type LocalRelayStatsWriter struct {
-	Logger log.Logger
-
-	submitted uint64
-}
-
-func (writer *LocalRelayStatsWriter) Write(ctx context.Context, entry *RelayStatsEntry) error {
-	writer.submitted++
+	writer.written++
 
 	if writer.Logger == nil {
 		return errors.New("no logger for local big query writer, can't display entry")
@@ -64,16 +30,23 @@
 	return nil
 }
 
-func (local *LocalRelayStatsWriter) NumSubmitted() uint64 {
-	return local.submitted
+type LocalRelayStatsWriter struct {
+	Logger log.Logger
+
+	written uint64
 }
 
-func (local *LocalRelayStatsWriter) NumQueued() uint64 {
-	return 0
-}
+func (writer *LocalRelayStatsWriter) Write(ctx context.Context, entry *RelayStatsEntry) error {
+	writer.written++
 
-func (local *LocalRelayStatsWriter) NumFlushed() uint64 {
-	return local.submitted
-=======
->>>>>>> 5ea57af4
+	if writer.Logger == nil {
+		return errors.New("no logger for local big query writer, can't display entry")
+	}
+
+	level.Info(writer.Logger).Log("msg", "wrote analytics bigquery entry")
+
+	output := fmt.Sprintf("%#v", entry)
+	level.Debug(writer.Logger).Log("entry", output)
+
+	return nil
 }