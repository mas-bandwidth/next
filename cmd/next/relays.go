package main

import (
	"fmt"
	"log"
	"sort"
	"time"

	"github.com/modood/table"
	"github.com/networknext/backend/routing"
	localjsonrpc "github.com/networknext/backend/transport/jsonrpc"
	"github.com/ybbus/jsonrpc"
)

<<<<<<< HEAD
func relays(rpcClient jsonrpc.RPCClient, env Environment, regex string) {
=======
func relays(rpcClient jsonrpc.RPCClient, env Environment, filter string, relaysStateShowFlags [6]bool, relaysStateHideFlags [6]bool, relaysDownFlag bool) {
>>>>>>> df3fd949
	args := localjsonrpc.RelaysArgs{
		Regex: regex,
	}

	var reply localjsonrpc.RelaysReply
	if err := rpcClient.CallFor(&reply, "OpsService.Relays", args); err != nil {
		handleJSONRPCError(env, err)
		return
	}

	sort.Slice(reply.Relays, func(i int, j int) bool {
		return reply.Relays[i].SessionCount > reply.Relays[j].SessionCount
	})

	relays := []struct {
		Name        string
		Address     string
		State       string
		Sessions    string
		Tx          string
		Rx          string
		Version     string
		LastUpdated string
	}{}

	for _, relay := range reply.Relays {
		relayState, err := routing.ParseRelayState(relay.State)
		if err != nil {
			log.Fatalf("could not parse invalid relay state %s", relay.State)
		}

		includeRelay := true

		for i, flag := range relaysStateShowFlags {
			if flag {
				if relayState != routing.RelayState(i) {
					// An "only show" flag is set and this relay doesn't match that state, so don't include it in the final output
					includeRelay = false
				} else {
					// One of the flags should include the relay, so set to true and break out, since combining the flags is an OR operation
					includeRelay = true
					break
				}
			}
		}

		if relaysStateHideFlags[relayState] {
			// Relay should be hidden, so don't include in final output
			includeRelay = false
		}

		tx := fmt.Sprintf("%.02fGB", float64(relay.BytesSent)/float64(1000000000))
		if relay.BytesSent < 1000000000 {
			tx = fmt.Sprintf("%.02fMB", float64(relay.BytesSent)/float64(1000000))
		}
		rx := fmt.Sprintf("%.02fGB", float64(relay.BytesReceived)/float64(1000000000))
		if relay.BytesReceived < 1000000000 {
			rx = fmt.Sprintf("%.02fMB", float64(relay.BytesReceived)/float64(1000000))
		}
		lastUpdateDuration := time.Since(relay.LastUpdateTime).Truncate(time.Second)
		lastUpdated := "n/a"
		if relay.State == "enabled" {
			lastUpdated = lastUpdateDuration.String()
		}

		if relaysDownFlag && lastUpdateDuration < 30*time.Second {
			// Relay is still up and shouldn't be included in the final output
			includeRelay = false
		}

		if !includeRelay {
			continue
		}

		address := relay.Addr

		relays = append(relays, struct {
			Name        string
			Address     string
			State       string
			Sessions    string
			Tx          string
			Rx          string
			Version     string
			LastUpdated string
		}{
			Name:        relay.Name,
			Address:     address,
			State:       relay.State,
			Sessions:    fmt.Sprintf("%d", relay.SessionCount),
			Tx:          tx,
			Rx:          rx,
			Version:     relay.Version,
			LastUpdated: lastUpdated,
		})
	}

	table.Output(relays)
}

func addRelay(rpcClient jsonrpc.RPCClient, env Environment, relay routing.Relay) {
	args := localjsonrpc.AddRelayArgs{
		Relay: relay,
	}

	var reply localjsonrpc.AddRelayReply
	if err := rpcClient.CallFor(&reply, "OpsService.AddRelay", args); err != nil {
		handleJSONRPCError(env, err)
		return
	}

	fmt.Printf("Relay \"%s\" added to storage.\n", relay.Name)
}

func removeRelay(rpcClient jsonrpc.RPCClient, env Environment, name string) {
	relays := getRelayInfo(rpcClient, name)

	if len(relays) == 0 {
		log.Fatalf("no relays matched the name '%s'\n", name)
	}

	info := relays[0]

	args := localjsonrpc.RemoveRelayArgs{
		RelayID: info.id,
	}

	var reply localjsonrpc.RemoveRelayReply
	if err := rpcClient.CallFor(&reply, "OpsService.RemoveRelay", args); err != nil {
		handleJSONRPCError(env, err)
		return
	}

	fmt.Printf("Relay \"%s\" decommissioned.\n", name)
}<|MERGE_RESOLUTION|>--- conflicted
+++ resolved
@@ -12,11 +12,7 @@
 	"github.com/ybbus/jsonrpc"
 )
 
-<<<<<<< HEAD
-func relays(rpcClient jsonrpc.RPCClient, env Environment, regex string) {
-=======
-func relays(rpcClient jsonrpc.RPCClient, env Environment, filter string, relaysStateShowFlags [6]bool, relaysStateHideFlags [6]bool, relaysDownFlag bool) {
->>>>>>> df3fd949
+func relays(rpcClient jsonrpc.RPCClient, env Environment, regex string, relaysStateShowFlags [6]bool, relaysStateHideFlags [6]bool, relaysDownFlag bool) {
 	args := localjsonrpc.RelaysArgs{
 		Regex: regex,
 	}
