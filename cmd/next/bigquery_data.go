--- conflicted
+++ resolved
@@ -82,15 +82,6 @@
 	UserFlags                       bigquery.NullInt64
 	UserHash                        bigquery.NullInt64
 	Vetoed                          bigquery.NullBool
-<<<<<<< HEAD
-	LatencyWorse                    bigquery.NullBool
-	NoRoute                         bigquery.NullBool
-	NextLatencyTooHigh              bigquery.NullBool
-	RouteChanged                    bigquery.NullBool
-	CommitVeto                      bigquery.NullBool
-	MultipathRestricted             bigquery.NullBool
-	ClientToServerPacketsSent       bigquery.NullInt64
-	ServerToClientPacketsSent       bigquery.NullInt64
 }
 
 // BigQueryRelayPingsEntry contains 1 row of the BQ relay_pings table
@@ -102,6 +93,4 @@
 	Jitter     float64   `bigquery:"jitter"`
 	PacketLoss float64   `bigquery:"packet_loss"`
 	Routable   bool      `bigquery:"routable"`
-=======
->>>>>>> 84842c7f
 }