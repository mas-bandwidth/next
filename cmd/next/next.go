/*
   Network Next. Copyright © 2017 - 2020 Network Next, Inc. All rights reserved.
*/

package main

import (
	"bufio"
	"bytes"
	"context"
	"encoding/base64"
	"encoding/binary"
	"encoding/json"
	"errors"
	"flag"
	"fmt"
	"hash/fnv"
	"io"
	"io/ioutil"
	"net"
	"net/http"
	"os"
	"os/exec"
	"os/signal"
	"runtime"
	"strconv"
	"strings"
	"sync"
	"syscall"

	"github.com/networknext/backend/modules/core"
	"github.com/networknext/backend/modules/crypto"
	"github.com/networknext/backend/modules/routing"
	localjsonrpc "github.com/networknext/backend/modules/transport/jsonrpc"
	"github.com/peterbourgon/ff/v3/ffcli"
	"github.com/tidwall/gjson"
	"github.com/ybbus/jsonrpc"
)

var (
	release   string
	buildtime string
)

type arrayFlags []string

func (i *arrayFlags) String() string {
	return ""
}

func (i *arrayFlags) Set(value string) error {
	*i = append(*i, value)
	return nil
}

func isWindows() bool {
	return runtime.GOOS == "windows"
}

func isMac() bool {
	return runtime.GOOS == "darwin"
}

func isLinux() bool {
	return runtime.GOOS == "linux"
}

func runCommand(command string, args []string) bool {
	cmd := exec.Command(command, args...)
	cmd.Stdout = os.Stdout
	cmd.Stderr = os.Stderr
	cmd.Stdin = os.Stdin
	err := cmd.Run()
	if err != nil {
		fmt.Printf("runCommand error: %v\n", err)
		return false
	}
	return true
}

func runCommandEnv(command string, args []string, env map[string]string) bool {
	cmd := exec.Command(command, args...)
	cmd.Stdout = os.Stdout
	cmd.Stderr = os.Stderr
	cmd.Stdin = os.Stdin
	finalEnv := os.Environ()
	for k, v := range env {
		finalEnv = append(finalEnv, fmt.Sprintf("%s=%s", k, v))
	}
	cmd.Env = finalEnv

	// Make a os.Signal channel and attach any incoming os signals
	c := make(chan os.Signal, 1)
	signal.Notify(c, os.Interrupt)

	// Start a goroutine and block waiting for any os.Signal
	go func() {
		sig := <-c

		// If the command still exists send the os.Signal captured by next tool
		// to the underlying process.
		// If the signal is interrupt, then try to directly kill the process,
		// otherwise forward the signal.
		if cmd.Process != nil {
			if sig == syscall.SIGINT {
				if err := cmd.Process.Kill(); err != nil {
					fmt.Printf("Error trying to kill a process: %v\n", err)
				}
			} else if err := cmd.Process.Signal(sig); err != nil {
				fmt.Printf("Error trying to interrupt a process: %v\n", err)
			}
			os.Exit(1)
		}
	}()

	err := cmd.Run()
	if err != nil {
		fmt.Printf("runCommand error: %v\n", err)
		return false
	}

	return true
}

// stdout is the string return value
// stderr is contained in the error return value or nil if the command exited successfully
func runCommandGetOutput(command string, args []string, env map[string]string) (string, error) {
	var stdout bytes.Buffer
	var stderr bytes.Buffer

	cmd := exec.Command(command, args...)
	cmd.Stdout = &stdout
	cmd.Stderr = &stderr

	finalEnv := os.Environ()
	for k, v := range env {
		finalEnv = append(finalEnv, fmt.Sprintf("%s=%s", k, v))
	}
	cmd.Env = finalEnv

	err := cmd.Run()

	stdoutStr := strings.Trim(stdout.String(), "\r\n")
	if err != nil {
		stderrStr := strings.Trim(stderr.String(), "\r\n")
		return stdoutStr, fmt.Errorf("%v, %s", err, stderrStr)
	}

	return stdoutStr, nil
}

func runCommandQuiet(command string, args []string, stdoutOnly bool) (bool, string) {
	cmd := exec.Command(command, args...)

	stdoutReader, err := cmd.StdoutPipe()
	if err != nil {
		return false, ""
	}

	var stderrReader io.ReadCloser
	if !stdoutOnly {
		stderrReader, err = cmd.StderrPipe()
		if err != nil {
			return false, ""
		}
	}

	var wait sync.WaitGroup
	var mutex sync.Mutex

	output := ""

	stdoutScanner := bufio.NewScanner(stdoutReader)
	wait.Add(1)
	go func() {
		for stdoutScanner.Scan() {
			mutex.Lock()
			output += stdoutScanner.Text() + "\n"
			mutex.Unlock()
		}
		wait.Done()
	}()

	if !stdoutOnly {
		stderrScanner := bufio.NewScanner(stderrReader)
		wait.Add(1)
		go func() {
			for stderrScanner.Scan() {
				mutex.Lock()
				output += stderrScanner.Text() + "\n"
				mutex.Unlock()
			}
			wait.Done()
		}()
	} else {
		cmd.Stderr = os.Stderr
	}

	err = cmd.Start()
	if err != nil {
		return false, output
	}

	wait.Wait()

	err = cmd.Wait()
	if err != nil {
		return false, output
	}

	return true, output
}

func runCommandInteractive(command string, args []string) bool {
	cmd := exec.Command(command, args...)
	cmd.Stdin = os.Stdin
	cmd.Stdout = os.Stdout
	cmd.Stderr = os.Stderr
	err := cmd.Run()
	if err != nil {
		return false
	}
	return true
}

func bash(command string) bool {
	return runCommand("bash", []string{"-c", command})
}

func bashQuiet(command string) (bool, string) {
	return runCommandQuiet("bash", []string{"-c", command}, false)
}

func secureShell(user string, address string, port int) {
	ssh, err := exec.LookPath("ssh")
	if err != nil {
		handleRunTimeError(fmt.Sprintln("error: could not find ssh"), 1)
	}
	args := make([]string, 4)
	args[0] = "ssh"
	args[1] = "-p"
	args[2] = fmt.Sprintf("%d", port)
	args[3] = fmt.Sprintf("%s@%s", user, address)
	env := os.Environ()
	err = syscall.Exec(ssh, args, env)
	if err != nil {
		handleRunTimeError(fmt.Sprintln("error: failed to exec ssh"), 1)
	}
}

func readJSONData(entity string, args []string) []byte {
	// Check if the input is piped or a filepath
	fileInfo, err := os.Stdin.Stat()
	if err != nil {
		handleRunTimeError(fmt.Sprintf("Error checking stdin stat: %v\n", err), 1)
	}
	isPipedInput := fileInfo.Mode()&os.ModeCharDevice == 0

	var data []byte
	if isPipedInput {
		// Read the piped input from stdin
		data, err = ioutil.ReadAll(bufio.NewReader(os.Stdin))
		if err != nil {
			handleRunTimeError(fmt.Sprintf("Error reading from stdin: %v\n", err), 1)
		}
	} else {
		// Read the file at the given filepath
		if len(args) == 0 {
			handleRunTimeError(fmt.Sprintf("Supply a file path to read the %s JSON or pipe it through stdin\n", entity), 0)
		}

		data, err = ioutil.ReadFile(args[0])
		if err != nil {
			// Can't read the file, assume it is raw json data
			data = []byte(args[0])
			if !json.Valid(data) {
				// It's not valid json, so error out
				handleRunTimeError("invalid input, not a valid filepath or valid JSON", 1)
			}
		}
	}

	return data
}

// level 0: user error
// level 1: program error
func handleRunTimeError(msg string, level int) {
	fmt.Println()
	fmt.Printf(msg)
	fmt.Println()
	os.Exit(level)
}

func handleJSONRPCError(env Environment, err error) {
	handleJSONRPCErrorCustom(env, err, fmt.Sprint(err))
}

func handleJSONRPCErrorCustom(env Environment, err error, msg string) {
	switch e := err.(type) {
	case *jsonrpc.HTTPError:
		switch e.Code {
		case http.StatusUnauthorized:
			handleRunTimeError(fmt.Sprintf("%d: %s - use `next auth` to authorize the operator tool\n", e.Code, http.StatusText(e.Code)), 0)
		default:
			handleRunTimeError(fmt.Sprintf("%d: %s\n", e.Code, http.StatusText(e.Code)), 0)
		}
	default:
		if env.Name != "local" && env.Name != "dev" && env.Name != "prod" {
			handleRunTimeError(fmt.Sprintf("%v - make sure the env name is set to either 'prod', 'dev', or 'local' with\nnext select <env>\n", err), 0)
		} else {
			handleRunTimeError(fmt.Sprintf("%s\n\n", msg), 1)
		}
	}
	os.Exit(1)

}

type internalConfig struct {
	RouteSelectThreshold       int32
	RouteSwitchThreshold       int32
	MaxLatencyTradeOff         int32
	RTTVeto_Default            int32
	RTTVeto_PacketLoss         int32
	RTTVeto_Multipath          int32
	MultipathOverloadThreshold int32
	TryBeforeYouBuy            bool
	ForceNext                  bool
	LargeCustomer              bool
	Uncommitted                bool
	MaxRTT                     int32
	BuyerID                    string
}

type routeShader struct {
	DisableNetworkNext        bool
	SelectionPercent          int
	ABTest                    bool
	ProMode                   bool
	ReduceLatency             bool
	ReduceJitter              bool
	ReducePacketLoss          bool
	Multipath                 bool
	AcceptableLatency         int32
	LatencyThreshold          int32
	AcceptablePacketLoss      float32
	BandwidthEnvelopeUpKbps   int32
	BandwidthEnvelopeDownKbps int32
	BuyerID                   string
}

type buyer struct {
	CompanyCode string
	Live        bool
	PublicKey   string
}

type seller struct {
	Name                 string
	ShortName            string
	CustomerCode         string
	IngressPriceNibblins routing.Nibblin
	EgressPriceNibblins  routing.Nibblin
}

type relay struct {
	Name                string
	Addr                string
	SellerID            string
	DatacenterName      string
	NicSpeedMbps        uint64
	IncludedBandwidthGB uint64
	ManagementAddr      string
	SSHUser             string
	SSHPort             int64
}

type datacenter struct {
	Name          string
	Enabled       bool
	Latitude      float32
	Longitude     float32
	SupplierName  string
	StreetAddress string
	SellerID      string
}

// used to decode dcMap hex strings from json
type dcMapStrings struct {
	BuyerID    string `json:"buyer_id"`
	Datacenter string `json:"datacenter"`
	Alias      string `json:"alias"`
}

func (dcm dcMapStrings) String() string {
	return fmt.Sprintf("{\n\tBuyer ID     : %s\n\tDatacenter ID: %s\n\tAlias        : %s\n}", dcm.BuyerID, dcm.Datacenter, dcm.Alias)
}

func main() {
	var env Environment

	if !env.Exists() {
		env.Write()
	}
	env.Read()

	protocol := "https"
	if env.PortalHostname() == PortalHostnameLocal {
		protocol = "http"
	}

	rpcClient := jsonrpc.NewClientWithOpts(protocol+"://"+env.PortalHostname()+"/rpc", &jsonrpc.RPCClientOpts{
		CustomHeaders: map[string]string{
			"Authorization": fmt.Sprintf("Bearer %s", env.AuthToken),
		},
	})

	var srcRelays arrayFlags
	var destRelays arrayFlags
	var routeRTT float64
	var routeHash uint64
	routesfs := flag.NewFlagSet("routes", flag.ExitOnError)
	routesfs.Var(&srcRelays, "src", "source relay names")
	routesfs.Var(&destRelays, "dest", "destination relay names")
	routesfs.Float64Var(&routeRTT, "rtt", 5, "route RTT required for selection")
	routesfs.Uint64Var(&routeHash, "hash", 0, "a previous hash to use")

	buyersfs := flag.NewFlagSet("buyers", flag.ExitOnError)
	var buyersIdSigned bool
	buyersfs.BoolVar(&buyersIdSigned, "signed", false, "Display buyer IDs as signed ints")

	buyerfs := flag.NewFlagSet("buyers", flag.ExitOnError)
	var csvOutput bool
	var signedIDs bool
	buyerfs.BoolVar(&csvOutput, "csv", false, "Send output to CSV file")
	buyerfs.BoolVar(&signedIDs, "signed", false, "Display buyer and datacenter IDs as signed ints")

	datacentersfs := flag.NewFlagSet("datacenters", flag.ExitOnError)
	var datacenterIdSigned bool
	datacentersfs.BoolVar(&datacenterIdSigned, "signed", false, "Display datacenter IDs as signed ints")

	var datacentersCSV bool
	datacentersfs.BoolVar(&datacentersCSV, "csv", false, "Send output to CSV instead of the command line")

	sessionsfs := flag.NewFlagSet("sessions", flag.ExitOnError)
	var sessionCount int64
	sessionsfs.Int64Var(&sessionCount, "n", 0, "number of top sessions to display (default: all)")
	var buyerName string
	sessionsfs.StringVar(&buyerName, "buyer", "", "specify a buyer to filter sessions on")

	relaylogfs := flag.NewFlagSet("relay logs", flag.ExitOnError)

	var loglines uint
	relaylogfs.UintVar(&loglines, "n", 10, "the number of log lines to display")

	relaydisablefs := flag.NewFlagSet("relay disable", flag.ExitOnError)

	var hardDisable bool
	relaydisablefs.BoolVar(&hardDisable, "hard", false, "hard disable the relay(s), killing the process immediately")

	relayupdatefs := flag.NewFlagSet("relay update", flag.ExitOnError)

	var updateOpts updateOptions
	relayupdatefs.Uint64Var(&updateOpts.coreCount, "cores", 0, "number of cores for the relay to utilize")
	relayupdatefs.BoolVar(&updateOpts.force, "force", false, "force the relay update regardless of the version")
	relayupdatefs.BoolVar(&updateOpts.hard, "hard", false, "hard update the relay(s), killing the process immediately")

	relaysfs := flag.NewFlagSet("relays state", flag.ExitOnError)

	// Flags to only show relays in certain states
	var relaysStateShowFlags [6]bool
	relaysfs.BoolVar(&relaysStateShowFlags[routing.RelayStateEnabled], "enabled", false, "only show enabled relays")
	relaysfs.BoolVar(&relaysStateShowFlags[routing.RelayStateMaintenance], "maintenance", false, "only show relays in maintenance")
	relaysfs.BoolVar(&relaysStateShowFlags[routing.RelayStateDisabled], "disabled", false, "only show disabled relays")
	relaysfs.BoolVar(&relaysStateShowFlags[routing.RelayStateQuarantine], "quarantined", false, "only show quarantined relays")
	relaysfs.BoolVar(&relaysStateShowFlags[routing.RelayStateDecommissioned], "decommissioned", false, "only show decommissioned relays")
	relaysfs.BoolVar(&relaysStateShowFlags[routing.RelayStateOffline], "offline", false, "only show offline relays")

	// Flags to hide relays in certain states
	var relaysStateHideFlags [6]bool
	relaysfs.BoolVar(&relaysStateHideFlags[routing.RelayStateEnabled], "noenabled", false, "hide enabled relays")
	relaysfs.BoolVar(&relaysStateHideFlags[routing.RelayStateMaintenance], "nomaintenance", false, "hide relays in maintenance")
	relaysfs.BoolVar(&relaysStateHideFlags[routing.RelayStateDisabled], "nodisabled", false, "hide disabled relays")
	relaysfs.BoolVar(&relaysStateHideFlags[routing.RelayStateQuarantine], "noquarantined", false, "hide quarantined relays")
	relaysfs.BoolVar(&relaysStateHideFlags[routing.RelayStateDecommissioned], "nodecommissioned", false, "hide decommissioned relays")
	relaysfs.BoolVar(&relaysStateHideFlags[routing.RelayStateOffline], "nooffline", false, "hide offline relays")

	// Flag to see relays that are down (haven't pinged backend in 30 seconds)
	var relaysDownFlag bool
	relaysfs.BoolVar(&relaysDownFlag, "down", false, "show relays that are down")

	// Show all relays (including decommissioned ones) regardless of other flags
	var relaysAllFlag bool
	relaysfs.BoolVar(&relaysAllFlag, "all", false, "show all relays")

	// -list and -csv should work with all other flags
	// Show only a list or relay names
	var relaysListFlag bool
	relaysfs.BoolVar(&relaysListFlag, "list", false, "show list of names")

	// Return a CSV file instead of a table
	var csvOutputFlag bool
	relaysfs.BoolVar(&csvOutputFlag, "csv", false, "return a CSV file")

	// Return a CSV file instead of a table
	var relayVersionFilter string
	relaysfs.StringVar(&relayVersionFilter, "version", "all", "show only relays at this version level")

	// Limit the number of relays displayed, in descending order of sessions carried
	var relaysCount int64
	relaysfs.Int64Var(&relaysCount, "n", 0, "number of relays to display (default: all)")

	// Display relay IDs as signed ints instead of the default hex
	var relayIDSigned bool
	relaysfs.BoolVar(&relayIDSigned, "signed", false, "display relay IDs as signed integers")

	// display the OPS version of the relay output
	var relayOpsOutput bool
	relaysfs.BoolVar(&relayOpsOutput, "ops", false, "display ops metadata (costs, bandwidth, terms, etc)")

	// Sort -ops output by IncludedBandwidthGB, descending
	var relayBWSort bool
	relaysfs.BoolVar(&relayBWSort, "bw", false, "Sort -ops output by IncludedBandwidthGB, descending (ignored w/o -ops)")

	var authCommand = &ffcli.Command{
		Name:       "auth",
		ShortUsage: "next auth",
		ShortHelp:  "Authorize the operator tool to interact with the Portal API",
		Exec: func(_ context.Context, args []string) error {
			req, err := http.NewRequest(
				http.MethodPost,
				"https://networknext.auth0.com/oauth/token",
				strings.NewReader(`{
						"client_id":"6W6PCgPc6yj6tzO9PtW6IopmZAWmltgb",
						"client_secret":"EPZEHccNbjqh_Zwlc5cSFxvxFQHXZ990yjo6RlADjYWBz47XZMf-_JjVxcMW-XDj",
						"audience":"https://portal.networknext.com",
						"grant_type":"client_credentials"
					}`),
			)
			if err != nil {
				return err
			}

			req.Header.Add("Content-Type", "application/json")

			res, err := http.DefaultClient.Do(req)
			if err != nil {
				return err
			}
			defer res.Body.Close()

			if res.StatusCode != http.StatusOK {
				return fmt.Errorf("auth0 returned code %d", res.StatusCode)
			}

			body, err := ioutil.ReadAll(res.Body)
			if err != nil {
				return err
			}
			defer res.Body.Close()

			env.AuthToken = gjson.ParseBytes(body).Get("access_token").String()
			env.Write()

			fmt.Print("Successfully authorized\n")

			return nil
		},
	}

	var selectCommand = &ffcli.Command{
		Name:       "select",
		ShortUsage: "next select <local|dev|staging|prod>",
		ShortHelp:  "Select environment to use (local|dev|staging|prod)",
		Exec: func(_ context.Context, args []string) error {
			if len(args) == 0 {
				handleRunTimeError(fmt.Sprintln("Provide an environment to switch to (local|dev|prod)"), 0)
			}

			if args[0] != "local" && args[0] != "dev" && args[0] != "staging" && args[0] != "prod" {
				handleRunTimeError(fmt.Sprintf("Invalid environment %s: use (local|dev|prod)\n", args[0]), 0)
			}

			env.Name = args[0]
			env.Write()

			fmt.Printf("Selected %s environment\n", env.Name)
			return nil
		},
	}

	var envCommand = &ffcli.Command{
		Name:       "env",
		ShortUsage: "next env",
		ShortHelp:  "Display environment",
		Exec: func(_ context.Context, args []string) error {
			if len(args) > 0 {
				if args[0] != "local" && args[0] != "dev" && args[0] != "staging" && args[0] != "prod" {
					handleRunTimeError(fmt.Sprintf("Invalid environment %s: use (local|dev|prod)\n", args[0]), 0)
				}

				env.Name = args[0]
				env.Write()

				fmt.Printf("Selected %s environment\n", env.Name)
			}

			env.RemoteRelease = "Unknown"
			env.RemoteBuildTime = "Unknown"
			var reply localjsonrpc.CurrentReleaseReply
			if err := rpcClient.CallFor(&reply, "OpsService.CurrentRelease", localjsonrpc.CurrentReleaseArgs{}); err == nil {
				env.RemoteRelease = reply.Release
				env.RemoteBuildTime = reply.BuildTime
			}

			env.CLIRelease = release
			env.CLIBuildTime = buildtime
			fmt.Print(env.String())
			return nil
		},
	}

	var sessionsCommand = &ffcli.Command{
		Name:       "sessions",
		ShortUsage: "next sessions",
		ShortHelp:  "List sessions",
		FlagSet:    sessionsfs,
		Exec: func(_ context.Context, args []string) error {
			if len(args) > 0 {
				sessions(rpcClient, env, args[0], sessionCount)
				return nil
			}
			sessionsByBuyer(rpcClient, env, buyerName, sessionCount)
			return nil
		},
		Subcommands: []*ffcli.Command{
			{
				Name:       "flush",
				ShortUsage: "next sessions flush",
				ShortHelp:  "Flush all sessions in Redis in the Portal",
				Exec: func(ctx context.Context, args []string) error {
					flushsessions(rpcClient, env)
					fmt.Println("All sessions flushed.")
					return nil
				},
			},
		},
	}

	var sessionCommand = &ffcli.Command{
		Name:       "session",
		ShortUsage: "next session <session id>",
		ShortHelp:  "Display details for the specified session",
		Exec: func(_ context.Context, args []string) error {
			if len(args) != 1 {
				fmt.Printf("A session ID must be provided (see ./next sessions).")
			}
			sessions(rpcClient, env, args[0], sessionCount)
			return nil
		},
		Subcommands: []*ffcli.Command{
			{
				Name:       "dump",
				ShortUsage: "next session dump <session id>",
				ShortHelp:  "Write all billing data for the given ID to a CSV file",
				Exec: func(ctx context.Context, args []string) error {
					if len(args) != 1 {
						handleRunTimeError(fmt.Sprintln("you must supply the session ID in hex format"), 0)
					}

					sessionID, err := strconv.ParseUint(args[0], 16, 64)
					if err != nil {
						handleRunTimeError(fmt.Sprintf("could not convert %s to uint64", args[0]), 0)
					}

					dumpSession(rpcClient, env, sessionID)

					return nil
				},
			},
		},
	}

	var relaysCommand = &ffcli.Command{
		Name:       "relays",
		ShortUsage: "next relays <regex>",
		ShortHelp:  "List relays",
		FlagSet:    relaysfs,
		Exec: func(_ context.Context, args []string) error {
			if relaysfs.NFlag() == 0 {
				// If no flags are given, set the default set of flags
				relaysStateShowFlags[routing.RelayStateEnabled] = true
				relaysStateShowFlags[routing.RelayStateQuarantine] = true
				relaysStateHideFlags[routing.RelayStateDecommissioned] = true
			}

			if relaysAllFlag {
				// Show all relays (except for decommissioned relays) with --all flag
				relaysStateShowFlags[routing.RelayStateEnabled] = true
				relaysStateShowFlags[routing.RelayStateMaintenance] = true
				relaysStateShowFlags[routing.RelayStateDisabled] = true
				relaysStateShowFlags[routing.RelayStateQuarantine] = true
				relaysStateShowFlags[routing.RelayStateOffline] = true
			}

			if relaysStateShowFlags[routing.RelayStateDecommissioned] {
				//  Show decommissioned relays with --decommissioned flag by essentially disabling --nodecommissioned flag
				relaysStateHideFlags[routing.RelayStateDecommissioned] = false
			}

			var arg string
			if len(args) > 0 {
				arg = args[0]
			}

			if relayOpsOutput {
				opsRelays(
					rpcClient,
					env,
					arg,
					relaysStateShowFlags,
					relaysStateHideFlags,
					relaysDownFlag,
					csvOutputFlag,
					relayVersionFilter,
					relaysCount,
					relayIDSigned,
					relayBWSort,
				)
			} else {
				relays(
					rpcClient,
					env,
					arg,
					relaysStateShowFlags,
					relaysStateHideFlags,
					relaysDownFlag,
					relaysListFlag,
					csvOutputFlag,
					relayVersionFilter,
					relaysCount,
					relayIDSigned,
				)
			}

			return nil
		},
		Subcommands: []*ffcli.Command{
			{
				Name:       "count",
				ShortUsage: "next relays count <regex>",
				ShortHelp:  "Return the number of relays in each state",
				Exec: func(ctx context.Context, args []string) error {
					if len(args) > 0 {
						countRelays(rpcClient, env, args[0])
						return nil
					}

					countRelays(rpcClient, env, "")
					return nil
				},
			},
		},
	}

	var relayCommand = &ffcli.Command{
		Name:       "relay",
		ShortUsage: "next relay <subcommand>",
		ShortHelp:  "Manage relays",
		Exec: func(_ context.Context, args []string) error {

			return flag.ErrHelp
		},
		Subcommands: []*ffcli.Command{
			{
				Name:       "logs",
				ShortUsage: "next relay logs <regex> [regex]",
				ShortHelp:  "Print the last n journalctl lines for each matching relay, if the n flag is unset it defaults to 10",
				FlagSet:    relaylogfs,
				Exec: func(ctx context.Context, args []string) error {
					if len(args) == 0 {
						handleRunTimeError(fmt.Sprintln("you must supply at least one argument"), 0)
					}

					relayLogs(rpcClient, env, loglines, args)

					return nil
				},
			},
			{
				Name:       "check",
				ShortUsage: "next relay check [regex]",
				ShortHelp:  "List all or a subset of relays and see diagnostic information. Refer to the README for more information",
				FlagSet:    relaysfs,
				Exec: func(ctx context.Context, args []string) error {
					if relaysfs.NFlag() == 0 {
						// If no flags are given, set the default set of flags
						relaysStateHideFlags[routing.RelayStateDecommissioned] = true
					}

					if relaysAllFlag {
						// Show all relays (except for decommissioned relays) with --all flag
						relaysStateShowFlags[routing.RelayStateEnabled] = true
						relaysStateShowFlags[routing.RelayStateMaintenance] = true
						relaysStateShowFlags[routing.RelayStateDisabled] = true
						relaysStateShowFlags[routing.RelayStateQuarantine] = true
						relaysStateShowFlags[routing.RelayStateOffline] = true
					}

					if relaysStateShowFlags[routing.RelayStateDecommissioned] {
						//  Show decommissioned relays with --decommissioned flag by essentially disabling --nodecommissioned flag
						relaysStateHideFlags[routing.RelayStateDecommissioned] = false
					}

					regex := ".*"
					if len(args) > 0 {
						regex = args[0]
					}

					checkRelays(rpcClient, env, regex, relaysStateShowFlags, relaysStateHideFlags, relaysDownFlag, csvOutputFlag)
					return nil
				},
			},
			{
				Name:       "keys",
				ShortUsage: "next relay keys <relay name>",
				ShortHelp:  "Show the public keys for the relay",
				Exec: func(ctx context.Context, args []string) error {
					relays := getRelayInfo(rpcClient, env, args[0])

					if len(relays) == 0 {
						handleRunTimeError(fmt.Sprintf("no relays matched the name '%s'\n", args[0]), 0)
					}

					relay := &relays[0]

					fmt.Printf("Public Key: %s\n", relay.publicKey)

					return nil
				},
			},
			{
				Name:       "update",
				ShortUsage: "next relay update [regex...]",
				ShortHelp:  "Update the specified relay(s)",
				FlagSet:    relayupdatefs,
				Exec: func(ctx context.Context, args []string) error {
					var regexes []string
					if len(args) > 0 {
						regexes = args
					}

					updateRelays(env, rpcClient, regexes, updateOpts)

					return nil
				},
			},
			{
				Name:       "revert",
				ShortUsage: "next relay revert [regex...]",
				ShortHelp:  "revert all or some relays to the last binary placed on the server",
				Exec: func(ctx context.Context, args []string) error {
					regexes := []string{".*"}
					if len(args) > 0 {
						regexes = args
					}

					revertRelays(env, rpcClient, regexes)

					return nil
				},
			},
			{
				Name:       "enable",
				ShortUsage: "next relay enable [regex...]",
				ShortHelp:  "Enable the specified relay(s)",
				Exec: func(_ context.Context, args []string) error {
					regexes := []string{".*"}
					if len(args) > 0 {
						regexes = args
					}

					enableRelays(env, rpcClient, regexes)

					return nil
				},
			},
			{
				Name:       "disable",
				ShortUsage: "next relay disable [regex...]",
				ShortHelp:  "Disable the specified relay(s)",
				FlagSet:    relaydisablefs,
				Exec: func(_ context.Context, args []string) error {
					regexes := []string{".*"}
					if len(args) > 0 {
						regexes = args
					}

					disableRelays(env, rpcClient, regexes, hardDisable, false)

					return nil
				},
			},
			{
				Name:       "maintenance",
				ShortUsage: "next relay maintenance [regex...]",
				ShortHelp:  "Move the specified relay(s) to maintenance mode",
				FlagSet:    relaydisablefs,
				Exec: func(_ context.Context, args []string) error {
					regexes := []string{".*"}
					if len(args) > 0 {
						regexes = args
					}

					disableRelays(env, rpcClient, regexes, hardDisable, true)

					return nil
				},
			},
			{
				Name:       "speed",
				ShortUsage: "next relay speed <relay name> <value (Mbps)>",
				ShortHelp:  "sets the speed value of a relay",
				Exec: func(_ context.Context, args []string) error {
					if len(args) == 0 {
						handleRunTimeError(fmt.Sprintln("You need to supply a relay name"), 0)
					}

					if len(args) == 1 {
						handleRunTimeError(fmt.Sprintln("You need to supply a relay NIC speed in Mbps"), 0)
					}

					nicSpeed, err := strconv.ParseUint(args[1], 10, 64)
					if err != nil {
						handleRunTimeError(fmt.Sprintf("Unable to parse %s as uint64\n", args[1]), 1)
					}

					setRelayNIC(rpcClient, env, args[0], nicSpeed)

					return nil
				},
			},
			{
				Name:       "state",
				ShortUsage: "next relay state <state> <regex> [regex...]",
				ShortHelp:  "Sets the relay state directly",
				LongHelp:   "This command should be avoided unless something goes wrong and the operator knows what he or she is doing.\nState values:\nenabled\noffline\nmaintenance\ndisabled\nquarantine\ndecommissioned",
				Exec: func(ctx context.Context, args []string) error {
					if len(args) == 0 {
						handleRunTimeError(fmt.Sprintln("You need to supply a relay state"), 0)
					}

					if len(args) == 1 {
						handleRunTimeError(fmt.Sprintln("You need to supply at least one relay name regex"), 0)
					}

					setRelayState(rpcClient, env, args[0], args[1:])
					return nil
				},
			},
			{
				Name:       "rename",
				ShortUsage: "next relay rename <old name> <new name>",
				ShortHelp:  "Rename the specified relay",
				Exec: func(ctx context.Context, args []string) error {
					if len(args) == 0 {
						handleRunTimeError(fmt.Sprintln("You need to supply a current relay name and a new name for it."), 0)
					}

					if len(args) == 1 {
						handleRunTimeError(fmt.Sprintln("You need to supply a new name for the relay as well"), 0)
					}

					updateRelayName(rpcClient, env, args[0], args[1])

					return nil
				},
			},
			{
				Name:       "add",
				ShortUsage: "next relay add <filepath>",
				ShortHelp:  "Add relay(s) from a JSON file or piped from stdin",
				Exec: func(_ context.Context, args []string) error {
					jsonData := readJSONData("relays", args)

					// Unmarshal the JSON and create the relay struct
					var relay relay
					if err := json.Unmarshal(jsonData, &relay); err != nil {
						handleRunTimeError(fmt.Sprintf("Could not unmarshal relay: %v\n", err), 1)
					}

					addr, err := net.ResolveUDPAddr("udp", relay.Addr)
					if err != nil {
						handleRunTimeError(fmt.Sprintf("Could not resolve udp address %s: %v\n", relay.Addr, err), 1)
					}

					// Build the actual Relay struct from the input relay struct
					rid := crypto.HashID(relay.Addr)
					realRelay := routing.Relay{
						ID:       rid,
						SignedID: int64(rid),
						Name:     relay.Name,
						Addr:     *addr,
						Seller: routing.Seller{
							ID: relay.SellerID,
						},
						Datacenter: routing.Datacenter{
							ID:   crypto.HashID(relay.DatacenterName),
							Name: relay.DatacenterName,
						},
						NICSpeedMbps:        int32(relay.NicSpeedMbps),
						IncludedBandwidthGB: int32(relay.IncludedBandwidthGB),
						State:               routing.RelayStateMaintenance,
						ManagementAddr:      relay.ManagementAddr,
						SSHUser:             relay.SSHUser,
						SSHPort:             relay.SSHPort,
					}

					// Add the Relay to storage
					addRelay(rpcClient, env, realRelay)
					return nil
				},
				Subcommands: []*ffcli.Command{
					{
						Name:       "example",
						ShortUsage: "next relay add example",
						ShortHelp:  "Displays an example relay for the correct JSON schema",
						Exec: func(_ context.Context, args []string) error {
							example := relay{
								Name:                "amazon.ohio.2",
								Addr:                "127.0.0.1:40000",
								SellerID:            "5tCm7KjOw3EBYojLe6PC",
								DatacenterName:      "amazon.ohio.2",
								NicSpeedMbps:        1000,
								IncludedBandwidthGB: 1,
								ManagementAddr:      "127.0.0.1",
								SSHUser:             "root",
								SSHPort:             22,
							}

							jsonBytes, err := json.MarshalIndent(example, "", "\t")
							if err != nil {
								handleRunTimeError(fmt.Sprintln("Failed to marshal relay struct"), 1)
							}

							fmt.Println("Example JSON schema to add a new relay:")
							fmt.Println(string(jsonBytes))
							return nil
						},
					},
				},
			},
			{
				Name:       "remove",
				ShortUsage: "next relay remove <name>",
				ShortHelp:  "Remove a relay from storage",
				Exec: func(_ context.Context, args []string) error {
					if len(args) == 0 {
						handleRunTimeError(fmt.Sprintln("Provide the relay name of the relay you wish to remove\nFor a list of relay, use next relay"), 0)
					}

					removeRelay(rpcClient, env, args[0])
					return nil
				},
			},
			{
				Name:       "ops",
				ShortUsage: "next relay ops <command>",
				ShortHelp:  "Operations-related relay setup commands",
				Exec: func(_ context.Context, args []string) error {
					if len(args) == 0 {
						handleRunTimeError(fmt.Sprintln("Please provide at least one command name"), 0)
					}

					removeRelay(rpcClient, env, args[0])
					return nil
				},
				Subcommands: []*ffcli.Command{
					{
						Name:       "mrc",
						ShortUsage: "next relay ops mrc <relay> <value in USD>",
						ShortHelp:  "Set the mrc value for the given relay (in $USD)",
						Exec: func(_ context.Context, args []string) error {
							if len(args) != 2 {
								handleRunTimeError(fmt.Sprintln("Must provide the relay name and an MRC value in $USD"), 0)
								return nil
							}

							mrc, err := strconv.ParseFloat(args[1], 64)
							if err != nil {
								handleRunTimeError(fmt.Sprintf("Could not parse %s as a decimal number\n", args[1]), 1)
							}
							opsMRC(rpcClient, env, args[0], mrc)

							return nil
						},
					},
					{
						Name:       "overage",
						ShortUsage: "next relay ops overage <relay> <value in USD>",
						ShortHelp:  "Set the overage value for the given relay (in $USD)",
						Exec: func(_ context.Context, args []string) error {
							if len(args) != 2 {
								handleRunTimeError(fmt.Sprintln("Must provide the relay name and an overage value in $USD"), 0)
							}

							overage, err := strconv.ParseFloat(args[1], 64)
							if err != nil {
								handleRunTimeError(fmt.Sprintf("Could not parse %s as a decimal number\n", args[1]), 1)
							}
							opsOverage(rpcClient, env, args[0], overage)

							return nil
						},
					},
					{
						Name:       "bwrule",
						ShortUsage: "next relay ops bwrule <relay> <pool|burst|flat|none>",
						ShortHelp:  "Set the bandwidth rule for the given relay",
						Exec: func(_ context.Context, args []string) error {
							if len(args) != 2 {
								handleRunTimeError(fmt.Sprintln("Must provide the relay name and abandwidth rule"), 0)
							}

							rules := []string{"none", "flat", "pool", "burst"}
							for _, rule := range rules {
								if rule == args[1] {
									opsBWRule(rpcClient, env, args[0], args[1])
									return nil
								}
							}

							handleRunTimeError(fmt.Sprintf("'%s' not a valid bandwidth rule - must be one of none, flat, pool or burst\n", args[1]), 0)
							return nil
						},
					},
					{
						Name:       "type",
						ShortUsage: "next relay ops type <relay> <bare|vm|none>",
						ShortHelp:  "Set the machine/server type for the given relay",
						Exec: func(_ context.Context, args []string) error {
							if len(args) != 2 {
								handleRunTimeError(fmt.Sprintln("Must provide the relay name and a machine type"), 0)
							}

							rules := []string{"none", "vm", "bare"}
							for _, rule := range rules {
								if rule == args[1] {
									opsType(rpcClient, env, args[0], args[1])
									return nil
								}
							}

							handleRunTimeError(fmt.Sprintf("'%s' not a valid machine type - must be one of none, vm or bare\n", args[1]), 0)
							return nil
						},
					},
					{
						Name:       "term",
						ShortUsage: "next relay ops term <relay> <value>",
						ShortHelp:  "Set the contract term for the given relay (in months)",
						Exec: func(_ context.Context, args []string) error {
							if len(args) != 2 {
								handleRunTimeError(fmt.Sprintln("Must provide the relay name and a contract term in months"), 0)
							}

							term, err := strconv.ParseUint(args[1], 10, 32)
							if err != nil {
								handleRunTimeError(fmt.Sprintf("Could not parse %s as an integer\n", args[1]), 0)
							}
							opsTerm(rpcClient, env, args[0], int32(term))

							return nil
						},
					},
					{
						Name:       "startdate",
						ShortUsage: "next relay ops startdate <relay> <value, e.g. 'January 2, 2006'>",
						ShortHelp:  "Set the contract start date for the given relay (e.g. 'January 2, 2006')",
						Exec: func(_ context.Context, args []string) error {
							if len(args) != 2 {
								handleRunTimeError(fmt.Sprintln("Must provide the relay name and a contract start date e.g. 'January 2, 2006'"), 0)
							}

							opsStartDate(rpcClient, env, args[0], args[1])
							return nil
						},
					},
					{
						Name:       "enddate",
						ShortUsage: "next relay ops enddate <relay> <value, e.g. 'January 2, 2006'>",
						ShortHelp:  "Set the contract end date for the given relay (e.g. 'January 2, 2006')",
						Exec: func(_ context.Context, args []string) error {
							if len(args) != 2 {
								handleRunTimeError(fmt.Sprintln("Must provide the relay name and a contract end date e.g. 'January 2, 2006'"), 0)
							}

							opsEndDate(rpcClient, env, args[0], args[1])
							return nil
						},
					},
					{
						Name:       "bandwidth",
						ShortUsage: "next relay ops bandwidth <relay> <value in GB, e.g. 20000>",
						ShortHelp:  "Set the bandwidth allotment for the give relay",
						Exec: func(_ context.Context, args []string) error {
							if len(args) != 2 {
								handleRunTimeError(fmt.Sprintln("Must provide the relay name and a bandwidth value in GB"), 0)
							}

							bw, err := strconv.ParseUint(args[1], 10, 32)
							if err != nil {
								handleRunTimeError(fmt.Sprintf("Could not parse %s as an integer\n", args[1]), 0)
							}

							opsBandwidth(rpcClient, env, args[0], int32(bw))
							return nil
						},
					},
					{
						Name:       "nic",
						ShortUsage: "next relay ops nic <relay> <value in Mbps, e.g. 10000>",
						ShortHelp:  "Set the NIC available to the specified relay",
						Exec: func(_ context.Context, args []string) error {
							if len(args) != 2 {
								handleRunTimeError(fmt.Sprintln("Must provide the relay name and a value in Mbps"), 0)
							}

							nic, err := strconv.ParseUint(args[1], 10, 32)
							if err != nil {
								handleRunTimeError(fmt.Sprintf("Could not parse %s as an integer\n", args[1]), 0)
							}

							opsNic(rpcClient, env, args[0], int32(nic))
							return nil
						},
					},
					{
						Name:       "addr",
						ShortUsage: "next relay ops addr <relay> <IP address:port e.g 10.1.2.34:40000>",
						ShortHelp:  "Set the external address for the specified relay",
						Exec: func(_ context.Context, args []string) error {
							if len(args) != 2 {
								handleRunTimeError(fmt.Sprintln("Must provide the relay name and an IP address:port"), 0)
							}

							opsExternalAddr(rpcClient, env, args[0], args[1])
							return nil
						},
					},
					{
						Name:       "mgmt",
						ShortUsage: "next relay ops mgmt <relay> <IP address e.g 10.1.2.34>",
						ShortHelp:  "Set the management address for the specified relay",
						Exec: func(_ context.Context, args []string) error {
							if len(args) != 2 {
								handleRunTimeError(fmt.Sprintln("Must provide the relay name and an IP address"), 0)
							}

							opsManagementAddr(rpcClient, env, args[0], args[1])
							return nil
						},
					},
					{
						Name:       "sshuser",
						ShortUsage: "next relay ops sshuser <relay> <user name>",
						ShortHelp:  "Set the username to use for SSHing into the specified relay",
						Exec: func(_ context.Context, args []string) error {
							if len(args) != 2 {
								handleRunTimeError(fmt.Sprintln("Must provide the relay name and a username"), 0)
							}

							opsSSHUser(rpcClient, env, args[0], args[1])
							return nil
						},
					},
					{
						Name:       "sshport",
						ShortUsage: "next relay ops sshport <relay> <port number>",
						ShortHelp:  "Set the SSH port for the specified relay",
						Exec: func(_ context.Context, args []string) error {
							if len(args) != 2 {
								handleRunTimeError(fmt.Sprintln("Must provide the relay name and a port number"), 0)
							}

							port, err := strconv.ParseInt(args[1], 10, 32)
							if err != nil {
								handleRunTimeError(fmt.Sprintf("Could not parse %s as an integer\n", args[1]), 0)
							}

							opsSSHPort(rpcClient, env, args[0], port)
							return nil
						},
					},
					{
						Name:       "maxsessions",
						ShortUsage: "next relay ops maxsessions <relay> <session count>",
						ShortHelp:  "Set the maximum number of concurrent sessions the specified relay can support",
						Exec: func(_ context.Context, args []string) error {
							if len(args) != 2 {
								handleRunTimeError(fmt.Sprintln("Must provide the relay name and a session count"), 0)
							}

							port, err := strconv.ParseInt(args[1], 10, 32)
							if err != nil {
								handleRunTimeError(fmt.Sprintf("Could not parse %s as an integer\n", args[1]), 0)
							}

							opsMaxSessions(rpcClient, env, args[0], port)
							return nil
						},
					},
					{
						Name:       "internaladdr",
						ShortUsage: "next relay ops internaladdr <relay> <IP address:port e.g 10.1.2.34:40000>",
						ShortHelp:  "Set the internal network address for the specified relay",
						Exec: func(_ context.Context, args []string) error {
							if len(args) != 2 {
								handleRunTimeError(fmt.Sprintln("Must provide the relay name and an IP address:port"), 0)
							}

							opsInternalAddr(rpcClient, env, args[0], args[1])
							return nil
						},
					},
				},
			},
			{
				Name:       "traffic",
				ShortUsage: "next relay traffic [regex]",
				ShortHelp:  "Display detailed traffic stats for the specified relays",
				Exec: func(ctx context.Context, args []string) error {
					if len(args) > 0 {
						relayTraffic(rpcClient, env, args[0])
					} else {
						relayTraffic(rpcClient, env, "")
					}
					return nil
				},
			},
			{
				Name:       "info",
				ShortUsage: "next relay info [regex]",
				ShortHelp:  "Display detailed information for the specified relay(s)",
				Exec: func(ctx context.Context, args []string) error {
					if len(args) != 1 {
						handleRunTimeError(fmt.Sprintln("Must provide a relay name"), 0)
					}

					getDetailedRelayInfo(rpcClient, env, args[0])
					return nil
				},
			},
		},
	}

	var routesCommand = &ffcli.Command{
		Name:       "routes",
		ShortUsage: "next routes <name-1> <name-2>",
		ShortHelp:  "List routes between relays",
		Exec: func(_ context.Context, args []string) error {

			if len(args) == 0 {
				routes(rpcClient, env, []string{}, []string{}, 0, 0)
				return nil
			}

			routes(rpcClient, env, []string{args[0]}, []string{args[1]}, 0, 0)
			return nil
		},
		Subcommands: []*ffcli.Command{
			{
				Name:       "selection",
				ShortUsage: "next routes selection <relay name>",
				ShortHelp:  "Select routes between sets of relays",
				FlagSet:    routesfs,
				Exec: func(ctx context.Context, args []string) error {
					routes(rpcClient, env, srcRelays, destRelays, routeRTT, routeHash)

					return nil
				},
			},
		},
	}

	var datacentersCommand = &ffcli.Command{
		Name:       "datacenters",
		ShortUsage: "next datacenters",
		ShortHelp:  "List datacenters",
		FlagSet:    datacentersfs,
		Exec: func(_ context.Context, args []string) error {
			if len(args) > 0 {
				datacenters(rpcClient, env, args[0], datacenterIdSigned, datacentersCSV)
				return nil
			}
			datacenters(rpcClient, env, "", datacenterIdSigned, datacentersCSV)
			return nil
		},
	}

	var customersCommand = &ffcli.Command{
		Name:       "customers",
		ShortUsage: "next customers",
		ShortHelp:  "List customers",
		Exec: func(_ context.Context, args []string) error {
			customers(rpcClient, env)
			return nil
		},
	}

	var sellersCommand = &ffcli.Command{
		Name:       "sellers",
		ShortUsage: "next sellers",
		ShortHelp:  "List sellers",
		Exec: func(_ context.Context, args []string) error {
			sellers(rpcClient, env)
			return nil
		},
	}

	var datacenterCommand = &ffcli.Command{
		Name:       "datacenter",
		ShortUsage: "next datacenter <subcommand>",
		ShortHelp:  "Manage datacenters",
		Exec: func(_ context.Context, args []string) error {
			return flag.ErrHelp
		},
		Subcommands: []*ffcli.Command{
			{ // add
				Name:       "add",
				ShortUsage: "next datacenter add <filepath>",
				ShortHelp:  "Add a datacenter to storage from a JSON file or piped from stdin",
				LongHelp:   nextDatacenterAddJSONLongHelp,
				Exec: func(_ context.Context, args []string) error {
					jsonData := readJSONData("datacenters", args)

					// Unmarshal the JSON and create the datacenter struct
					var dc datacenter
					if err := json.Unmarshal(jsonData, &dc); err != nil {
						handleRunTimeError(fmt.Sprintf("Could not unmarshal datacenter: %v\n", err), 1)
					}

					// Add the Datacenter to storage
					addDatacenter(rpcClient, env, dc)
					return nil
				},
			},
			{ // remove
				Name:       "remove",
				ShortUsage: "next datacenter remove <name>",
				ShortHelp:  "Remove a datacenter from storage",
				Exec: func(_ context.Context, args []string) error {
					if len(args) == 0 {
						err := errors.New("Provide the datacenter name of the datacenter you wish to remove\nFor a list of datacenters, use next datacenters")
						return err
					}

					removeDatacenter(rpcClient, env, args[0])
					return nil
				},
			},
			{ //buyers
				Name:       "buyers",
				ShortUsage: "next datacenter buyers <datacenter ID|name>",
				ShortHelp:  "Returns a list of all buyers and aliases for a given datacenter",
				LongHelp:   "Returns a list of all buyers and aliases for a given datacenter. ",
				Exec: func(_ context.Context, args []string) error {

					if len(args) == 0 {
						handleRunTimeError(fmt.Sprintln("Exactly zero or one datacenter ID or name must be provided."), 0)
					}

					listDatacenterMaps(rpcClient, env, args[0])
					return nil
				},
			},
		},
	}

	var buyersCommand = &ffcli.Command{
		Name:       "buyers",
		ShortUsage: "next buyers",
		ShortHelp:  "Return a list of all current buyers",
		FlagSet:    buyersfs,
		Exec: func(_ context.Context, args []string) error {
			if len(args) != 0 {
				fmt.Println("No arguments necessary, everything after 'buyers' is ignored.\n\nA list of all current buyers:")
			}
			buyers(rpcClient, env, buyersIdSigned)
			return nil
		},
	}

	var buyerCommand = &ffcli.Command{
		Name:       "buyer",
		ShortUsage: "next buyer <subcommand>",
		ShortHelp:  "Manage buyers",
		FlagSet:    buyersfs,
		Exec: func(_ context.Context, args []string) error {
			return flag.ErrHelp
		},
		Subcommands: []*ffcli.Command{
			{ // list
				Name:       "list",
				ShortUsage: "next buyer list",
				ShortHelp:  "Return a list of all current buyers",
				Exec: func(_ context.Context, args []string) error {
					buyers(rpcClient, env, buyersIdSigned)
					return nil
				},
			},
			{ // add
				Name:       "add",
				ShortUsage: "next buyer add [filepath]",
				ShortHelp:  "Add a buyer from a JSON file or piped from stdin",
				LongHelp:   nextBuyerAddJSONLongHelp,
				Exec: func(_ context.Context, args []string) error {
					jsonData := readJSONData("buyers", args)

					// Unmarshal the JSON and create the Buyer struct
					var b buyer
					if err := json.Unmarshal(jsonData, &b); err != nil {
						handleRunTimeError(fmt.Sprintf("Could not unmarshal buyer: %v\n", err), 1)
					}

					// Get the ID from the first 8 bytes of the public key
					publicKey, err := base64.StdEncoding.DecodeString(b.PublicKey)
					if err != nil {
						handleRunTimeError(fmt.Sprintf("Could not get buyer ID from public key: %v\n", err), 1)
					}

					if len(publicKey) != crypto.KeySize+8 {
						handleRunTimeError(fmt.Sprintf("Invalid public key length %d\n", len(publicKey)), 1)
					}

					// Add the Buyer to storage
					addBuyer(rpcClient, env, routing.Buyer{
						CompanyCode: b.CompanyCode,
						ID:          binary.LittleEndian.Uint64(publicKey[:8]),
						Live:        b.Live,
						PublicKey:   publicKey,
					})
					return nil
				},
			},
			{ // remove
				Name:       "remove",
				ShortUsage: "next buyer remove <id>",
				ShortHelp:  "Remove a buyer from storage",
				Exec: func(_ context.Context, args []string) error {
					if len(args) == 0 {
						handleRunTimeError(fmt.Sprintln("Provide the buyer ID of the buyer you wish to remove\nFor a list of buyers, use next buyers"), 0)
					}

					removeBuyer(rpcClient, env, args[0])
					return nil
				},
			},
			{
				Name:       "datacenters",
				ShortUsage: "next buyer datacenters <buyer id|name|string, optional>",
				ShortHelp:  "Return a list of datacenters and aliases for the given buyer ID or buyer name",
				FlagSet:    buyerfs,
				Exec: func(_ context.Context, args []string) error {
					if len(args) != 1 {
						datacenterMapsForBuyer(rpcClient, env, "", csvOutput, signedIDs)
						return nil
					}

					datacenterMapsForBuyer(rpcClient, env, args[0], csvOutput, signedIDs)
					return nil
				},
			},
			{
				Name:       "datacenter",
				ShortUsage: "next buyer datacenter <command>",
				ShortHelp:  "Display and manipulate datacenters and aliases",
				FlagSet:    buyerfs,
				Exec: func(_ context.Context, args []string) error {
					return flag.ErrHelp
				},
				Subcommands: []*ffcli.Command{
					{
						Name:       "list",
						ShortUsage: "next buyer datacenter list <buyer id|name|substring>",
						ShortHelp:  "Return a list of datacenters and aliases for the given buyer ID or buyer name",
						LongHelp:   "A buyer ID or name must be supplied. If the name includes spaces it must be enclosed in quotations marks.",
						Exec: func(_ context.Context, args []string) error {
							if len(args) != 1 {
								datacenterMapsForBuyer(rpcClient, env, "", csvOutput, signedIDs)
								return nil
							}

							datacenterMapsForBuyer(rpcClient, env, args[0], csvOutput, signedIDs)
							return nil
						},
					},
					{
						Name:       "add",
						ShortUsage: "next buyer datacenter add <json file>",
						ShortHelp:  "Create a new datacenter/alias entry using info supplied in a json file (see -h for an example)",
						LongHelp: `Reads the specifics for the new datacenter alias entry from
the contents of the specified json file. The json file layout
is as follows:

{
	"alias": "some.server.alias",
	"datacenter": "2fe32c22450fb4c9",
	"buyer_id": "bdbebdbf0f7be395"
}

The buyer and datacenter must exist. Hex IDs are required for now.
						`,
						Exec: func(_ context.Context, args []string) error {
							var err error

							if len(args) == 0 {
								handleRunTimeError(fmt.Sprintf("An input file name must be supplied. For more info run:\n\n./next buyer datacenter add -h\n"), 0)
							}

							jsonData, err := ioutil.ReadFile(args[0])
							if err != nil {
								handleRunTimeError(fmt.Sprintf("Error reading JSON input file: %s\n", args[0]), 1)
							}

							// Unmarshal the JSON and create the Buyer struct
							var dcmStrings dcMapStrings
							if err = json.Unmarshal(jsonData, &dcmStrings); err != nil {
								handleRunTimeError(fmt.Sprintf("Could not unmarshal datacenter map: %v\n", err), 1)
							}

							err = addDatacenterMap(rpcClient, env, dcmStrings)

							if err != nil {
								// error handled in sender
								return nil
							}

							fmt.Println("Datacenter alias created:")
							fmt.Println(dcmStrings)

							return nil
						},
					},
					{
						Name:       "remove",
						ShortUsage: "next buyer datacenter remove <json file>",
						ShortHelp:  "Removes the datacenter alias described in the json file from the system (see -h for an example)",
						LongHelp: `Reads the specifics for the datacenter alias to be removed from
the contents of the specified json file. The json file layout
is as follows:

{
	"alias": "some.server.alias",
	"datacenter": "2fe32c22450fb4c9",
	"buyer_id": "bdbebdbf0f7be395"
}

The alias is uniquely defined by all three entries, so they must be provided. Hex IDs and names are supported."
						`,
						Exec: func(_ context.Context, args []string) error {
							var err error

							if len(args) == 0 {
								handleRunTimeError(fmt.Sprintln("An input file name must be supplied. For more info run:\n\n./next buyer datacenter remove -h"), 0)
							}

							jsonData, err := ioutil.ReadFile(args[0])
							if err != nil {
								handleRunTimeError(fmt.Sprintf("Error reading JSON input file: %s\n", args[0]), 1)
							}

							// Unmarshal the JSON and create the Buyer struct
							var dcmStrings dcMapStrings
							if err = json.Unmarshal(jsonData, &dcmStrings); err != nil {
								handleRunTimeError(fmt.Sprintf("Could not unmarshal datacenter map: %v\n", err), 1)
							}

							err = removeDatacenterMap(rpcClient, env, dcmStrings)

							if err != nil {
								return err
							}

							fmt.Println("Datacenter alias removed.")

							return nil
						},
					},
				},
			},
			{ // internal config
				Name:       "config",
				ShortUsage: "next buyer config (buyer name or substring)",
				ShortHelp:  "Return the internal config stored for a buyer",
				Exec: func(_ context.Context, args []string) error {
					if len(args) == 0 {
						handleRunTimeError(fmt.Sprintln("Please provide the buyer name or a substring"), 0)
					} else if len(args) > 1 {
						handleRunTimeError(fmt.Sprintln("Please provide only the buyer name or a substring"), 0)
					}

					getInternalConfig(rpcClient, env, args[0])
					return nil
				},
				Subcommands: []*ffcli.Command{
					{ // add config
						Name:       "add",
						ShortUsage: "next buyer config add (internalconfig json)",
						ShortHelp:  "Add an internal config for the specified buyer.",
						LongHelp:   nextBuyerConfigAddJSONLongHelp,
						Exec: func(_ context.Context, args []string) error {
							jsonData := readJSONData("InternalConfig", args)

							// Unmarshal the JSON and create the Buyer struct
							var ic internalConfig
							if err := json.Unmarshal(jsonData, &ic); err != nil {
								handleRunTimeError(fmt.Sprintf("Could not unmarshal internal config: %v\n", err), 1)
							}

							buyerID, err := strconv.ParseUint(ic.BuyerID, 16, 64)
							if err != nil {
								handleRunTimeError(fmt.Sprintf("Could not parse hexadecimal ID %s into a uint64: %v", ic.BuyerID, err), 0)
							}

							addInternalConfig(rpcClient, env, buyerID, core.InternalConfig{
								RouteSelectThreshold:       int32(ic.RouteSelectThreshold),
								RouteSwitchThreshold:       int32(ic.RouteSwitchThreshold),
								MaxLatencyTradeOff:         int32(ic.MaxLatencyTradeOff),
								RTTVeto_Default:            int32(ic.RTTVeto_Default),
								RTTVeto_PacketLoss:         int32(ic.RTTVeto_PacketLoss),
								RTTVeto_Multipath:          int32(ic.RTTVeto_Multipath),
								MultipathOverloadThreshold: int32(ic.MultipathOverloadThreshold),
								TryBeforeYouBuy:            ic.TryBeforeYouBuy,
								ForceNext:                  ic.ForceNext,
								LargeCustomer:              ic.LargeCustomer,
								Uncommitted:                ic.Uncommitted,
								MaxRTT:                     int32(ic.MaxLatencyTradeOff),
							})

							return nil
						},
					},
					{ // remove config
						Name:       "remove",
						ShortUsage: "next buyer config remove (buyer name or substring)",
						ShortHelp:  "Remove the internal config for the specified buyer.",
						Exec: func(_ context.Context, args []string) error {

							removeInternalConfig(rpcClient, env, args[0])
							return nil
						},
					},
					{ // update config
						Name:       "update",
						ShortUsage: "next buyer config update (buyer name or substring) (field name) (value)",
						ShortHelp:  "Update the internal config for the specified buyer.",
						LongHelp:   nextBuyerConfigUpdateJSONLongHelp,
						Exec: func(_ context.Context, args []string) error {
							if len(args) != 3 {
								handleRunTimeError(fmt.Sprintln("Please provide the buyer name or a substring, field name and value."), 0)
							}

							updateInternalConfig(rpcClient, env, args[0], args[1], args[2])
							return nil
						},
					}},
			},
			{ // route shader
				Name:       "shader",
				ShortUsage: "next buyer shader (buyer name or substring)",
				ShortHelp:  "Return the route shader stored for a buyer",
				Exec: func(_ context.Context, args []string) error {
					if len(args) == 0 {
						handleRunTimeError(fmt.Sprintln("Please provide the buyer name or a substring"), 0)
					} else if len(args) > 1 {
						handleRunTimeError(fmt.Sprintln("Please provide only the buyer name or a substring"), 0)
					}

					getRouteShader(rpcClient, env, args[0])
					return nil
				},
				Subcommands: []*ffcli.Command{
					{ // add shader
						Name:       "add",
						ShortUsage: "next buyer shader add (internalconfig json)",
						ShortHelp:  "Add a route shader for the specified buyer.",
						LongHelp:   nextBuyerShaderAddJSONLongHelp,
						Exec: func(_ context.Context, args []string) error {
							jsonData := readJSONData("RouteShader", args)

							// Unmarshal the JSON and create the Buyer struct
							var rs routeShader
							if err := json.Unmarshal(jsonData, &rs); err != nil {
								handleRunTimeError(fmt.Sprintf("Could not unmarshal route shader: %v\n", err), 1)
							}

							buyerID, err := strconv.ParseUint(rs.BuyerID, 16, 64)
							if err != nil {
								handleRunTimeError(fmt.Sprintf("Could not parse hexadecimal ID %s into a uint64: %v", rs.BuyerID, err), 0)
							}

							addRouteShader(rpcClient, env, buyerID, core.RouteShader{
								DisableNetworkNext:        rs.DisableNetworkNext,
								SelectionPercent:          int(rs.SelectionPercent),
								ABTest:                    rs.ABTest,
								ProMode:                   rs.ProMode,
								ReduceLatency:             rs.ReduceLatency,
								ReduceJitter:              rs.ReduceJitter,
								ReducePacketLoss:          rs.ReducePacketLoss,
								Multipath:                 rs.Multipath,
								AcceptableLatency:         int32(rs.AcceptableLatency),
								LatencyThreshold:          int32(rs.LatencyThreshold),
								AcceptablePacketLoss:      float32(rs.AcceptablePacketLoss),
								BandwidthEnvelopeUpKbps:   int32(rs.BandwidthEnvelopeUpKbps),
								BandwidthEnvelopeDownKbps: int32(rs.BandwidthEnvelopeDownKbps),
							})

							return nil
						},
					},
					{ // remove shader
						Name:       "remove",
						ShortUsage: "next buyer shader remove (buyer name or substring)",
						ShortHelp:  "Remove the route shader for the specified buyer.",
						Exec: func(_ context.Context, args []string) error {

							removeRouteShader(rpcClient, env, args[0])
							return nil
						},
					},
					{ // update shader
						Name:       "update",
						ShortUsage: "next buyer shader update (buyer name or substring) (field name) (value)",
						ShortHelp:  "Update the route shader for the specified buyer.",
						LongHelp:   nextBuyerShaderUpdateJSONLongHelp,
						Exec: func(_ context.Context, args []string) error {
							if len(args) != 3 {
								handleRunTimeError(fmt.Sprintln("Please provide the buyer name or a substring, field name and value."), 0)
							}

							updateRouteShader(rpcClient, env, args[0], args[1], args[2])
							return nil
						},
					},
				},
			},
			{ // banned users
				Name:       "bannedusers",
				ShortUsage: "next buyer bannedusers (buyer name or substring)",
				ShortHelp:  "Return the list of banned user IDs stored for a buyer",
				Exec: func(_ context.Context, args []string) error {
					if len(args) == 0 {
						handleRunTimeError(fmt.Sprintln("Please provide the buyer name or a substring"), 0)
					} else if len(args) > 1 {
						handleRunTimeError(fmt.Sprintln("Please provide only the buyer name or a substring"), 0)
					}

					getBannedUsers(rpcClient, env, args[0])
					return nil
				},
				Subcommands: []*ffcli.Command{
					{ // add banned user
						Name:       "add",
						ShortUsage: "next buyer bannedusers add (buyer name or substring) (user ID in hex)",
						ShortHelp:  "Add a banned user to the list for the specified buyer.",
						Exec: func(_ context.Context, args []string) error {
							if len(args) != 2 {
								handleRunTimeError(fmt.Sprintln("Please provide the buyer name or a substring and the user ID in hex"), 0)
							}

							userID, err := strconv.ParseUint(args[1], 16, 64)
							if err != nil {
								handleRunTimeError(fmt.Sprintf("Could not parse hexadecimal user ID %s into a uint64: %v", args[1], err), 0)
							}

							addBannedUser(rpcClient, env, args[0], userID)
							return nil
						},
					},
					{ // remove banned user
						Name:       "remove",
						ShortUsage: "next buyer bannedusers remove (buyer name or substring) (user ID in hex)",
						ShortHelp:  "Remove a banned user from the list for the specified buyer.",
						Exec: func(_ context.Context, args []string) error {
							if len(args) != 2 {
								handleRunTimeError(fmt.Sprintln("Please provide the buyer name or a substring and the user ID in hex"), 0)
							}
							if len(args) != 2 {
								handleRunTimeError(fmt.Sprintln("Please provide the buyer name or a substring and the user ID in hex"), 0)
							}

							userID, err := strconv.ParseUint(args[1], 16, 64)
							if err != nil {
								handleRunTimeError(fmt.Sprintf("Could not parse hexadecimal user ID %s into a uint64: %v", args[1], err), 0)
							}

							removeBannedUser(rpcClient, env, args[0], userID)
							return nil
						},
					},
				},
			},
		},
	}

	var userCommand = &ffcli.Command{
		Name:       "user",
		ShortUsage: "next buyer <subcommand>",
		ShortHelp:  "Manage users",
		FlagSet:    buyersfs,
		Exec: func(_ context.Context, args []string) error {
			return flag.ErrHelp
		},
		Subcommands: []*ffcli.Command{
			{ // hash
				Name:       "hash",
				ShortUsage: "next user hash <userid>",
				ShortHelp:  "Prints the user hash in signed int format",
				Exec: func(_ context.Context, args []string) error {
					userId := ""
					if len(args) >= 1 {
						userId = args[0]
					}
					hash := fnv.New64a()
					hash.Write([]byte(userId))
					userHash := int64(hash.Sum64())
					fmt.Printf("user hash: \"%s\" -> %d (%x)\n", userId, userHash, uint64(userHash))
					return nil
				},
			},
		},
	}

	var sellerCommand = &ffcli.Command{
		Name:       "seller",
		ShortUsage: "next seller <subcommand>",
		ShortHelp:  "Manage sellers",
		Exec: func(_ context.Context, args []string) error {
			return flag.ErrHelp
		},
		Subcommands: []*ffcli.Command{
			{
				Name:       "add",
				ShortUsage: "next seller add [filepath]",
				ShortHelp:  "Add a seller to storage from a JSON file or piped from stdin",
				LongHelp:   nextSellerAddJSONLongHelp,
				Exec: func(_ context.Context, args []string) error {
					jsonData := readJSONData("sellers", args)

					// Unmarshal the JSON and create the Seller struct
					var sellerUSD struct {
						Name            string
						ShortName       string
						CustomerCode    string
						IngressPriceUSD string
						EgressPriceUSD  string
					}

					if err := json.Unmarshal(jsonData, &sellerUSD); err != nil {
						handleRunTimeError(fmt.Sprintf("Could not unmarshal seller: %v\n", err), 1)
					}

					ingressUSD, err := strconv.ParseFloat(sellerUSD.IngressPriceUSD, 64)
					if err != nil {
						fmt.Printf("Unable to convert %s to a decimal number.", sellerUSD.IngressPriceUSD)
						os.Exit(0)
					}
					egressUSD, err := strconv.ParseFloat(sellerUSD.EgressPriceUSD, 64)
					if err != nil {
						fmt.Printf("Unable to convert %s to a decimal number.", sellerUSD.EgressPriceUSD)
						os.Exit(0)
					}

					s := seller{
						Name:                 sellerUSD.Name,
						ShortName:            sellerUSD.CustomerCode,
						CustomerCode:         sellerUSD.CustomerCode,
						IngressPriceNibblins: routing.DollarsToNibblins(ingressUSD),
						EgressPriceNibblins:  routing.DollarsToNibblins(egressUSD),
					}

					// Add the Seller to storage
					addSeller(rpcClient, env, routing.Seller{
						ID:                        s.Name,
						Name:                      s.Name,
						ShortName:                 s.ShortName,
						CompanyCode:               s.CustomerCode,
						IngressPriceNibblinsPerGB: s.IngressPriceNibblins,
						EgressPriceNibblinsPerGB:  s.EgressPriceNibblins,
					})
					return nil
				},
			},
			{
				Name:       "remove",
				ShortUsage: "next seller remove <id>",
				ShortHelp:  "Remove a seller from storage",
				Exec: func(_ context.Context, args []string) error {
					if len(args) == 0 {
						handleRunTimeError(fmt.Sprintln("Provide the seller ID of the seller you wish to remove\nFor a list of sellers, use next sellers"), 0)
					}

					removeSeller(rpcClient, env, args[0])
					return nil
				},
			},
		},
	}

	var shaderCommand = &ffcli.Command{
		Name:       "shader",
		ShortUsage: "next shader <buyer name or substring>",
		ShortHelp:  "Retrieve route shader settings for the specified buyer",
		Exec: func(_ context.Context, args []string) error {
			if len(args) == 0 {
				handleRunTimeError(fmt.Sprintf("No buyer name or substring provided.\nUsage:\nnext shader <buyer name or substring>\n"), 0)
			}

			// Get the buyer's route shader
			routingRulesSettings(rpcClient, env, args[0])
			return nil
		},
		Subcommands: []*ffcli.Command{
			{
				Name:       "id",
				ShortUsage: "next shader id <buyer ID>",
				ShortHelp:  "Retrieve route shader information for the given buyer ID",
				Exec: func(_ context.Context, args []string) error {
					if len(args) == 0 {
						handleRunTimeError(fmt.Sprintf("No buyer ID provided.\nUsage:\nnext shader <buyer ID>\nbuyer ID: the buyer's ID\nFor a list of buyers, use next buyers\n"), 0)
					}

					// Get the buyer's route shader
					routingRulesSettingsByID(rpcClient, env, args[0])
					return nil
				},
			},
		},
	}

	var customerCommand = &ffcli.Command{
		Name:       "customer",
		ShortUsage: "next customer <subcommand>",
		ShortHelp:  "Manage customers",
		Exec: func(ctx context.Context, args []string) error {
			return flag.ErrHelp
		},
		Subcommands: []*ffcli.Command{
			{
				Name:       "add",
				ShortUsage: "next customer add <json file>",
				ShortHelp:  "Add a new customer to the database",
				Exec: func(ctx context.Context, args []string) error {
					if len(args) == 0 {
						handleRunTimeError(fmt.Sprintln("You need to supply json file."), 0)
					}

					jsonData := readJSONData("customers", args)

					// Unmarshal the JSON and create the Seller struct
					var customer struct {
						Code                   string
						Name                   string
						AutomaticSignInDomains string
						Active                 bool
						Debug                  bool
					}

					if err := json.Unmarshal(jsonData, &customer); err != nil {
						handleRunTimeError(fmt.Sprintf("Could not unmarshal customer: %v\n", err), 1)
					}

					c := routing.Customer{
						Code:                   customer.Code,
						Name:                   customer.Name,
						AutomaticSignInDomains: customer.AutomaticSignInDomains,
						Active:                 customer.Active,
						Debug:                  customer.Debug,
						BuyerRef:               nil,
						SellerRef:              nil,
					}

					addCustomer(rpcClient, env, c)

					return nil
				},
				Subcommands: []*ffcli.Command{
					{
						Name:       "example",
						ShortUsage: "next customer add example",
						ShortHelp:  "Displays an example customer for the correct JSON schema",
						Exec: func(_ context.Context, args []string) error {
							example := struct {
								Code                   string
								Name                   string
								AutomaticSignInDomains string
								Active                 bool
								Debug                  bool
							}{
								Code:                   "amazon",
								Name:                   "Amazon.com, Inc.",
								AutomaticSignInDomains: "amazon.networknext.com // comma separated list",
								Active:                 true,
								Debug:                  false,
							}

							jsonBytes, err := json.MarshalIndent(example, "", "\t")
							if err != nil {
								handleRunTimeError(fmt.Sprintln("Failed to marshal customer struct"), 1)
							}

							fmt.Println("Example JSON schema to add a new customer:")
							fmt.Println(string(jsonBytes))
							fmt.Println("All fields are required. The Code field must be unique.")

							return nil
						},
					},
				},
			},
			// {
			// 	Name:       "link",
			// 	ShortUsage: "next customer link <subcommand>",
			// 	ShortHelp:  "Edit customer links",
			// 	Exec: func(ctx context.Context, args []string) error {
			// 		return flag.ErrHelp
			// 	},
			// 	Subcommands: []*ffcli.Command{
			// 		{
			// 			Name:       "buyer",
			// 			ShortUsage: "next customer link buyer <customer name> <new buyer ID>",
			// 			ShortHelp:  "Edit what buyer this customer is linked to",
			// 			Exec: func(ctx context.Context, args []string) error {
			// 				if len(args) == 0 {
			// 					handleRunTimeError(fmt.Sprintln("You need to provide a customer name"), 0)
			// 				}

			// 				if len(args) == 1 {
			// 					handleRunTimeError(fmt.Sprintln("You need to provide a new buyer ID for the customer to link to"), 0)
			// 				}

			// 				buyerID, err := strconv.ParseUint(args[1], 10, 64)
			// 				if err != nil {
			// 					handleRunTimeError(fmt.Sprintf("Could not parse %s as an unsigned 64-bit integer\n", args[1]), 1)
			// 				}

			// 				customerLink(rpcClient, env, args[0], buyerID, "")
			// 				return nil
			// 			},
			// 		},
			// 		{
			// 			Name:       "seller",
			// 			ShortUsage: "next customer link seller <customer name> <new seller ID>",
			// 			ShortHelp:  "Edit what seller this customer is linked to",
			// 			Exec: func(ctx context.Context, args []string) error {
			// 				if len(args) == 0 {
			// 					handleRunTimeError(fmt.Sprintln("You need to provide a customer name"), 0)
			// 				}

			// 				if len(args) == 1 {
			// 					handleRunTimeError(fmt.Sprintln("You need to provide a new seller ID for the customer to link to"), 0)
			// 				}

			// 				customerLink(rpcClient, env, args[0], 0, args[1])
			// 				return nil
			// 			},
			// 		},
			// 	},
			// },
		},
	}

	var sshCommand = &ffcli.Command{
		Name:       "ssh",
		ShortUsage: "next ssh <relay name>",
		ShortHelp:  "SSH into a relay by name",
		Exec: func(ctx context.Context, args []string) error {
			if len(args) == 0 {
				handleRunTimeError(fmt.Sprintln("You need to supply a device identifer"), 0)
			}

			SSHInto(env, rpcClient, args[0])

			return nil
		},
		Subcommands: []*ffcli.Command{
			{
				Name:       "key",
				ShortUsage: "next ssh key <path to ssh key>",
				ShortHelp:  "Set the key you'd like to use for ssh-ing",
				Exec: func(ctx context.Context, args []string) error {
					if len(args) > 0 {
						env.SSHKeyFilePath = args[0]
						env.Write()
					}

					fmt.Println(env.String())

					return nil
				},
			},
		},
	}

	var costCommand = &ffcli.Command{
		Name:       "cost",
		ShortUsage: "next cost [output_file]",
		ShortHelp:  "Get cost matrix from current environment",
		Exec: func(ctx context.Context, args []string) error {
			output := "cost.bin"
			if len(args) > 0 {
				output = args[0]
			}
			saveCostMatrix(env, output)
			fmt.Printf("Cost matrix from %s saved to %s\n", env.Name, output)
			return nil
		},
	}

	var optimizeCommand = &ffcli.Command{
		Name:       "optimize",
		ShortUsage: "next optimize [rtt] [input_file] [output_file]",
		ShortHelp:  "Optimize cost matrix into a route matrix",
		Exec: func(ctx context.Context, args []string) error {
			input := "cost.bin"
			output := "optimize.bin"
			rtt := int32(1)

			if len(args) > 0 {
				if res, err := strconv.ParseInt(args[0], 10, 32); err == nil {
					rtt = int32(res)
				} else {
					handleRunTimeError(fmt.Sprintf("could not parse 1st argument to number: %v\n", err), 1)
				}
			}

			if len(args) > 1 {
				input = args[1]
			}

			if len(args) > 2 {
				output = args[2]
			}

			optimizeCostMatrix(input, output, rtt)

			fmt.Printf("Generated route matrix %s from %s\n", output, input)

			return nil
		},
	}

	var analyzeCommand = &ffcli.Command{
		Name:       "analyze",
		ShortUsage: "next analyze <input_file>",
		ShortHelp:  "Analyze route matrix from optimize",
		Exec: func(ctx context.Context, args []string) error {
			input := "optimize.bin"

			if len(args) > 0 {
				input = args[0]
			}

			analyzeRouteMatrix(input)

			return nil
		},
	}

	var debugCommand = &ffcli.Command{
		Name:       "debug",
		ShortUsage: "next debug <relay_name> [input_file]",
		ShortHelp:  "Debug tool",
		Exec: func(ctx context.Context, args []string) error {
			if len(args) == 0 {
				handleRunTimeError(fmt.Sprintln("You need to supply a relay name"), 0)
			}
			relayName := args[0]
			inputFile := "optimize.bin"
			if len(args) > 1 {
				inputFile = args[1]
			}
			debug(relayName, inputFile)
			return nil
		},
	}

	var viewCommand = &ffcli.Command{
		Name:       "view",
		ShortUsage: "next view <subcommand>",
		ShortHelp:  "View data",
		Exec: func(ctx context.Context, args []string) error {
			return nil
		},
		Subcommands: []*ffcli.Command{
			{
				Name:       "costs",
				ShortUsage: "next view costs",
				ShortHelp:  "View the entries of the cost matrix",
				Exec: func(ctx context.Context, args []string) error {
					input := "cost.bin"
					viewCostMatrix(input)
					return nil
				},
			},
			{
				Name:       "routes",
				ShortUsage: "next view routes [srcRelay] [destRelay]",
				ShortHelp:  "View the entries of the route matrix with optional relay filtering.",
				Exec: func(ctx context.Context, args []string) error {
					input := "optimize.bin"

					var srcRelay string
					var destRelay string

					if len(args) > 0 {
						srcRelay = args[0]
					}

					if len(args) == 1 {
						handleRunTimeError(fmt.Sprintln("You must provide a destination relay if you provide a source relay. For all entries, omit the relay parameters"), 0)
					}

					if len(args) > 1 {
						destRelay = args[1]
					}

					viewRouteMatrix(input, srcRelay, destRelay)
					return nil
				},
			},
		},
	}

	var stagingCommand = &ffcli.Command{
		Name:       "staging",
		ShortUsage: "next staging <subcommand>",
		ShortHelp:  "Interact with the staging environment",
		Exec: func(ctx context.Context, args []string) error {
			return flag.ErrHelp
		},
		Subcommands: []*ffcli.Command{
			{
				Name:       "start",
				ShortUsage: "next staging start [config file]",
				ShortHelp:  "Start up the staging environment optionally using the configuration file provided.",
				Exec: func(ctx context.Context, args []string) error {
					config := DefaultStagingConfig

					if len(args) > 0 {
						if err := json.Unmarshal(readJSONData("staging", args), &config); err != nil {
							handleRunTimeError(fmt.Sprintf("Failed to parse staging JSON: %v", err), 0)
						}
					}

					if err := StartStaging(config); err != nil {
						handleRunTimeError(err.Error(), 1)
					}

					return nil
				},
			},
			{
				Name:       "stop",
				ShortUsage: "next staging stop",
				ShortHelp:  "Shuts down the staging environment",
				Exec: func(ctx context.Context, args []string) error {
					if errs := StopStaging(); errs != nil && len(errs) != 0 {
						handleRunTimeError(errs[0].Error(), 1)
					}
					return nil
				},
			},

			{
				Name:       "example",
				ShortUsage: "next staging example",
				ShortHelp:  "Displays an example JSON schema for the staging configuration",
				Exec: func(ctx context.Context, args []string) error {
					jsonBytes, err := json.MarshalIndent(DefaultStagingConfig, "", "    ")
					if err != nil {
						handleRunTimeError(fmt.Sprintf("could not marshal example JSON: %v", err), 1)
					}

					fmt.Println(string(jsonBytes))
					return nil
				},
			},
			// {
			// 	Name:       "configure",
			// 	ShortUsage: "next staging configure <config file>",
			// 	ShortHelp:  "Reconfigures the staging environment with the given configuration file",
			// 	Exec: func(ctx context.Context, args []string) error {
			// 		var config StagingConfig
			// 		if len(args) > 0 {
			// 			if err := json.Unmarshal(readJSONData("staging", args), &config); err != nil {
			// 				handleRunTimeError(fmt.Sprintf("Failed to parse staging JSON: %v", err), 0)
			// 			}
			// 		}

			// 		if err := configureStaging(config); err != nil {
			// 			handleRunTimeError(err.Error(), 1)
			// 		}

			// 		return nil
			// 	},
			// },
			// {
			// 	Name:       "resize",
			// 	ShortUsage: "next staging resize",
			// 	ShortHelp:  "Resizes the staging environment with the given flags",
			// 	Exec: func(ctx context.Context, args []string) error {
			// 		if err := resizeStaging(serverBackendCount, clientCount); err != nil {
			// 			handleJSONRPCError(env, err)
			// 		}

			// 		return nil
			// 	},
			// },
		},
	}

	var commands = []*ffcli.Command{
		authCommand,
		selectCommand,
		envCommand,
		sessionCommand,
		sessionsCommand,
		relaysCommand,
		relayCommand,
		routesCommand,
		datacentersCommand,
		datacenterCommand,
		customersCommand,
		customerCommand,
		sellersCommand,
		sellerCommand,
		buyerCommand,
		buyersCommand,
		userCommand,
		shaderCommand,
		sshCommand,
		costCommand,
		optimizeCommand,
		analyzeCommand,
		debugCommand,
		viewCommand,
		stagingCommand,
	}

	root := &ffcli.Command{
		ShortUsage:  "next <subcommand>",
		Subcommands: commands,
		Exec: func(context.Context, []string) error {
			fmt.Printf("Network Next Operator Tool\n\n")
			return nil
		},
	}

	fmt.Printf("\n")

	args := os.Args[1:]
	if len(args) == 0 || args[0] == "-h" || args[0] == "-help" || args[0] == "--h" || args[0] == "--help" {
		args = []string{}
	}

	if err := root.ParseAndRun(context.Background(), args); err != nil {
		fmt.Printf("\n")
		handleRunTimeError(fmt.Sprintf("%v\n", err), 1)
	}

	if len(args) == 0 {
		root.FlagSet.Usage()
	}

	fmt.Printf("\n")
}

<<<<<<< HEAD
var nextBuyerAddJSONLongHelp = `
Add a buyer entry for the provided customer. The input data is 
provided by a JSON file of the form:

{
  "CustomerCode": "microzon",
  "Live": true,
  "Debug": false // optional
  "PublicKey": "IQl4JmtP5T8wyqc6EpNk0ymD3iVfvDx3teXZ98ghFqQ1leO6GmKNrQ=="
}

A valid Customer code is required to add a buyer.
`

var nextSellerAddJSONLongHelp = `
Add a seller entry for the provided customer. The input data is 
provided by a JSON file of the form:

{
  "Name": "Amazon.com, Inc.",
  "CustomerCode": "microzon",
  "IngressPriceUSD": "0.01",
  "EgressPriceUSD": "0.1"
}

A valid Customer code is required to add a buyer.
`
var nextDatacenterAddJSONLongHelp = `
Add a datacenter entry (and a map) for the provided customer. 
The input data is provided by a JSON file of the form:

Example JSON schema to add a new datacenter:
{
  "Name": "some.locale.1",
  "Enabled": false,
  "Latitude": 90,
  "Longitude": 180,
  "SupplierName": "supplier.locale.1",
  "StreetAddress": "Somewhere, Else, Earth",
  "SellerID": "some_seller"
}

The supplier name is optional. All other fields are required. A 
valid Seller ID is required to add a datacenter and a map. 
=======
var nextBuyerConfigAddJSONLongHelp = `
Add an internal config for the specified buyer. The config
must be in a json file of the form:

{
  "RouteSelectThreshold": 2,
  "RouteSwitchThreshold": 5,
  "MaxLatencyTradeOff": 10,
  "RTTVeto_Default": -10,
  "RTTVeto_PacketLoss": -20,
  "RTTVeto_Multipath": -20,
  "MultipathOverloadThreshold": 500,
  "TryBeforeYouBuy": false,
  "ForceNext": true,
  "LargeCustomer": false,
  "Uncommitted": false,
  "MaxRTT": 300,
  "BuyerID": "205cca7361c2ae96"
}

A valid BuyerID (in hex) is required. Any other missing fields
will be assigned the zero value for that type (0 or false).
`

var nextBuyerShaderAddJSONLongHelp = `
Add an route shader for the specified buyer. The shader
must be in a json file of the form:

{
	"DisableNetworkNext": false
	"SelectionPercent": 100
	"ABTest": false
	"ProMode": false
	"ReduceLatency": true
	"ReduceJitter": false
	"ReducePacketLoss": true
	"Multipath": false
	"AcceptableLatency": 25
	"LatencyThreshold": 5
	"AcceptablePacketLoss": 1.00000
	"BandwidthEnvelopeUpKbps": 500
	"BandwidthEnvelopeDownKbps": 1200,
	"BuyerID": "205cca7361c2ae96"
}

A valid BuyerID (in hex) is required. Any other missing fields
will be assigned the zero value for that type (0 or false).

Note: Banned users are managed separately (e.g. next buyer banneduser add/remove...).
`

var nextBuyerConfigUpdateJSONLongHelp = `
Update one field in the internal config for the specified buyer. The field
must be one of the following and is case-sensitive:

  RouteSelectThreshold       integer
  RouteSwitchThreshold       integer
  MaxLatencyTradeOff         integer
  RTTVeto_Default            integer
  RTTVeto_PacketLoss         integer
  RTTVeto_Multipath          integer
  MultipathOverloadThreshold integer
  TryBeforeYouBuy            boolean
  ForceNext                  boolean
  LargeCustomer              boolean
  Uncommitted                boolean
  MaxRTT                     integer

The value should be whatever type is appropriate for the field
as defined above. A valid BuyerID (in hex) is required.
`

var nextBuyerShaderUpdateJSONLongHelp = `
Update one field in the route shader for the specified buyer. The field
must be one of the following and is case-sensitive:

  DisableNetworkNext        bool
  SelectionPercent          integer
  ABTest                    bool
  ProMode                   bool
  ReduceLatency             bool
  ReduceJitter              bool
  ReducePacketLoss          bool
  Multipath                 bool
  AcceptableLatency         integer
  LatencyThreshold          integer
  AcceptablePacketLoss      float
  BandwidthEnvelopeUpKbps   integer
  BandwidthEnvelopeDownKbps integer
  MaxRTT                    integer

The value should be whatever type is appropriate for the field
as defined above. A valid BuyerID (in hex) is required.
>>>>>>> 31c2137f
`<|MERGE_RESOLUTION|>--- conflicted
+++ resolved
@@ -2477,7 +2477,6 @@
 	fmt.Printf("\n")
 }
 
-<<<<<<< HEAD
 var nextBuyerAddJSONLongHelp = `
 Add a buyer entry for the provided customer. The input data is 
 provided by a JSON file of the form:
@@ -2522,7 +2521,6 @@
 
 The supplier name is optional. All other fields are required. A 
 valid Seller ID is required to add a datacenter and a map. 
-=======
 var nextBuyerConfigAddJSONLongHelp = `
 Add an internal config for the specified buyer. The config
 must be in a json file of the form:
@@ -2616,5 +2614,4 @@
 
 The value should be whatever type is appropriate for the field
 as defined above. A valid BuyerID (in hex) is required.
->>>>>>> 31c2137f
 `