/*
   Network Next. Copyright © 2017 - 2020 Network Next, Inc. All rights reserved.
*/

package main

import (
	"bufio"
	"bytes"
	"context"
	"encoding/base64"
	"encoding/binary"
	"encoding/json"
	"errors"
	"flag"
	"fmt"
	"io"
	"io/ioutil"
	"net"
	"net/http"
	"os"
	"os/exec"
	"os/signal"
	"runtime"
	"strconv"
	"strings"
	"sync"
	"syscall"

	"github.com/networknext/backend/crypto"
	"github.com/networknext/backend/routing"
	localjsonrpc "github.com/networknext/backend/transport/jsonrpc"
	"github.com/peterbourgon/ff/v3/ffcli"
	"github.com/tidwall/gjson"
	"github.com/ybbus/jsonrpc"
)

var (
	release   string
	buildtime string
)

type arrayFlags []string

func (i *arrayFlags) String() string {
	return ""
}

func (i *arrayFlags) Set(value string) error {
	*i = append(*i, value)
	return nil
}

func isWindows() bool {
	return runtime.GOOS == "windows"
}

func isMac() bool {
	return runtime.GOOS == "darwin"
}

func isLinux() bool {
	return runtime.GOOS == "linux"
}

func runCommand(command string, args []string) bool {
	cmd := exec.Command(command, args...)
	cmd.Stdout = os.Stdout
	cmd.Stderr = os.Stderr
	cmd.Stdin = os.Stdin
	err := cmd.Run()
	if err != nil {
		fmt.Printf("runCommand error: %v\n", err)
		return false
	}
	return true
}

func runCommandEnv(command string, args []string, env map[string]string) bool {
	cmd := exec.Command(command, args...)
	cmd.Stdout = os.Stdout
	cmd.Stderr = os.Stderr
	cmd.Stdin = os.Stdin
	finalEnv := os.Environ()
	for k, v := range env {
		finalEnv = append(finalEnv, fmt.Sprintf("%s=%s", k, v))
	}
	cmd.Env = finalEnv

	// Make a os.Signal channel and attach any incoming os signals
	c := make(chan os.Signal, 1)
	signal.Notify(c, os.Interrupt)

	// Start a goroutine and block waiting for any os.Signal
	go func() {
		sig := <-c

		// If the command still exists send the os.Signal captured by next tool
		// to the underlying process.
		// If the signal is interrupt, then try to directly kill the process,
		// otherwise forward the signal.
		if cmd.Process != nil {
			if sig == syscall.SIGINT {
				if err := cmd.Process.Kill(); err != nil {
					fmt.Printf("Error trying to kill a process: %v\n", err)
				}
			} else if err := cmd.Process.Signal(sig); err != nil {
				fmt.Printf("Error trying to interrupt a process: %v\n", err)
			}
			os.Exit(1)
		}
	}()

	err := cmd.Run()
	if err != nil {
		fmt.Printf("runCommand error: %v\n", err)
		return false
	}

	return true
}

// stdout is the string return value
// stderr is contained in the error return value or nil if the command exited successfully
func runCommandGetOutput(command string, args []string, env map[string]string) (string, error) {
	var stdout bytes.Buffer
	var stderr bytes.Buffer

	cmd := exec.Command(command, args...)
	cmd.Stdout = &stdout
	cmd.Stderr = &stderr

	finalEnv := os.Environ()
	for k, v := range env {
		finalEnv = append(finalEnv, fmt.Sprintf("%s=%s", k, v))
	}
	cmd.Env = finalEnv

	err := cmd.Run()

	stdoutStr := strings.Trim(stdout.String(), "\r\n")
	if err != nil {
		stderrStr := strings.Trim(stderr.String(), "\r\n")
		return stdoutStr, fmt.Errorf("%v, %s", err, stderrStr)
	}

	return stdoutStr, nil
}

func runCommandQuiet(command string, args []string, stdoutOnly bool) (bool, string) {
	cmd := exec.Command(command, args...)

	stdoutReader, err := cmd.StdoutPipe()
	if err != nil {
		return false, ""
	}

	var stderrReader io.ReadCloser
	if !stdoutOnly {
		stderrReader, err = cmd.StderrPipe()
		if err != nil {
			return false, ""
		}
	}

	var wait sync.WaitGroup
	var mutex sync.Mutex

	output := ""

	stdoutScanner := bufio.NewScanner(stdoutReader)
	wait.Add(1)
	go func() {
		for stdoutScanner.Scan() {
			mutex.Lock()
			output += stdoutScanner.Text() + "\n"
			mutex.Unlock()
		}
		wait.Done()
	}()

	if !stdoutOnly {
		stderrScanner := bufio.NewScanner(stderrReader)
		wait.Add(1)
		go func() {
			for stderrScanner.Scan() {
				mutex.Lock()
				output += stderrScanner.Text() + "\n"
				mutex.Unlock()
			}
			wait.Done()
		}()
	} else {
		cmd.Stderr = os.Stderr
	}

	err = cmd.Start()
	if err != nil {
		return false, output
	}

	wait.Wait()

	err = cmd.Wait()
	if err != nil {
		return false, output
	}

	return true, output
}

func runCommandInteractive(command string, args []string) bool {
	cmd := exec.Command(command, args...)
	cmd.Stdin = os.Stdin
	cmd.Stdout = os.Stdout
	cmd.Stderr = os.Stderr
	err := cmd.Run()
	if err != nil {
		return false
	}
	return true
}

func bash(command string) bool {
	return runCommand("bash", []string{"-c", command})
}

func bashQuiet(command string) (bool, string) {
	return runCommandQuiet("bash", []string{"-c", command}, false)
}

func secureShell(user string, address string, port int) {
	ssh, err := exec.LookPath("ssh")
	if err != nil {
		handleRunTimeError(fmt.Sprintln("error: could not find ssh"), 1)
	}
	args := make([]string, 4)
	args[0] = "ssh"
	args[1] = "-p"
	args[2] = fmt.Sprintf("%d", port)
	args[3] = fmt.Sprintf("%s@%s", user, address)
	env := os.Environ()
	err = syscall.Exec(ssh, args, env)
	if err != nil {
		handleRunTimeError(fmt.Sprintln("error: failed to exec ssh"), 1)
	}
}

func readJSONData(entity string, args []string) []byte {
	// Check if the input is piped or a filepath
	fileInfo, err := os.Stdin.Stat()
	if err != nil {
		handleRunTimeError(fmt.Sprintf("Error checking stdin stat: %v\n", err), 1)
	}
	isPipedInput := fileInfo.Mode()&os.ModeCharDevice == 0

	var data []byte
	if isPipedInput {
		// Read the piped input from stdin
		data, err = ioutil.ReadAll(bufio.NewReader(os.Stdin))
		if err != nil {
			handleRunTimeError(fmt.Sprintf("Error reading from stdin: %v\n", err), 1)
		}
	} else {
		// Read the file at the given filepath
		if len(args) == 0 {
			handleRunTimeError(fmt.Sprintf("Supply a file path to read the %s JSON or pipe it through stdin\nnext %s add [filepath]\nor\ncat <filepath> | next %s add\n\nFor an example JSON schema:\nnext %s add example\n", entity, entity, entity, entity), 0)
		}

		data, err = ioutil.ReadFile(args[0])
		if err != nil {
			handleRunTimeError(fmt.Sprintf("Error reading %s JSON file: %v\n", entity, err), 1)
		}
	}

	return data
}

// level 0: user error
// level 1: program error
func handleRunTimeError(msg string, level int) {
	fmt.Println()
	fmt.Printf(msg)
	fmt.Println()
	os.Exit(level)
}

func handleJSONRPCError(env Environment, err error) {
	handleJSONRPCErrorCustom(env, err, fmt.Sprint(err))
}

func handleJSONRPCErrorCustom(env Environment, err error, msg string) {
	switch e := err.(type) {
	case *jsonrpc.HTTPError:
		switch e.Code {
		case http.StatusUnauthorized:
			handleRunTimeError(fmt.Sprintf("%d: %s - use `next auth` to authorize the operator tool\n", e.Code, http.StatusText(e.Code)), 0)
		default:
			handleRunTimeError(fmt.Sprintf("%d: %s\n", e.Code, http.StatusText(e.Code)), 0)
		}
	default:
		if env.Name != "local" && env.Name != "dev" && env.Name != "prod" {
			handleRunTimeError(fmt.Sprintf("%v - make sure the env name is set to either 'prod', 'dev', or 'local' with\nnext select <env>\n", err), 0)
		} else {
			handleRunTimeError(fmt.Sprintf("%s\n\n", msg), 1)
		}
	}
	os.Exit(1)

}

type buyer struct {
	Name      string
	Domain    string
	Active    bool
	Live      bool
	PublicKey string
}

type seller struct {
	Name                 string
	IngressPriceNibblins routing.Nibblin
	EgressPriceNibblins  routing.Nibblin
}

type relay struct {
	Name                string
	Addr                string
	PublicKey           string
	SellerID            string
	DatacenterName      string
	NicSpeedMbps        uint64
	IncludedBandwidthGB uint64
	ManagementAddr      string
	SSHUser             string
	SSHPort             int64
}

type datacenter struct {
	Name     string
	Enabled  bool
	Location routing.Location
}

// used to decode dcMap hex strings from json
type dcMapStrings struct {
	BuyerID    string `json:"buyer_id"`
	Datacenter string `json:"datacenter"`
	Alias      string `json:"alias"`
}

func (dcm dcMapStrings) String() string {
	return fmt.Sprintf("{\n\tBuyer ID     : %s\n\tDatacenter ID: %s\n\tAlias        : %s\n}", dcm.BuyerID, dcm.Datacenter, dcm.Alias)
}

func main() {
	var env Environment

	if !env.Exists() {
		env.Write()
	}
	env.Read()

	protocol := "https"
	if env.PortalHostname() == PortalHostnameLocal {
		protocol = "http"
	}

	rpcClient := jsonrpc.NewClientWithOpts(protocol+"://"+env.PortalHostname()+"/rpc", &jsonrpc.RPCClientOpts{
		CustomHeaders: map[string]string{
			"Authorization": fmt.Sprintf("Bearer %s", env.AuthToken),
		},
	})

	var srcRelays arrayFlags
	var destRelays arrayFlags
	var routeRTT float64
	var routeHash uint64
	routesfs := flag.NewFlagSet("routes", flag.ExitOnError)
	routesfs.Var(&srcRelays, "src", "source relay names")
	routesfs.Var(&destRelays, "dest", "destination relay names")
	routesfs.Float64Var(&routeRTT, "rtt", 5, "route RTT required for selection")
	routesfs.Uint64Var(&routeHash, "hash", 0, "a previous hash to use")

	buyersfs := flag.NewFlagSet("buyers", flag.ExitOnError)
	var buyersIdSigned bool
	buyersfs.BoolVar(&buyersIdSigned, "signed", false, "Display buyer IDs as signed ints")

	datacentersfs := flag.NewFlagSet("datacenters", flag.ExitOnError)
	var datacenterIdSigned bool
	datacentersfs.BoolVar(&datacenterIdSigned, "signed", false, "Display datacenter IDs as signed ints")

	sessionsfs := flag.NewFlagSet("sessions", flag.ExitOnError)
	var sessionCount int64
	sessionsfs.Int64Var(&sessionCount, "n", 0, "number of top sessions to display (default: all)")
	var buyerName string
	sessionsfs.StringVar(&buyerName, "buyer", "", "specify a buyer to filter sessions on")

	relaylogfs := flag.NewFlagSet("relay logs", flag.ExitOnError)

	var loglines uint
	relaylogfs.UintVar(&loglines, "n", 10, "the number of log lines to display")

	relaydisablefs := flag.NewFlagSet("relay disable", flag.ExitOnError)

	var hardDisable bool
	relaydisablefs.BoolVar(&hardDisable, "hard", false, "hard disable the relay(s), killing the process immediately")

	relayupdatefs := flag.NewFlagSet("relay update", flag.ExitOnError)

	var updateOpts updateOptions
	relayupdatefs.Uint64Var(&updateOpts.coreCount, "cores", 0, "number of cores for the relay to utilize")
	relayupdatefs.BoolVar(&updateOpts.force, "force", false, "force the relay update regardless of the version")
	relayupdatefs.BoolVar(&updateOpts.hard, "hard", false, "hard update the relay(s), killing the process immediately")

	relaysfs := flag.NewFlagSet("relays state", flag.ExitOnError)

	// Flags to only show relays in certain states
	var relaysStateShowFlags [6]bool
	relaysfs.BoolVar(&relaysStateShowFlags[routing.RelayStateEnabled], "enabled", false, "only show enabled relays")
	relaysfs.BoolVar(&relaysStateShowFlags[routing.RelayStateMaintenance], "maintenance", false, "only show relays in maintenance")
	relaysfs.BoolVar(&relaysStateShowFlags[routing.RelayStateDisabled], "disabled", false, "only show disabled relays")
	relaysfs.BoolVar(&relaysStateShowFlags[routing.RelayStateQuarantine], "quarantined", false, "only show quarantined relays")
	relaysfs.BoolVar(&relaysStateShowFlags[routing.RelayStateDecommissioned], "decommissioned", false, "only show decommissioned relays")
	relaysfs.BoolVar(&relaysStateShowFlags[routing.RelayStateOffline], "offline", false, "only show offline relays")

	// Flags to hide relays in certain states
	var relaysStateHideFlags [6]bool
	relaysfs.BoolVar(&relaysStateHideFlags[routing.RelayStateEnabled], "noenabled", false, "hide enabled relays")
	relaysfs.BoolVar(&relaysStateHideFlags[routing.RelayStateMaintenance], "nomaintenance", false, "hide relays in maintenance")
	relaysfs.BoolVar(&relaysStateHideFlags[routing.RelayStateDisabled], "nodisabled", false, "hide disabled relays")
	relaysfs.BoolVar(&relaysStateHideFlags[routing.RelayStateQuarantine], "noquarantined", false, "hide quarantined relays")
	relaysfs.BoolVar(&relaysStateHideFlags[routing.RelayStateDecommissioned], "nodecommissioned", false, "hide decommissioned relays")
	relaysfs.BoolVar(&relaysStateHideFlags[routing.RelayStateOffline], "nooffline", false, "hide offline relays")

	// Flag to see relays that are down (haven't pinged backend in 30 seconds)
	var relaysDownFlag bool
	relaysfs.BoolVar(&relaysDownFlag, "down", false, "show relays that are down")

	// Show all relays (including decommissioned ones) regardless of other flags
	var relaysAllFlag bool
	relaysfs.BoolVar(&relaysAllFlag, "all", false, "show all relays")

	// -list and -csv should work with all other flags
	// Show only a list or relay names
	var relaysListFlag bool
	relaysfs.BoolVar(&relaysListFlag, "list", false, "show list of names")

	// Return a CSV file instead of a table
	var csvOutputFlag bool
	relaysfs.BoolVar(&csvOutputFlag, "csv", false, "return a CSV file")

	// Return a CSV file instead of a table
	var relayVersionFilter string
	relaysfs.StringVar(&relayVersionFilter, "version", "all", "show only relays at this version level")

	// Limit the number of relays displayed, in descending order of sessions carried
	var relaysCount int64
	relaysfs.Int64Var(&relaysCount, "n", 0, "number of relays to display (default: all)")

	// Display relay IDs as signed ints instead of the default hex
	var relayIDSigned bool
	relaysfs.BoolVar(&relayIDSigned, "signed", false, "display relay IDs as signed integers")

	// display the OPS version of the relay output
	var relayOpsOutput bool
	relaysfs.BoolVar(&relayOpsOutput, "ops", false, "display ops metadata (costs, bandwidth, terms, etc)")

	// Sort -ops output by IncludedBandwidthGB, descending
	var relayBWSort bool
	relaysfs.BoolVar(&relayBWSort, "bw", false, "Sort -ops output by IncludedBandwidthGB, descending (ignored w/o -ops)")

	var authCommand = &ffcli.Command{
		Name:       "auth",
		ShortUsage: "next auth",
		ShortHelp:  "Authorize the operator tool to interact with the Portal API",
		Exec: func(_ context.Context, args []string) error {
			req, err := http.NewRequest(
				http.MethodPost,
				"https://networknext.auth0.com/oauth/token",
				strings.NewReader(`{
						"client_id":"6W6PCgPc6yj6tzO9PtW6IopmZAWmltgb",
						"client_secret":"EPZEHccNbjqh_Zwlc5cSFxvxFQHXZ990yjo6RlADjYWBz47XZMf-_JjVxcMW-XDj",
						"audience":"https://portal.networknext.com",
						"grant_type":"client_credentials"
					}`),
			)
			if err != nil {
				return err
			}

			req.Header.Add("Content-Type", "application/json")

			res, err := http.DefaultClient.Do(req)
			if err != nil {
				return err
			}
			defer res.Body.Close()

			if res.StatusCode != http.StatusOK {
				return fmt.Errorf("auth0 returned code %d", res.StatusCode)
			}

			body, err := ioutil.ReadAll(res.Body)
			if err != nil {
				return err
			}
			defer res.Body.Close()

			env.AuthToken = gjson.ParseBytes(body).Get("access_token").String()
			env.Write()

			fmt.Print("Successfully authorized\n")

			return nil
		},
	}

	var selectCommand = &ffcli.Command{
		Name:       "select",
		ShortUsage: "next select <local|dev|staging|prod>",
		ShortHelp:  "Select environment to use (local|dev|staging|prod)",
		Exec: func(_ context.Context, args []string) error {
			if len(args) == 0 {
<<<<<<< HEAD
				handleRunTimeError(fmt.Sprintln("Provide an environment to switch to (local|dev|prod)"), 0)
			}

			if args[0] != "local" && args[0] != "dev" && args[0] != "prod" {
				handleRunTimeError(fmt.Sprintf("Invalid environment %s: use (local|dev|prod)\n", args[0]), 0)
=======
				log.Fatal("Provide an environment to switch to (local|dev|staging|prod)")
			}

			if args[0] != "local" && args[0] != "dev" && args[0] != "staging" && args[0] != "prod" {
				log.Fatalf("Invalid environment %s: use (local|dev|staging|prod)", args[0])
>>>>>>> c3739313
			}

			env.Name = args[0]
			env.Write()

			fmt.Printf("Selected %s environment\n", env.Name)
			return nil
		},
	}

	var envCommand = &ffcli.Command{
		Name:       "env",
		ShortUsage: "next env",
		ShortHelp:  "Display environment",
		Exec: func(_ context.Context, args []string) error {
			if len(args) > 0 {
<<<<<<< HEAD
				if args[0] != "local" && args[0] != "dev" && args[0] != "prod" {
					handleRunTimeError(fmt.Sprintf("Invalid environment %s: use (local|dev|prod)\n", args[0]), 0)
=======
				if args[0] != "local" && args[0] != "dev" && args[0] != "staging" && args[0] != "prod" {
					log.Fatalf("Invalid environment %s: use (local|dev|staging|prod)", args[0])
>>>>>>> c3739313
				}

				env.Name = args[0]
				env.Write()

				fmt.Printf("Selected %s environment\n", env.Name)
			}

			env.RemoteRelease = "Unknown"
			env.RemoteBuildTime = "Unknown"
			var reply localjsonrpc.CurrentReleaseReply
			if err := rpcClient.CallFor(&reply, "OpsService.CurrentRelease", localjsonrpc.CurrentReleaseArgs{}); err == nil {
				env.RemoteRelease = reply.Release
				env.RemoteBuildTime = reply.BuildTime
			}

			env.CLIRelease = release
			env.CLIBuildTime = buildtime
			fmt.Print(env.String())
			return nil
		},
	}

	var sessionsCommand = &ffcli.Command{
		Name:       "sessions",
		ShortUsage: "next sessions",
		ShortHelp:  "List sessions",
		FlagSet:    sessionsfs,
		Exec: func(_ context.Context, args []string) error {
			if len(args) > 0 {
				sessions(rpcClient, env, args[0], sessionCount)
				return nil
			}
			sessionsByBuyer(rpcClient, env, buyerName, sessionCount)
			return nil
		},
		Subcommands: []*ffcli.Command{
			{
				Name:       "flush",
				ShortUsage: "next sessions flush",
				ShortHelp:  "Flush all sessions in Redis in the Portal",
				Exec: func(ctx context.Context, args []string) error {
					flushsessions(rpcClient, env)
					fmt.Println("All sessions flushed.")
					return nil
				},
			},
		},
	}

	var sessionCommand = &ffcli.Command{
		Name:       "session",
		ShortUsage: "next session <session id>",
		ShortHelp:  "Display details for the specified session",
		Exec: func(_ context.Context, args []string) error {
			if len(args) != 1 {
				fmt.Printf("A session ID must be provided (see ./next sessions).")
			}
			sessions(rpcClient, env, args[0], sessionCount)
			return nil
		},
	}
	var relaysCommand = &ffcli.Command{
		Name:       "relays",
		ShortUsage: "next relays <regex>",
		ShortHelp:  "List relays",
		FlagSet:    relaysfs,
		Exec: func(_ context.Context, args []string) error {
			if relaysfs.NFlag() == 0 {
				// If no flags are given, set the default set of flags
				relaysStateShowFlags[routing.RelayStateEnabled] = true
				relaysStateShowFlags[routing.RelayStateQuarantine] = true
				relaysStateHideFlags[routing.RelayStateDecommissioned] = true
			}

			if relaysAllFlag {
				// Show all relays (except for decommissioned relays) with --all flag
				relaysStateShowFlags[routing.RelayStateEnabled] = true
				relaysStateShowFlags[routing.RelayStateMaintenance] = true
				relaysStateShowFlags[routing.RelayStateDisabled] = true
				relaysStateShowFlags[routing.RelayStateQuarantine] = true
				relaysStateShowFlags[routing.RelayStateOffline] = true
			}

			if relaysStateShowFlags[routing.RelayStateDecommissioned] {
				//  Show decommissioned relays with --decommissioned flag by essentially disabling --nodecommissioned flag
				relaysStateHideFlags[routing.RelayStateDecommissioned] = false
			}

			var arg string
			if len(args) > 0 {
				arg = args[0]
			}

			if relayOpsOutput {
				opsRelays(
					rpcClient,
					env,
					arg,
					relaysStateShowFlags,
					relaysStateHideFlags,
					relaysDownFlag,
					csvOutputFlag,
					relayVersionFilter,
					relaysCount,
					relayIDSigned,
					relayBWSort,
				)
			} else {
				relays(
					rpcClient,
					env,
					arg,
					relaysStateShowFlags,
					relaysStateHideFlags,
					relaysDownFlag,
					relaysListFlag,
					csvOutputFlag,
					relayVersionFilter,
					relaysCount,
					relayIDSigned,
				)
			}

			return nil
		},
		Subcommands: []*ffcli.Command{
			{
				Name:       "count",
				ShortUsage: "next relays count <regex>",
				ShortHelp:  "Return the number of relays in each state",
				Exec: func(ctx context.Context, args []string) error {
					if len(args) > 0 {
						countRelays(rpcClient, env, args[0])
						return nil
					}

					countRelays(rpcClient, env, "")
					return nil
				},
			},
		},
	}

	var relayCommand = &ffcli.Command{
		Name:       "relay",
		ShortUsage: "next relay <subcommand>",
		ShortHelp:  "Manage relays",
		Exec: func(_ context.Context, args []string) error {

			return flag.ErrHelp
		},
		Subcommands: []*ffcli.Command{
			{
				Name:       "logs",
				ShortUsage: "next relay logs <regex> [regex]",
				ShortHelp:  "Print the last n journalctl lines for each matching relay, if the n flag is unset it defaults to 10",
				FlagSet:    relaylogfs,
				Exec: func(ctx context.Context, args []string) error {
					if len(args) == 0 {
						handleRunTimeError(fmt.Sprintln("you must supply at least one argument"), 0)
					}

					relayLogs(rpcClient, env, loglines, args)

					return nil
				},
			},
			{
				Name:       "check",
				ShortUsage: "next relay check [regex]",
				ShortHelp:  "List all or a subset of relays and see diagnostic information. Refer to the README for more information",
				FlagSet:    relaysfs,
				Exec: func(ctx context.Context, args []string) error {
					if relaysfs.NFlag() == 0 {
						// If no flags are given, set the default set of flags
						relaysStateHideFlags[routing.RelayStateDecommissioned] = true
					}

					if relaysAllFlag {
						// Show all relays (except for decommissioned relays) with --all flag
						relaysStateShowFlags[routing.RelayStateEnabled] = true
						relaysStateShowFlags[routing.RelayStateMaintenance] = true
						relaysStateShowFlags[routing.RelayStateDisabled] = true
						relaysStateShowFlags[routing.RelayStateQuarantine] = true
						relaysStateShowFlags[routing.RelayStateOffline] = true
					}

					if relaysStateShowFlags[routing.RelayStateDecommissioned] {
						//  Show decommissioned relays with --decommissioned flag by essentially disabling --nodecommissioned flag
						relaysStateHideFlags[routing.RelayStateDecommissioned] = false
					}

					regex := ".*"
					if len(args) > 0 {
						regex = args[0]
					}

					checkRelays(rpcClient, env, regex, relaysStateShowFlags, relaysStateHideFlags, relaysDownFlag, csvOutputFlag)
					return nil
				},
			},
			{
				Name:       "keys",
				ShortUsage: "next relay keys <relay name>",
				ShortHelp:  "Show the public keys for the relay",
				Exec: func(ctx context.Context, args []string) error {
					relays := getRelayInfo(rpcClient, env, args[0])

					if len(relays) == 0 {
						handleRunTimeError(fmt.Sprintf("no relays matched the name '%s'\n", args[0]), 0)
					}

					relay := &relays[0]

					fmt.Printf("Public Key: %s\n", relay.publicKey)
					fmt.Printf("Update Key: %s\n", relay.updateKey)

					return nil
				},
			},
			{
				Name:       "update",
				ShortUsage: "next relay update [regex...]",
				ShortHelp:  "Update the specified relay(s)",
				FlagSet:    relayupdatefs,
				Exec: func(ctx context.Context, args []string) error {
					var regexes []string
					if len(args) > 0 {
						regexes = args
					}

					updateRelays(env, rpcClient, regexes, updateOpts)

					return nil
				},
			},
			{
				Name:       "revert",
				ShortUsage: "next relay revert [regex...]",
				ShortHelp:  "revert all or some relays to the last binary placed on the server",
				Exec: func(ctx context.Context, args []string) error {
					regexes := []string{".*"}
					if len(args) > 0 {
						regexes = args
					}

					revertRelays(env, rpcClient, regexes)

					return nil
				},
			},
			{
				Name:       "enable",
				ShortUsage: "next relay enable [regex...]",
				ShortHelp:  "Enable the specified relay(s)",
				Exec: func(_ context.Context, args []string) error {
					regexes := []string{".*"}
					if len(args) > 0 {
						regexes = args
					}

					enableRelays(env, rpcClient, regexes)

					return nil
				},
			},
			{
				Name:       "disable",
				ShortUsage: "next relay disable [regex...]",
				ShortHelp:  "Disable the specified relay(s)",
				FlagSet:    relaydisablefs,
				Exec: func(_ context.Context, args []string) error {
					regexes := []string{".*"}
					if len(args) > 0 {
						regexes = args
					}

					disableRelays(env, rpcClient, regexes, hardDisable, false)

					return nil
				},
			},
			{
				Name:       "maintenance",
				ShortUsage: "next relay maintenance [regex...]",
				ShortHelp:  "Move the specified relay(s) to maintenance mode",
				FlagSet:    relaydisablefs,
				Exec: func(_ context.Context, args []string) error {
					regexes := []string{".*"}
					if len(args) > 0 {
						regexes = args
					}

					disableRelays(env, rpcClient, regexes, hardDisable, true)

					return nil
				},
			},
			{
				Name:       "speed",
				ShortUsage: "next relay speed <relay name> <value (Mbps)>",
				ShortHelp:  "sets the speed value of a relay",
				Exec: func(_ context.Context, args []string) error {
					if len(args) == 0 {
						handleRunTimeError(fmt.Sprintln("You need to supply a relay name"), 0)
					}

					if len(args) == 1 {
						handleRunTimeError(fmt.Sprintln("You need to supply a relay NIC speed in Mbps"), 0)
					}

					nicSpeed, err := strconv.ParseUint(args[1], 10, 64)
					if err != nil {
						handleRunTimeError(fmt.Sprintf("Unable to parse %s as uint64\n", args[1]), 1)
					}

					setRelayNIC(rpcClient, env, args[0], nicSpeed)

					return nil
				},
			},
			{
				Name:       "state",
				ShortUsage: "next relay state <state> <regex> [regex...]",
				ShortHelp:  "Sets the relay state directly",
				LongHelp:   "This command should be avoided unless something goes wrong and the operator knows what he or she is doing.\nState values:\nenabled\noffline\nmaintenance\ndisabled\nquarantine\ndecommissioned",
				Exec: func(ctx context.Context, args []string) error {
					if len(args) == 0 {
						handleRunTimeError(fmt.Sprintln("You need to supply a relay state"), 0)
					}

					if len(args) == 1 {
						handleRunTimeError(fmt.Sprintln("You need to supply at least one relay name regex"), 0)
					}

					setRelayState(rpcClient, env, args[0], args[1:])
					return nil
				},
			},
			{
				Name:       "rename",
				ShortUsage: "next relay rename <old name> <new name>",
				ShortHelp:  "Rename the specified relay",
				Exec: func(ctx context.Context, args []string) error {
					if len(args) == 0 {
						log.Fatal("You need to supply a current relay name and a new name for it.")
					}

					if len(args) == 1 {
						log.Fatal("You need to supply a new name for the relay as well")
					}

					updateRelayName(rpcClient, env, args[0], args[1])

					return nil
				},
			},
			{
				Name:       "add",
				ShortUsage: "next relay add <filepath>",
				ShortHelp:  "Add relay(s) from a JSON file or piped from stdin",
				Exec: func(_ context.Context, args []string) error {
					jsonData := readJSONData("relays", args)

					// Unmarshal the JSON and create the relay struct
					var relay relay
					if err := json.Unmarshal(jsonData, &relay); err != nil {
						handleRunTimeError(fmt.Sprintf("Could not unmarshal relay: %v\n", err), 1)
					}

					addr, err := net.ResolveUDPAddr("udp", relay.Addr)
					if err != nil {
						handleRunTimeError(fmt.Sprintf("Could not resolve udp address %s: %v\n", relay.Addr, err), 1)
					}

					publicKey, err := base64.StdEncoding.DecodeString(relay.PublicKey)
					if err != nil {
						handleRunTimeError(fmt.Sprintf("Could not decode bas64 public key %s: %v\n", relay.PublicKey, err), 1)
					}

					// Build the actual Relay struct from the input relay struct
					realRelay := routing.Relay{
						ID:        crypto.HashID(relay.Addr),
						Name:      relay.Name,
						Addr:      *addr,
						PublicKey: publicKey,
						Seller: routing.Seller{
							ID: relay.SellerID,
						},
						Datacenter: routing.Datacenter{
							ID:   crypto.HashID(relay.DatacenterName),
							Name: relay.DatacenterName,
						},
						NICSpeedMbps:        int32(relay.NicSpeedMbps),
						IncludedBandwidthGB: int32(relay.IncludedBandwidthGB),
						State:               routing.RelayStateMaintenance,
						ManagementAddr:      relay.ManagementAddr,
						SSHUser:             relay.SSHUser,
						SSHPort:             relay.SSHPort,
					}

					// Add the Relay to storage
					addRelay(rpcClient, env, realRelay)
					return nil
				},
				Subcommands: []*ffcli.Command{
					{
						Name:       "example",
						ShortUsage: "next relay add example",
						ShortHelp:  "Displays an example relay for the correct JSON schema",
						Exec: func(_ context.Context, args []string) error {
							example := relay{
								Name:                "amazon.ohio.2",
								Addr:                "127.0.0.1:40000",
								PublicKey:           "AAAAAAAAAAAAAAAAAAAAAAAAAAAAAAAAAAAAAAAAAAA=",
								SellerID:            "5tCm7KjOw3EBYojLe6PC",
								DatacenterName:      "amazon.ohio.2",
								NicSpeedMbps:        1000,
								IncludedBandwidthGB: 1,
								ManagementAddr:      "127.0.0.1",
								SSHUser:             "root",
								SSHPort:             40000,
							}

							jsonBytes, err := json.MarshalIndent(example, "", "\t")
							if err != nil {
								handleRunTimeError(fmt.Sprintln("Failed to marshal relay struct"), 1)
							}

							fmt.Println("Example JSON schema to add a new relay:")
							fmt.Println(string(jsonBytes))
							return nil
						},
					},
				},
			},
			{
				Name:       "remove",
				ShortUsage: "next relay remove <name>",
				ShortHelp:  "Remove a relay from storage",
				Exec: func(_ context.Context, args []string) error {
					if len(args) == 0 {
						handleRunTimeError(fmt.Sprintln("Provide the relay name of the relay you wish to remove\nFor a list of relay, use next relay"), 0)
					}

					removeRelay(rpcClient, env, args[0])
					return nil
				},
			},
			{
				Name:       "ops",
				ShortUsage: "next relay ops <command>",
				ShortHelp:  "Operations-related relay setup commands",
				Exec: func(_ context.Context, args []string) error {
					if len(args) == 0 {
						handleRunTimeError(fmt.Sprintln("Please provide at least one command name"), 0)
					}

					removeRelay(rpcClient, env, args[0])
					return nil
				},
				Subcommands: []*ffcli.Command{
					{
						Name:       "mrc",
						ShortUsage: "next relay ops mrc <relay> <value>",
						ShortHelp:  "Set the mrc value for the given relay (in $USD)",
						Exec: func(_ context.Context, args []string) error {
							if len(args) != 2 {
								handleRunTimeError(fmt.Sprintln("Must provide the relay name and an MRC value in $USD"), 0)
								return nil
							}

							mrc, err := strconv.ParseFloat(args[1], 64)
							if err != nil {
								handleRunTimeError(fmt.Sprintf("Could not parse %s as a decimal number\n", args[1]), 1)
							}
							opsMRC(rpcClient, env, args[0], mrc)

							return nil
						},
					},
					{
						Name:       "overage",
						ShortUsage: "next relay ops overage <relay> <value>",
						ShortHelp:  "Set the overage value for the given relay (in $USD)",
						Exec: func(_ context.Context, args []string) error {
							if len(args) != 2 {
								handleRunTimeError(fmt.Sprintln("Must provide the relay name and an overage value in $USD"), 0)
							}

							overage, err := strconv.ParseFloat(args[1], 64)
							if err != nil {
								handleRunTimeError(fmt.Sprintf("Could not parse %s as a decimal number\n", args[1]), 1)
							}
							opsOverage(rpcClient, env, args[0], overage)

							return nil
						},
					},
					{
						Name:       "bwrule",
						ShortUsage: "next relay ops bwrule <relay> <pool|burst|flat|none>",
						ShortHelp:  "Set the bandwidth rule for the given relay",
						Exec: func(_ context.Context, args []string) error {
							if len(args) != 2 {
								handleRunTimeError(fmt.Sprintln("Must provide the relay name and abandwidth rule"), 0)
							}

							rules := []string{"none", "flat", "pool", "burst"}
							for _, rule := range rules {
								if rule == args[1] {
									opsBWRule(rpcClient, env, args[0], args[1])
									return nil
								}
							}

							handleRunTimeError(fmt.Sprintf("'%s' not a valid bandwidth rule - must be one of none, flat, pool or burst\n", args[1]), 0)
							return nil
						},
					},
					{
						Name:       "type",
						ShortUsage: "next relay ops type <relay> <bare|vm|none>",
						ShortHelp:  "Set the machine/server type for the given relay",
						Exec: func(_ context.Context, args []string) error {
							if len(args) != 2 {
								handleRunTimeError(fmt.Sprintln("Must provide the relay name and a machine type"), 0)
							}

							rules := []string{"none", "vm", "bare"}
							for _, rule := range rules {
								if rule == args[1] {
									opsType(rpcClient, env, args[0], args[1])
									return nil
								}
							}

							handleRunTimeError(fmt.Sprintf("'%s' not a valid machine type - must be one of none, vm or bare\n", args[1]), 0)
							return nil
						},
					},
					{
						Name:       "term",
						ShortUsage: "next relay ops term <relay> <value>",
						ShortHelp:  "Set the contract term for the given relay (in months)",
						Exec: func(_ context.Context, args []string) error {
							if len(args) != 2 {
								handleRunTimeError(fmt.Sprintln("Must provide the relay name and a contract term in months"), 0)
							}

							term, err := strconv.ParseUint(args[1], 10, 32)
							if err != nil {
								handleRunTimeError(fmt.Sprintf("Could not parse %s as an integer\n", args[1]), 0)
							}
							opsTerm(rpcClient, env, args[0], int32(term))

							return nil
						},
					},
					{
						Name:       "startdate",
						ShortUsage: "next relay ops startdate <relay> <value, e.g. 'January 2, 2006'>",
						ShortHelp:  "Set the contract start date for the given relay (e.g. 'January 2, 2006')",
						Exec: func(_ context.Context, args []string) error {
							if len(args) != 2 {
								handleRunTimeError(fmt.Sprintln("Must provide the relay name and a contract start date e.g. 'January 2, 2006'"), 0)
							}

							opsStartDate(rpcClient, env, args[0], args[1])
							return nil
						},
					},
					{
						Name:       "enddate",
						ShortUsage: "next relay ops enddate <relay> <value, e.g. 'January 2, 2006'>",
						ShortHelp:  "Set the contract end date for the given relay (e.g. 'January 2, 2006')",
						Exec: func(_ context.Context, args []string) error {
							if len(args) != 2 {
								handleRunTimeError(fmt.Sprintln("Must provide the relay name and a contract end date e.g. 'January 2, 2006'"), 0)
							}

							opsEndDate(rpcClient, env, args[0], args[1])
							return nil
						},
					},
					{
						Name:       "bandwidth",
						ShortUsage: "next relay ops bandwidth <relay> <value in GB, e.g. 20000>",
						ShortHelp:  "Set the bandwidth allotment for the give relay",
						Exec: func(_ context.Context, args []string) error {
							if len(args) != 2 {
								handleRunTimeError(fmt.Sprintln("Must provide the relay name and a bandwidth value in GB"), 0)
							}

							bw, err := strconv.ParseUint(args[1], 10, 32)
							if err != nil {
								handleRunTimeError(fmt.Sprintf("Could not parse %s as an integer\n", args[1]), 0)
							}

							opsBandwidth(rpcClient, env, args[0], int32(bw))
							return nil
						},
					},
					{
						Name:       "nic",
						ShortUsage: "next relay ops nic <relay> <value in Mbps, e.g. 10000>",
						ShortHelp:  "Set the NIC available to the specified relay",
						Exec: func(_ context.Context, args []string) error {
							if len(args) != 2 {
								handleRunTimeError(fmt.Sprintln("Must provide the relay name and a value in Mbps"), 0)
							}

							nic, err := strconv.ParseUint(args[1], 10, 32)
							if err != nil {
								handleRunTimeError(fmt.Sprintf("Could not parse %s as an integer\n", args[1]), 0)
							}

							opsNic(rpcClient, env, args[0], int32(nic))
							return nil
						},
					},
				},
			},
		},
	}

	var routesCommand = &ffcli.Command{
		Name:       "routes",
		ShortUsage: "next routes <name-1> <name-2>",
		ShortHelp:  "List routes between relays",
		Exec: func(_ context.Context, args []string) error {

			if len(args) == 0 {
				routes(rpcClient, env, []string{}, []string{}, 0, 0)
				return nil
			}

			routes(rpcClient, env, []string{args[0]}, []string{args[1]}, 0, 0)
			return nil
		},
		Subcommands: []*ffcli.Command{
			{
				Name:       "selection",
				ShortUsage: "next routes selection <relay name>",
				ShortHelp:  "Select routes between sets of relays",
				FlagSet:    routesfs,
				Exec: func(ctx context.Context, args []string) error {
					routes(rpcClient, env, srcRelays, destRelays, routeRTT, routeHash)

					return nil
				},
			},
		},
	}

	var datacentersCommand = &ffcli.Command{
		Name:       "datacenters",
		ShortUsage: "next datacenters",
		ShortHelp:  "List datacenters",
		FlagSet:    datacentersfs,
		Exec: func(_ context.Context, args []string) error {
			if len(args) > 0 {
				datacenters(rpcClient, env, args[0], datacenterIdSigned)
				return nil
			}
			datacenters(rpcClient, env, "", datacenterIdSigned)
			return nil
		},
	}

	var customersCommand = &ffcli.Command{
		Name:       "customers",
		ShortUsage: "next customers",
		ShortHelp:  "List customers",
		Exec: func(_ context.Context, args []string) error {
			customers(rpcClient, env)
			return nil
		},
	}

	var sellersCommand = &ffcli.Command{
		Name:       "sellers",
		ShortUsage: "next sellers",
		ShortHelp:  "List sellers",
		Exec: func(_ context.Context, args []string) error {
			sellers(rpcClient, env)
			return nil
		},
	}

	var datacenterCommand = &ffcli.Command{
		Name:       "datacenter",
		ShortUsage: "next datacenter <subcommand>",
		ShortHelp:  "Manage datacenters",
		Exec: func(_ context.Context, args []string) error {
			return flag.ErrHelp
		},
		Subcommands: []*ffcli.Command{
			{ // add
				Name:       "add",
				ShortUsage: "next datacenter add <filepath>",
				ShortHelp:  "Add a datacenter to storage from a JSON file or piped from stdin",
				Exec: func(_ context.Context, args []string) error {
					jsonData := readJSONData("datacenters", args)

					// Unmarshal the JSON and create the datacenter struct
					var datacenter datacenter
					if err := json.Unmarshal(jsonData, &datacenter); err != nil {
						handleRunTimeError(fmt.Sprintf("Could not unmarshal datacenter: %v\n", err), 1)
					}

					// Build the actual Datacenter struct from the input datacenter struct
					realDatacenter := routing.Datacenter{
						ID:       crypto.HashID(datacenter.Name),
						Name:     datacenter.Name,
						Enabled:  datacenter.Enabled,
						Location: datacenter.Location,
					}

					// Add the Datacenter to storage
					addDatacenter(rpcClient, env, realDatacenter)
					return nil
				},
				Subcommands: []*ffcli.Command{
					{
						Name:       "example",
						ShortUsage: "next datacenter add example",
						ShortHelp:  "Displays an example datacenter for the correct JSON schema",
						Exec: func(_ context.Context, args []string) error {
							example := datacenter{
								Name:     "amazon.ohio.2",
								Enabled:  false,
								Location: routing.LocationNullIsland,
							}

							jsonBytes, err := json.MarshalIndent(example, "", "\t")
							if err != nil {
								handleRunTimeError(fmt.Sprintln("Failed to marshal datacenter struct"), 1)
							}

							fmt.Println("Example JSON schema to add a new datacenter:")
							fmt.Println(string(jsonBytes))
							return nil
						},
					},
				},
			},
			{ // remove
				Name:       "remove",
				ShortUsage: "next datacenter remove <name>",
				ShortHelp:  "Remove a datacenter from storage",
				Exec: func(_ context.Context, args []string) error {
					if len(args) == 0 {
						err := errors.New("Provide the datacenter name of the datacenter you wish to remove\nFor a list of datacenters, use next datacenters")
						return err
					}

					removeDatacenter(rpcClient, env, args[0])
					return nil
				},
			},
			{ //buyers
				Name:       "buyers",
				ShortUsage: "next datacenter buyers <datacenter ID|name>",
				ShortHelp:  "Returns a list of all buyers and aliases for a given datacenter",
				LongHelp:   "Returns a list of all buyers and aliases for a given datacenter. ",
				Exec: func(_ context.Context, args []string) error {

					if len(args) == 0 {
						handleRunTimeError(fmt.Sprintln("Exactly zero or one datacenter ID or name must be provided."), 0)
					}

					listDatacenterMaps(rpcClient, env, args[0])
					return nil
				},
			},
		},
	}

	var buyersCommand = &ffcli.Command{
		Name:       "buyers",
		ShortUsage: "next buyers",
		ShortHelp:  "Return a list of all current buyers",
		FlagSet:    buyersfs,
		Exec: func(_ context.Context, args []string) error {
			if len(args) != 0 {
				fmt.Println("No arguments necessary, everything after 'buyers' is ignored.\n\nA list of all current buyers:")
			}
			buyers(rpcClient, env, buyersIdSigned)
			return nil
		},
	}

	var buyerCommand = &ffcli.Command{
		Name:       "buyer",
		ShortUsage: "next buyer <subcommand>",
		ShortHelp:  "Manage buyers",
		FlagSet:    buyersfs,
		Exec: func(_ context.Context, args []string) error {
			return flag.ErrHelp
		},
		Subcommands: []*ffcli.Command{
			{ // list
				Name:       "list",
				ShortUsage: "next buyer list",
				ShortHelp:  "Return a list of all current buyers",
				Exec: func(_ context.Context, args []string) error {
					buyers(rpcClient, env, buyersIdSigned)
					return nil
				},
			},
			{ // add
				Name:       "add",
				ShortUsage: "next buyer add [filepath]",
				ShortHelp:  "Add a buyer from a JSON file or piped from stdin",
				Exec: func(_ context.Context, args []string) error {
					jsonData := readJSONData("buyers", args)

					// Unmarshal the JSON and create the Buyer struct
					var b buyer
					if err := json.Unmarshal(jsonData, &b); err != nil {
						handleRunTimeError(fmt.Sprintf("Could not unmarshal buyer: %v\n", err), 1)
					}

					// Get the ID from the first 8 bytes of the public key
					publicKey, err := base64.StdEncoding.DecodeString(b.PublicKey)
					if err != nil {
						handleRunTimeError(fmt.Sprintf("Could not get buyer ID from public key: %v\n", err), 1)
					}

					if len(publicKey) != crypto.KeySize+8 {
						handleRunTimeError(fmt.Sprintf("Invalid public key length %d\n", len(publicKey)), 1)
					}

					// Add the Buyer to storage
					addBuyer(rpcClient, env, routing.Buyer{
						ID:        binary.LittleEndian.Uint64(publicKey[:8]),
						Name:      b.Name,
						Domain:    b.Domain,
						Active:    b.Active,
						Live:      b.Live,
						PublicKey: publicKey,
					})
					return nil
				},
				Subcommands: []*ffcli.Command{
					{
						Name:       "example",
						ShortUsage: "next buyer add example",
						ShortHelp:  "Displays an example buyer for the correct JSON schema",
						Exec: func(_ context.Context, args []string) error {
							examplePublicKey := make([]byte, crypto.KeySize+8) // 8 bytes for buyer ID
							examplePublicKeyString := base64.StdEncoding.EncodeToString(examplePublicKey)

							example := buyer{
								Name:      "Psyonix",
								Domain:    "example.com",
								Active:    true,
								Live:      true,
								PublicKey: examplePublicKeyString,
							}

							jsonBytes, err := json.MarshalIndent(example, "", "\t")
							if err != nil {
								handleRunTimeError(fmt.Sprintln("Failed to marshal buyer struct"), 1)
							}

							fmt.Println("Example JSON schema to add a new buyer:")
							fmt.Println(string(jsonBytes))
							return nil
						},
					},
				},
			},
			{ // remove
				Name:       "remove",
				ShortUsage: "next buyer remove <id>",
				ShortHelp:  "Remove a buyer from storage",
				Exec: func(_ context.Context, args []string) error {
					if len(args) == 0 {
						handleRunTimeError(fmt.Sprintln("Provide the buyer ID of the buyer you wish to remove\nFor a list of buyers, use next buyers"), 0)
					}

					removeBuyer(rpcClient, env, args[0])
					return nil
				},
			},
			{
				Name:       "datacenters",
				ShortUsage: "next buyer datacenters <buyer id|name|string, optional>",
				ShortHelp:  "Return a list of datacenters and aliases for the given buyer ID or buyer name",
				Exec: func(_ context.Context, args []string) error {
					if len(args) != 1 {
						datacenterMapsForBuyer(rpcClient, env, "")
						return nil
					}

					datacenterMapsForBuyer(rpcClient, env, args[0])
					return nil
				},
			},
			{
				Name:       "datacenter",
				ShortUsage: "next buyer datacenter <command>",
				ShortHelp:  "Display and manipulate datacenters and aliases",
				Exec: func(_ context.Context, args []string) error {
					return flag.ErrHelp
				},
				Subcommands: []*ffcli.Command{
					{
						Name:       "list",
						ShortUsage: "next buyer datacenter list <buyer id|name|substring>",
						ShortHelp:  "Return a list of datacenters and aliases for the given buyer ID or buyer name",
						LongHelp:   "A buyer ID or name must be supplied. If the name includes spaces it must be enclosed in quotations marks.",
						Exec: func(_ context.Context, args []string) error {
							if len(args) != 1 {
<<<<<<< HEAD
								handleRunTimeError(fmt.Sprintf("A buyer ID or name must be supplied. If the name includes spaces it must be enclosed in quotation marks.\n"), 0)
=======
								datacenterMapsForBuyer(rpcClient, env, "")
								return nil
>>>>>>> c3739313
							}

							datacenterMapsForBuyer(rpcClient, env, args[0])
							return nil
						},
					},
					{
						Name:       "add",
						ShortUsage: "next buyer datacenter add <json file>",
						ShortHelp:  "Create a new datacenter/alias entry using info supplied in a json file (see -h for an example)",
						LongHelp: `Reads the specifics for the new datacenter alias entry from
the contents of the specified json file. The json file layout
is as follows:

{
	"alias": "some.server.alias",
	"datacenter": "2fe32c22450fb4c9",
	"buyer_id": "bdbebdbf0f7be395"
}

The buyer and datacenter must exist. Hex IDs are required for now.
						`,
						Exec: func(_ context.Context, args []string) error {
							var err error

							if len(args) == 0 {
								handleRunTimeError(fmt.Sprintf("An input file name must be supplied. For more info run:\n\n./next buyer datacenter add -h\n"), 0)
							}

							jsonData, err := ioutil.ReadFile(args[0])
							if err != nil {
								handleRunTimeError(fmt.Sprintf("Error reading JSON input file: %s\n", args[0]), 1)
							}

							// Unmarshal the JSON and create the Buyer struct
							var dcmStrings dcMapStrings
							if err = json.Unmarshal(jsonData, &dcmStrings); err != nil {
								handleRunTimeError(fmt.Sprintf("Could not unmarshal datacenter map: %v\n", err), 1)
							}

							err = addDatacenterMap(rpcClient, env, dcmStrings)

							if err != nil {
								// error handled in sender
								return nil
							}

							fmt.Println("Datacenter alias created:")
							fmt.Println(dcmStrings)

							return nil
						},
					},
					{
						Name:       "remove",
						ShortUsage: "next buyer datacenter remove <json file>",
						ShortHelp:  "Removes the datacenter alias described in the json file from the system (see -h for an example)",
						LongHelp: `Reads the specifics for the datacenter alias to be removed from
the contents of the specified json file. The json file layout
is as follows:

{
	"alias": "some.server.alias",
	"datacenter": "2fe32c22450fb4c9",
	"buyer_id": "bdbebdbf0f7be395"
}

The alias is uniquely defined by all three entries, so they must be provided. Hex IDs and names are supported."
						`,
						Exec: func(_ context.Context, args []string) error {
							var err error

							if len(args) == 0 {
								handleRunTimeError(fmt.Sprintln("An input file name must be supplied. For more info run:\n\n./next buyer datacenter remove -h"), 0)
							}

							jsonData, err := ioutil.ReadFile(args[0])
							if err != nil {
								handleRunTimeError(fmt.Sprintf("Error reading JSON input file: %s\n", args[0]), 1)
							}

							// Unmarshal the JSON and create the Buyer struct
							var dcmStrings dcMapStrings
							if err = json.Unmarshal(jsonData, &dcmStrings); err != nil {
								handleRunTimeError(fmt.Sprintf("Could not unmarshal datacenter map: %v\n", err), 1)
							}

							err = removeDatacenterMap(rpcClient, env, dcmStrings)

							if err != nil {
								return err
							}

							fmt.Println("Datacenter alias removed.")

							return nil
						},
					},
				},
			},
		},
	}

	var sellerCommand = &ffcli.Command{
		Name:       "seller",
		ShortUsage: "next seller <subcommand>",
		ShortHelp:  "Manage sellers",
		Exec: func(_ context.Context, args []string) error {
			return flag.ErrHelp
		},
		Subcommands: []*ffcli.Command{
			{
				Name:       "add",
				ShortUsage: "next seller add [filepath]",
				ShortHelp:  "Add a seller to storage from a JSON file or piped from stdin",
				Exec: func(_ context.Context, args []string) error {
					jsonData := readJSONData("sellers", args)

					// Unmarshal the JSON and create the Seller struct
<<<<<<< HEAD
					var s seller
					if err := json.Unmarshal(jsonData, &s); err != nil {
						handleRunTimeError(fmt.Sprintf("Could not unmarshal seller: %v\n", err), 1)
=======
					var sellerUSD struct {
						Name            string
						IngressPriceUSD string
						EgressPriceUSD  string
					}

					if err := json.Unmarshal(jsonData, &sellerUSD); err != nil {
						log.Fatalf("Could not unmarshal seller: %v", err)
>>>>>>> c3739313
					}

					ingressUSD, err := strconv.ParseFloat(sellerUSD.IngressPriceUSD, 64)
					if err != nil {
						fmt.Printf("Unable to convert %s to a decimal number.", sellerUSD.IngressPriceUSD)
						os.Exit(0)
					}
					egressUSD, err := strconv.ParseFloat(sellerUSD.EgressPriceUSD, 64)
					if err != nil {
						fmt.Printf("Unable to convert %s to a decimal number.", sellerUSD.EgressPriceUSD)
						os.Exit(0)
					}

					s := seller{
						Name:                 sellerUSD.Name,
						IngressPriceNibblins: routing.DollarsToNibblins(ingressUSD),
						EgressPriceNibblins:  routing.DollarsToNibblins(egressUSD),
					}

					// Add the Seller to storage
					addSeller(rpcClient, env, routing.Seller{
						ID:                        s.Name,
						Name:                      s.Name,
						IngressPriceNibblinsPerGB: s.IngressPriceNibblins,
						EgressPriceNibblinsPerGB:  s.EgressPriceNibblins,
					})
					return nil
				},
				Subcommands: []*ffcli.Command{
					{
						Name:       "example",
						ShortUsage: "next seller add example",
						ShortHelp:  "Displays an example seller for the correct JSON schema",
						Exec: func(_ context.Context, args []string) error {
							example := struct {
								Name            string
								IngressPriceUSD string
								EgressPriceUSD  string
							}{
								Name:            "amazon",
								IngressPriceUSD: "0.01",
								EgressPriceUSD:  "0.1",
							}

							jsonBytes, err := json.MarshalIndent(example, "", "\t")
							if err != nil {
								handleRunTimeError(fmt.Sprintln("Failed to marshal seller struct"), 1)
							}

							fmt.Println("Example JSON schema to add a new seller - note that prices are in $USD:")
							fmt.Println(string(jsonBytes))
							return nil
							return nil
						},
					},
				},
			},
			{
				Name:       "remove",
				ShortUsage: "next seller remove <id>",
				ShortHelp:  "Remove a seller from storage",
				Exec: func(_ context.Context, args []string) error {
					if len(args) == 0 {
						handleRunTimeError(fmt.Sprintln("Provide the seller ID of the seller you wish to remove\nFor a list of sellers, use next sellers"), 0)
					}

					removeSeller(rpcClient, env, args[0])
					return nil
				},
			},
		},
	}

	var shaderCommand = &ffcli.Command{
		Name:       "shader",
		ShortUsage: "next shader <buyer name or substring>",
		ShortHelp:  "Retrieve route shader settings for the specified buyer",
		Exec: func(_ context.Context, args []string) error {
			if len(args) == 0 {
				handleRunTimeError(fmt.Sprintf("No buyer name or substring provided.\nUsage:\nnext shader <buyer name or substring>\n"), 0)
			}

			// Get the buyer's route shader
			routingRulesSettings(rpcClient, env, args[0])
			return nil
		},
		Subcommands: []*ffcli.Command{
			{
				Name:       "set",
				ShortUsage: "next shader set <buyer ID> [filepath]",
				ShortHelp:  "Set the buyer's route shader in storage from a JSON file or piped from stdin",
				Exec: func(_ context.Context, args []string) error {
					if len(args) == 0 {
						handleRunTimeError(fmt.Sprintf("No buyer ID provided.\nUsage:\nnext shader set <buyer ID> [filepath]\nbuyer ID: the buyer's ID\n(Optional) filepath: the filepath to a JSON file with the new route shader data. If this data is piped through stdin, this parameter is optional.\nFor a list of buyers, use next buyers\n"), 0)
					}

					jsonData := readJSONData("buyers", args[1:])

					// Unmarshal the JSON and create the RoutingRuleSettings struct
					var rrs routing.RoutingRulesSettings
					if err := json.Unmarshal(jsonData, &rrs); err != nil {
						handleRunTimeError(fmt.Sprintf("Could not unmarshal route shader: %v\n", err), 1)
					}

					// Set the route shader in storage
					setRoutingRulesSettings(rpcClient, env, args[0], rrs)
					return nil
				},
				Subcommands: []*ffcli.Command{
					{
						Name:       "example",
						ShortUsage: "next shader set example",
						ShortHelp:  "Displays an example route shader for the correct JSON schema",
						Exec: func(_ context.Context, args []string) error {
							jsonBytes, err := json.MarshalIndent(routing.DefaultRoutingRulesSettings, "", "\t")
							if err != nil {
								handleRunTimeError(fmt.Sprintln("Failed to marshal route shader struct"), 0)
							}

							fmt.Println("Example JSON schema to set a new route shader:")
							fmt.Println(string(jsonBytes))
							return nil
						},
					},
				},
			},
			{
				Name:       "id",
				ShortUsage: "next shader id <buyer ID>",
				ShortHelp:  "Retrieve route shader information for the given buyer ID",
				Exec: func(_ context.Context, args []string) error {
					if len(args) == 0 {
						handleRunTimeError(fmt.Sprintf("No buyer ID provided.\nUsage:\nnext shader <buyer ID>\nbuyer ID: the buyer's ID\nFor a list of buyers, use next buyers\n"), 0)
					}

					// Get the buyer's route shader
					routingRulesSettingsByID(rpcClient, env, args[0])
					return nil
				},
			},
		},
	}

	var customerCommand = &ffcli.Command{
		Name:       "customer",
		ShortUsage: "next customer <subcommand>",
		ShortHelp:  "Manage customers",
		Exec: func(ctx context.Context, args []string) error {
			return flag.ErrHelp
		},
		Subcommands: []*ffcli.Command{
			{
				Name:       "link",
				ShortUsage: "next customer link <subcommand>",
				ShortHelp:  "Edit customer links",
				Exec: func(ctx context.Context, args []string) error {
					return flag.ErrHelp
				},
				Subcommands: []*ffcli.Command{
					{
						Name:       "buyer",
						ShortUsage: "next customer link buyer <customer name> <new buyer ID>",
						ShortHelp:  "Edit what buyer this customer is linked to",
						Exec: func(ctx context.Context, args []string) error {
							if len(args) == 0 {
								handleRunTimeError(fmt.Sprintln("You need to provide a customer name"), 0)
							}

							if len(args) == 1 {
								handleRunTimeError(fmt.Sprintln("You need to provide a new buyer ID for the customer to link to"), 0)
							}

							buyerID, err := strconv.ParseUint(args[1], 10, 64)
							if err != nil {
								handleRunTimeError(fmt.Sprintf("Could not parse %s as an unsigned 64-bit integer\n", args[1]), 1)
							}

							customerLink(rpcClient, env, args[0], buyerID, "")
							return nil
						},
					},
					{
						Name:       "seller",
						ShortUsage: "next customer link seller <customer name> <new seller ID>",
						ShortHelp:  "Edit what seller this customer is linked to",
						Exec: func(ctx context.Context, args []string) error {
							if len(args) == 0 {
								handleRunTimeError(fmt.Sprintln("You need to provide a customer name"), 0)
							}

							if len(args) == 1 {
								handleRunTimeError(fmt.Sprintln("You need to provide a new seller ID for the customer to link to"), 0)
							}

							customerLink(rpcClient, env, args[0], 0, args[1])
							return nil
						},
					},
				},
			},
		},
	}

	var sshCommand = &ffcli.Command{
		Name:       "ssh",
		ShortUsage: "next ssh <relay name>",
		ShortHelp:  "SSH into a relay by name",
		Exec: func(ctx context.Context, args []string) error {
			if len(args) == 0 {
				handleRunTimeError(fmt.Sprintln("You need to supply a device identifer"), 0)
			}

			SSHInto(env, rpcClient, args[0])

			return nil
		},
		Subcommands: []*ffcli.Command{
			{
				Name:       "key",
				ShortUsage: "next ssh key <path to ssh key>",
				ShortHelp:  "Set the key you'd like to use for ssh-ing",
				Exec: func(ctx context.Context, args []string) error {
					if len(args) > 0 {
						env.SSHKeyFilePath = args[0]
						env.Write()
					}

					fmt.Println(env.String())

					return nil
				},
			},
		},
	}

	var costCommand = &ffcli.Command{
		Name:       "cost",
		ShortUsage: "next cost [output_file]",
		ShortHelp:  "Get cost matrix from current environment",
		Exec: func(ctx context.Context, args []string) error {
			output := "cost.bin"
			if len(args) > 0 {
				output = args[0]
			}
			saveCostMatrix(env, output)
			fmt.Printf("Cost matrix from %s saved to %s\n", env.Name, output)
			return nil
		},
	}

	var optimizeCommand = &ffcli.Command{
		Name:       "optimize",
		ShortUsage: "next optimize [rtt] [input_file] [output_file]",
		ShortHelp:  "Optimize cost matrix into a route matrix",
		Exec: func(ctx context.Context, args []string) error {
			input := "cost.bin"
			output := "optimize.bin"
			rtt := int32(1)

			if len(args) > 0 {
				if res, err := strconv.ParseInt(args[0], 10, 32); err == nil {
					rtt = int32(res)
				} else {
					handleRunTimeError(fmt.Sprintf("could not parse 1st argument to number: %v\n", err), 1)
				}
			}

			if len(args) > 1 {
				input = args[1]
			}

			if len(args) > 2 {
				output = args[2]
			}

			optimizeCostMatrix(input, output, rtt)

			fmt.Printf("Generated route matrix %s from %s\n", output, input)

			return nil
		},
	}

	var analyzeCommand = &ffcli.Command{
		Name:       "analyze",
		ShortUsage: "next analyze <input_file>",
		ShortHelp:  "Analyze route matrix from optimize",
		Exec: func(ctx context.Context, args []string) error {
			input := "optimize.bin"

			if len(args) > 0 {
				input = args[0]
			}

			analyzeRouteMatrix(input)

			return nil
		},
	}

	var debugCommand = &ffcli.Command{
		Name:       "debug",
		ShortUsage: "next debug <relay_name> [input_file]",
		ShortHelp:  "Debug tool",
		Exec: func(ctx context.Context, args []string) error {
			if len(args) == 0 {
				handleRunTimeError(fmt.Sprintln("You need to supply a relay name"), 0)
			}
			relayName := args[0]
			inputFile := "optimize.bin"
			if len(args) > 1 {
				inputFile = args[1]
			}
			debug(relayName, inputFile)
			return nil
		},
	}

	var viewCommand = &ffcli.Command{
		Name:       "view",
		ShortUsage: "next view <subcommand>",
		ShortHelp:  "View data",
		Exec: func(ctx context.Context, args []string) error {
			return nil
		},
		Subcommands: []*ffcli.Command{
			{
				Name:       "cost",
				ShortUsage: "next view cost",
				ShortHelp:  "View the entries of the cost matrix",
				Exec: func(ctx context.Context, args []string) error {
					input := "cost.bin"
					viewCostMatrix(input)
					return nil
				},
			},
			{
				Name:       "route",
				ShortUsage: "next view route [srcRelay] [destRelay]",
				ShortHelp:  "View the entries of the route matrix with optional relay filtering.",
				Exec: func(ctx context.Context, args []string) error {
					input := "optimize.bin"

					var srcRelay string
					var destRelay string

					if len(args) > 0 {
						srcRelay = args[0]
					}

					if len(args) == 1 {
						handleRunTimeError(fmt.Sprintln("You must provide a destination relay if you provide a source relay. For all entries, omit the relay parameters"), 0)
					}

					if len(args) > 1 {
						destRelay = args[1]
					}

					viewRouteMatrix(input, srcRelay, destRelay)
					return nil
				},
			},
		},
	}

	var commands = []*ffcli.Command{
		authCommand,
		selectCommand,
		envCommand,
		sessionCommand,
		sessionsCommand,
		relaysCommand,
		relayCommand,
		routesCommand,
		datacentersCommand,
		datacenterCommand,
		customersCommand,
		customerCommand,
		sellersCommand,
		sellerCommand,
		buyerCommand,
		buyersCommand,
		shaderCommand,
		sshCommand,
		costCommand,
		optimizeCommand,
		analyzeCommand,
		debugCommand,
		viewCommand,
	}

	root := &ffcli.Command{
		ShortUsage:  "next <subcommand>",
		Subcommands: commands,
		Exec: func(context.Context, []string) error {
			fmt.Printf("Network Next Operator Tool\n\n")
			return nil
		},
	}

	fmt.Printf("\n")

	args := os.Args[1:]
	if len(args) == 0 || args[0] == "-h" || args[0] == "-help" || args[0] == "--h" || args[0] == "--help" {
		args = []string{}
	}

	if err := root.ParseAndRun(context.Background(), args); err != nil {
		fmt.Printf("\n")
		handleRunTimeError(fmt.Sprintf("%v\n", err), 1)
	}

	if len(args) == 0 {
		root.FlagSet.Usage()
	}

	fmt.Printf("\n")
}<|MERGE_RESOLUTION|>--- conflicted
+++ resolved
@@ -522,19 +522,11 @@
 		ShortHelp:  "Select environment to use (local|dev|staging|prod)",
 		Exec: func(_ context.Context, args []string) error {
 			if len(args) == 0 {
-<<<<<<< HEAD
 				handleRunTimeError(fmt.Sprintln("Provide an environment to switch to (local|dev|prod)"), 0)
 			}
 
-			if args[0] != "local" && args[0] != "dev" && args[0] != "prod" {
+			if args[0] != "local" && args[0] != "dev" && args[0] != "staging" && args[0] != "prod" {
 				handleRunTimeError(fmt.Sprintf("Invalid environment %s: use (local|dev|prod)\n", args[0]), 0)
-=======
-				log.Fatal("Provide an environment to switch to (local|dev|staging|prod)")
-			}
-
-			if args[0] != "local" && args[0] != "dev" && args[0] != "staging" && args[0] != "prod" {
-				log.Fatalf("Invalid environment %s: use (local|dev|staging|prod)", args[0])
->>>>>>> c3739313
 			}
 
 			env.Name = args[0]
@@ -551,13 +543,8 @@
 		ShortHelp:  "Display environment",
 		Exec: func(_ context.Context, args []string) error {
 			if len(args) > 0 {
-<<<<<<< HEAD
-				if args[0] != "local" && args[0] != "dev" && args[0] != "prod" {
+				if args[0] != "local" && args[0] != "dev" && args[0] != "staging" && args[0] != "prod" {
 					handleRunTimeError(fmt.Sprintf("Invalid environment %s: use (local|dev|prod)\n", args[0]), 0)
-=======
-				if args[0] != "local" && args[0] != "dev" && args[0] != "staging" && args[0] != "prod" {
-					log.Fatalf("Invalid environment %s: use (local|dev|staging|prod)", args[0])
->>>>>>> c3739313
 				}
 
 				env.Name = args[0]
@@ -1475,12 +1462,8 @@
 						LongHelp:   "A buyer ID or name must be supplied. If the name includes spaces it must be enclosed in quotations marks.",
 						Exec: func(_ context.Context, args []string) error {
 							if len(args) != 1 {
-<<<<<<< HEAD
-								handleRunTimeError(fmt.Sprintf("A buyer ID or name must be supplied. If the name includes spaces it must be enclosed in quotation marks.\n"), 0)
-=======
 								datacenterMapsForBuyer(rpcClient, env, "")
 								return nil
->>>>>>> c3739313
 							}
 
 							datacenterMapsForBuyer(rpcClient, env, args[0])
@@ -1600,11 +1583,6 @@
 					jsonData := readJSONData("sellers", args)
 
 					// Unmarshal the JSON and create the Seller struct
-<<<<<<< HEAD
-					var s seller
-					if err := json.Unmarshal(jsonData, &s); err != nil {
-						handleRunTimeError(fmt.Sprintf("Could not unmarshal seller: %v\n", err), 1)
-=======
 					var sellerUSD struct {
 						Name            string
 						IngressPriceUSD string
@@ -1613,7 +1591,6 @@
 
 					if err := json.Unmarshal(jsonData, &sellerUSD); err != nil {
 						log.Fatalf("Could not unmarshal seller: %v", err)
->>>>>>> c3739313
 					}
 
 					ingressUSD, err := strconv.ParseFloat(sellerUSD.IngressPriceUSD, 64)
