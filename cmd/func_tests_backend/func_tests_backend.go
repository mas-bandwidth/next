/*
   Network Next. You control the network.
   Copyright © 2017 - 2022 Network Next, Inc. All rights reserved.
*/

package main

import (
	"bytes"
	"context"
	"crypto/rand"
	"fmt"
	"io/ioutil"
<<<<<<< HEAD
=======
	mathRand "math/rand"
>>>>>>> bbc6d52f
	"net/http"
	"os"
	"os/exec"
	"reflect"
	"runtime"
	"strings"
	"sync"
	"syscall"
	"time"
<<<<<<< HEAD
=======

	"github.com/networknext/backend/modules/common/redis_pubsub"
	"github.com/networknext/backend/modules/core"
>>>>>>> bbc6d52f
)

func check_output(substring string, cmd *exec.Cmd, stdout bytes.Buffer, stderr bytes.Buffer) {
	if !strings.Contains(stdout.String(), substring) {
		fmt.Printf("\nerror: missing output '%s'\n\n", substring)
		fmt.Printf("--------------------------------------------------\n")
		fmt.Printf("%s", stdout.String())
		fmt.Printf("--------------------------------------------------\n")
		if len(stderr.String()) > 0 {
			fmt.Printf("%s", stderr.String())
			fmt.Printf("--------------------------------------------------\n")
		}
		fmt.Printf("\n")
		cmd.Process.Signal(syscall.SIGTERM)
		os.Exit(1)
	}
}

func test_magic_backend() {

	fmt.Printf("test_magic_backend\n")

	// run the magic backend and make sure it runs and does things it's expected to do

	cmd := exec.Command("./magic_backend")

	var stdout bytes.Buffer
	var stderr bytes.Buffer
	cmd.Stdout = &stdout
	cmd.Stderr = &stderr

	cmd.Env = make([]string, 0)
	cmd.Env = append(cmd.Env, "ENV=local")
	cmd.Env = append(cmd.Env, "HTTP_PORT=40000")
	cmd.Env = append(cmd.Env, "NEXT_DEBUG_LOGS=1")
	cmd.Env = append(cmd.Env, "MAGIC_UPDATE_SECONDS=5")

	err := cmd.Start()
	if err != nil {
		fmt.Printf("\nerror: failed to run magic backend!\n\n")
		fmt.Printf("%s", stdout.String())
		fmt.Printf("%s", stderr.String())
		os.Exit(1)
	}

	time.Sleep(10 * time.Second)

	check_output("magic_backend", cmd, stdout, stderr)
	check_output("starting http server on port 40000", cmd, stdout, stderr)

	// test the health check

	response, err := http.Get("http://127.0.0.1:40000/health")
	if err != nil || response.StatusCode != 200 {
		fmt.Printf("error: health check failed\n")
		cmd.Process.Signal(syscall.SIGTERM)
		os.Exit(1)
	}

	// test the version endpoint

	_, err = http.Get("http://127.0.0.1:40000/version")
	if err != nil || response.StatusCode != 200 {
		fmt.Printf("error: version endpoint failed\n")
		cmd.Process.Signal(syscall.SIGTERM)
		os.Exit(1)
	}

	// test the magic values endpoint

	response, err = http.Get("http://127.0.0.1:40000/magic")
	if err != nil || response.StatusCode != 200 {
		fmt.Printf("error: magic endpoint failed\n")
		cmd.Process.Signal(syscall.SIGTERM)
		os.Exit(1)
	}

	magicData, error := ioutil.ReadAll(response.Body)
	if error != nil {
		fmt.Printf("error: failed to read magic response data\n")
		cmd.Process.Signal(syscall.SIGTERM)
		os.Exit(1)
	}

	time.Sleep(time.Second)

	check_output("served magic values", cmd, stdout, stderr)

	// test that the magic values shuffle from upcoming -> current -> previous over time

	var upcomingMagic [8]byte
	var currentMagic [8]byte
	var previousMagic [8]byte

	copy(upcomingMagic[:], magicData[0:8])
	copy(currentMagic[:], magicData[8:16])
	copy(previousMagic[:], magicData[16:24])

	magicUpdates := 0

	for i := 0; i < 30; i++ {

		response, err = http.Get("http://127.0.0.1:40000/magic")
		if err != nil || response.StatusCode != 200 {
			fmt.Printf("error: magic endpoint failed\n")
			cmd.Process.Signal(syscall.SIGTERM)
			os.Exit(1)
		}

		magicData, error := ioutil.ReadAll(response.Body)
		if error != nil {
			fmt.Printf("error: failed to read magic response data\n")
			cmd.Process.Signal(syscall.SIGTERM)
			os.Exit(1)
		}

		if bytes.Compare(magicData[0:8], upcomingMagic[:]) != 0 {

			magicUpdates++

			if bytes.Compare(magicData[8:16], upcomingMagic[:]) != 0 {
				fmt.Printf("error: did not see upcoming magic shuffle to current magic\n")
				cmd.Process.Signal(syscall.SIGTERM)
				os.Exit(1)
			}

			if bytes.Compare(magicData[16:24], currentMagic[:]) != 0 {
				fmt.Printf("error: did not see current magic shuffle to previous magic\n")
				cmd.Process.Signal(syscall.SIGTERM)
				os.Exit(1)
			}

			copy(upcomingMagic[:], magicData[0:8])
			copy(currentMagic[:], magicData[8:16])
			copy(previousMagic[:], magicData[16:24])
		}

		time.Sleep(time.Second)

	}

	// we should see 5,6 or 7 magic updates (30 seconds with updates once every 5 seconds...)

	if magicUpdates != 5 && magicUpdates != 6 && magicUpdates != 7 {
		fmt.Printf("error: did not see magic values update every ~5 seconds (%d magic updates)", magicUpdates)
		cmd.Process.Signal(syscall.SIGTERM)
		os.Exit(1)
	}

	// run a second magic backend. it should match the same magic values

	cmd2 := exec.Command("./magic_backend")

	var stdout2 bytes.Buffer
	var stderr2 bytes.Buffer
	cmd2.Stdout = &stdout2
	cmd2.Stderr = &stderr2

	cmd2.Env = make([]string, 0)
	cmd2.Env = append(cmd2.Env, "ENV=local")
	cmd2.Env = append(cmd2.Env, "HTTP_PORT=40001")
	cmd2.Env = append(cmd2.Env, "NEXT_DEBUG_LOGS=1")
	cmd2.Env = append(cmd2.Env, "MAGIC_UPDATE_SECONDS=5")

	err = cmd2.Start()
	if err != nil {
		fmt.Printf("\nerror: failed to run magic backend #2!\n\n")
		fmt.Printf("%s", stdout2.String())
		fmt.Printf("%s", stderr2.String())
		os.Exit(1)
	}

	time.Sleep(time.Second)

	for i := 0; i < 10; i++ {

		response1, err := http.Get("http://127.0.0.1:40000/magic")
		if err != nil || response1.StatusCode != 200 {
			fmt.Printf("error: magic endpoint failed (1)\n")
			cmd.Process.Signal(syscall.SIGTERM)
			os.Exit(1)
		}

		magicData1, error := ioutil.ReadAll(response.Body)
		if error != nil {
			fmt.Printf("error: failed to read magic response data (1)\n")
			cmd.Process.Signal(syscall.SIGTERM)
			os.Exit(1)
		}

		response2, err := http.Get("http://127.0.0.1:40001/magic")
		if err != nil || response2.StatusCode != 200 {
			fmt.Printf("error: magic endpoint failed (2)\n")
			cmd.Process.Signal(syscall.SIGTERM)
			os.Exit(1)
		}

		magicData2, error := ioutil.ReadAll(response.Body)
		if error != nil {
			fmt.Printf("error: failed to read magic response data (2)\n")
			cmd.Process.Signal(syscall.SIGTERM)
			os.Exit(1)
		}

		if bytes.Compare(magicData1, magicData2) != 0 && !(bytes.Compare(magicData1[0:16], magicData2[8:24]) == 0 || bytes.Compare(magicData2[0:16], magicData1[8:24]) == 0) {
			fmt.Printf("error: magic data mismatch between two magic backends\n")
			cmd.Process.Signal(syscall.SIGTERM)
			os.Exit(1)
		}

		time.Sleep(time.Second)

	}

	// test that the service shuts down cleanly

	cmd.Process.Signal(os.Interrupt)
	cmd2.Process.Signal(os.Interrupt)

	cmd.Wait()
	cmd2.Wait()

	check_output("received shutdown signal", cmd, stdout, stderr)
	check_output("successfully shutdown", cmd, stdout, stderr)

	check_output("received shutdown signal", cmd2, stdout, stderr)
	check_output("successfully shutdown", cmd2, stdout, stderr)
}

func test_redis_pubsub() {

	fmt.Printf("test_redis_pubsub\n")

	parentContext := context.Background()

	producerThreads := 1
	consumerThreads := 10

	var producerWG sync.WaitGroup
	var consumerWG sync.WaitGroup

	producerWG.Add(producerThreads)
	consumerWG.Add(consumerThreads)

	threadMessagesSent := make([]int64, producerThreads)
	threadMessagesReceived := make([]int64, consumerThreads)

	threadBatchesSent := make([]int64, producerThreads)
	threadBatchesReceived := make([]int64, consumerThreads)

	producerThreadQuit := make([]context.CancelFunc, producerThreads)
	consumerThreadQuit := make([]context.CancelFunc, consumerThreads)

	for i := 0; i < producerThreads; i++ {
		ctx, cancel := context.WithCancel(parentContext)

		producerThreadQuit[i] = cancel

		go func(threadIndex int, ctx context.Context) {
			streamProducer := redis_pubsub.NewProducer(redis_pubsub.ProducerConfig{
				RedisHostname: "127.0.0.1:6379",
				RedisPassword: "",
				ChannelName:   "test-channel",
				BatchSize:     100,
				BatchBytes:    200000,
				TimeInterval:  time.Millisecond * 100,
			})

			connectErr := streamProducer.Connect(ctx)
			if connectErr != nil {
				producerWG.Done()
				return
			}

			tickRate := time.Duration(1000000000 / 1000)

			ticker := time.NewTicker(tickRate)
			//create messages batch
			messagesBatch := make([][]byte, 0)
			start := time.Now()
			select {
			case <-ticker.C:
				var err error = nil

				messageSize := mathRand.Intn(95) + 5
				messageData := make([]byte, messageSize)

				rand.Read(messageData)

				messagesBatch = append(messagesBatch, messageData)

				messagesBatch, start, err = streamProducer.SendMessages(ctx, messagesBatch, start)

				if err != nil {
					core.Error("Failed to send message: %v", err)
				} else {
					threadBatchesSent[threadIndex] = streamProducer.NumBatchesSent()
					threadMessagesSent[threadIndex] = streamProducer.NumMessagesSent()
				}

			case <-ctx.Done():
				break
			}

			producerWG.Done()
		}(i, ctx)
	}

	for i := 0; i < consumerThreads; i++ {
		ctx, cancel := context.WithCancel(parentContext)

		consumerThreadQuit[i] = cancel

		go func(threadIndex int, ctx context.Context) {
			streamConsumer := redis_pubsub.NewConsumer(redis_pubsub.ConsumerConfig{
				RedisHostname: "127.0.0.1:6379",
				RedisPassword: "",
				ChannelName:   "test-channel",
			})

			connectErr := streamConsumer.Connect(ctx)
			if connectErr != nil {
				consumerWG.Done()
				return
			}

			pubsubHandler := streamConsumer.RedisDB.Subscribe(ctx, streamConsumer.Config.ChannelName)

			messageChannel := pubsubHandler.Channel()

			select {
			case msg := <-messageChannel:
				if err := streamConsumer.ConsumeMessage(ctx, msg); err != nil {
					core.Error("error reading redis pubsub message: %v", err)
				}
			case <-ctx.Done():
				break
			default:
			}

			threadBatchesReceived[threadIndex] = streamConsumer.NumBatchesReceived()
			threadMessagesReceived[threadIndex] = streamConsumer.NumMessageReceived()

			if err := pubsubHandler.Close(); err != nil {
				core.Error("Failed to shut down pubsub handler: %v", err)
			}

			consumerWG.Done()
		}(i, ctx)
	}

	time.Sleep(time.Second * 30)

	for i := 0; i < producerThreads; i++ {
		// Loop through producer threads and shut down the message creation loops
		producerThreadQuit[i]()
	}

	producerWG.Wait()

	time.Sleep(time.Second * 30)

	for i := 0; i < consumerThreads; i++ {
		// Loop through consumer threads and shut down processing loops
		consumerThreadQuit[i]()
	}

	consumerWG.Wait()

	totalMessagesSent := 0
	totalMessagesReceived := 0

	for _, numMessages := range threadMessagesSent {
		totalMessagesSent = totalMessagesSent + int(numMessages)
	}

	for _, numMessages := range threadMessagesReceived {
		totalMessagesReceived = totalMessagesReceived + int(numMessages)
	}

	totalNumBatchesSent := 0
	for i := 0; i < producerThreads; i++ {
		totalNumBatchesSent = totalNumBatchesSent + int(threadBatchesSent[i])
	}

	totalNumBatchesReceived := 0
	for i := 0; i < consumerThreads; i++ {
		totalNumBatchesReceived = totalNumBatchesReceived + int(threadBatchesReceived[i])
	}

	// Divide num batches received across all threads by num consumers to make sure everyone got the same num batches
	totalNumBatchesReceived = (totalNumBatchesReceived / consumerThreads)

	// Divide num messages received across all threads by num consumers to make sure everyone got the same num messages
	totalMessagesReceived = (totalMessagesReceived / consumerThreads)

	failed := false
	if totalNumBatchesReceived == totalNumBatchesSent {
		fmt.Printf("\nTest Results - Batches Sent: Passed\n")
	} else {
		fmt.Printf("\nTest Results - Batches Sent: Failed\n")
		failed = true
	}

	if totalMessagesReceived == totalMessagesSent {
		fmt.Println("Test Results - Messages Sent: Passed")
	} else {
		fmt.Println("Test Results - Messages Sent: Failed")
		failed = true
	}

	if failed {
		os.Exit(1)
	}
}

type test_function func()

func main() {
	allTests := []test_function{
		test_magic_backend,
		test_redis_pubsub,
	}

	var tests []test_function

	if len(os.Args) > 1 {
		funcName := os.Args[1]
		for _, test := range allTests {
			name := runtime.FuncForPC(reflect.ValueOf(test).Pointer()).Name()
			name = name[len("main."):]
			if funcName == name {
				tests = append(tests, test)
				break
			}
		}
		if len(tests) == 0 {
			panic(fmt.Sprintf("could not find any test: '%s'", funcName))
		}
	} else {
		tests = allTests // No command line args, run all tests
	}

	go func() {
		time.Sleep(time.Duration(len(tests)*120) * time.Second)
		panic("tests took too long!")
	}()

	for i := range tests {
		tests[i]()
	}
}<|MERGE_RESOLUTION|>--- conflicted
+++ resolved
@@ -11,10 +11,7 @@
 	"crypto/rand"
 	"fmt"
 	"io/ioutil"
-<<<<<<< HEAD
-=======
 	mathRand "math/rand"
->>>>>>> bbc6d52f
 	"net/http"
 	"os"
 	"os/exec"
@@ -24,12 +21,9 @@
 	"sync"
 	"syscall"
 	"time"
-<<<<<<< HEAD
-=======
 
 	"github.com/networknext/backend/modules/common/redis_pubsub"
 	"github.com/networknext/backend/modules/core"
->>>>>>> bbc6d52f
 )
 
 func check_output(substring string, cmd *exec.Cmd, stdout bytes.Buffer, stderr bytes.Buffer) {
