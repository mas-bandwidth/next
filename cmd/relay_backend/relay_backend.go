--- conflicted
+++ resolved
@@ -23,14 +23,10 @@
 	"sync"
 	"time"
 
-	// "strings"
-
 	"cloud.google.com/go/compute/metadata"
 	gcStorage "cloud.google.com/go/storage"
 	"github.com/go-kit/kit/log/level"
 	"github.com/gorilla/mux"
-
-	// "github.com/rjeczalik/notify"
 
 	"github.com/networknext/backend/modules/analytics"
 	"github.com/networknext/backend/modules/backend"
@@ -230,22 +226,6 @@
 		// Get the directory of the relays.bin
 		// Used to watch over file creation and modification
 		directoryPath := filepath.Dir(absPath)
-
-		// todo: disabled because it doesn't build on macos
-		/*
-			// Create channel to store notifications of file changing
-			// Use a size of 2 to ensure a change is detected even with io.EOF error
-			fileChan := make(chan notify.EventInfo, 2)
-
-			// Check for Create and InModify events because cloud scheduler will be deleting and replacing each file with updates
-			// Create covers the case where a file is explicitly deleted and then re-added
-			// InModify covers the case where a file is replaced with the same filename (i.e. using mv or cp)
-			if err := notify.Watch(directoryPath, fileChan, notify.Create, notify.InModify); err != nil {
-				level.Error(logger).Log("msg", fmt.Sprintf("could not create watchman on %s", directoryPath), "err", err)
-				return 1
-			}
-			defer notify.Stop(fileChan)
-		*/
 
 		binSyncInterval, err := envvar.GetDuration("BIN_SYNC_INTERVAL", time.Minute*1)
 		if err != nil {
@@ -718,6 +698,8 @@
 			allRelayData := relayMap.GetAllRelayData()
 			entries := make([]analytics.RelayStatsEntry, len(allRelayData))
 
+			var fullRelayIDs []uint64
+
 			count := 0
 			for i := range allRelayData {
 				relay := &allRelayData[i]
@@ -740,7 +722,6 @@
 					}
 				}
 
-<<<<<<< HEAD
 				// Track the relays that are near max capacity
 				// Relays with MaxSessions set to 0 are never considered full
 				var full bool
@@ -752,8 +733,6 @@
 					core.Debug("Relay ID %016x is full (%d/%d sessions)", relay.ID, numSessions, maxSessions)
 				}
 
-=======
->>>>>>> 3948970c
 				entries[count] = analytics.RelayStatsEntry{
 					ID:            relay.ID,
 					MaxSessions:   relay.MaxSessions,
@@ -761,6 +740,7 @@
 					NumRoutable:   numRouteable,
 					NumUnroutable: uint32(len(allRelayData)) - 1 - numRouteable,
 					Timestamp:     uint64(time.Now().Unix()),
+					Full:          full,
 				}
 
 				count++
@@ -783,6 +763,7 @@
 				DestRelays:         destRelays,
 				PingStats:          pingStats,
 				RelayStats:         relayStats,
+				FullRelayIDs:       fullRelayIDs,
 			}
 
 			if err := routeMatrixNew.WriteResponseData(matrixBufferSize); err != nil {
