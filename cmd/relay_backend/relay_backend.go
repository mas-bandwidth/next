--- conflicted
+++ resolved
@@ -439,28 +439,19 @@
 
 			costMatrixDurationStart := time.Now()
 
-<<<<<<< HEAD
-			if err := statsdb.GetCostMatrix(&costMatrixNew, redisClientRelays, float32(maxJitter), float32(maxPacketLoss)); err != nil {
-				level.Warn(logger).Log("matrix", "cost", "op", "generate", "err", err)
-				costMatrixMetrics.ErrorMetrics.GenFailure.Add(1)
-=======
-			if costMatrixDurationSince.Seconds() > 1.0 {
-				// todo: ryan, same treatment for cost matrix duration. thanks
-				longCostMatrixUpdates++
-			}
-
-			// todo: we need to handle this better in future, but just hold the previous cost matrix for the moment on error
-			if err == nil {
-				costMatrix = &costMatrixNew
->>>>>>> bdcf154b
-			} else {
-				costMatrix = &costMatrixNew
-			}
+			err := statsdb.GetCostMatrix(&costMatrixNew, redisClientRelays, float32(maxJitter), float32(maxPacketLoss))
 
 			costMatrixDurationSince := time.Since(costMatrixDurationStart)
 			costMatrixMetrics.DurationGauge.Set(float64(costMatrixDurationSince.Milliseconds()))
 			if costMatrixDurationSince.Seconds() > 1.0 {
 				costMatrixMetrics.LongUpdateCount.Add(1)
+			}
+
+			// todo: we need to handle this better in future, but just hold the previous cost matrix for the moment on error
+			if err == nil {
+				costMatrix = &costMatrixNew
+			} else {
+				costMatrixMetrics.ErrorMetrics.GenFailure.Add(1)
 			}
 
 			// IMPORTANT: Fill the cost matrix with near relay lat/longs
