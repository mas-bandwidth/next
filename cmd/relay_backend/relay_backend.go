/*
   Network Next. You control the network.
   Copyright © 2017 - 2020 Network Next, Inc. All rights reserved.
*/

package main

import (
	"bytes"
	"context"
	"encoding/gob"
	"expvar"
	"fmt"
	"io"
	"net"
	"net/http"
	_ "net/http/pprof"
	"os"
	"os/signal"
	"path/filepath"
	"runtime"
	"sort"
	"strings"
	"sync"
	"time"

	// "strings"

	"cloud.google.com/go/compute/metadata"
	"cloud.google.com/go/pubsub"
	gcStorage "cloud.google.com/go/storage"
	"github.com/go-kit/kit/log/level"
	"github.com/gorilla/mux"

	// "github.com/rjeczalik/notify"

	"github.com/networknext/backend/modules/analytics"
	"github.com/networknext/backend/modules/backend"
	"github.com/networknext/backend/modules/common/helpers"
	"github.com/networknext/backend/modules/core"
	"github.com/networknext/backend/modules/envvar"
	"github.com/networknext/backend/modules/metrics"
	"github.com/networknext/backend/modules/routing"
	"github.com/networknext/backend/modules/storage"
	"github.com/networknext/backend/modules/transport"
	"github.com/networknext/backend/modules/transport/jsonrpc"
)

var (
	buildtime     string
	commitMessage string
	sha           string
	tag           string

	binCreator      string
	binCreationTime string
	env             string

<<<<<<< HEAD
	database_internal   *routing.DatabaseBinWrapper = routing.CreateEmptyDatabaseBinWrapper()
=======
>>>>>>> 5321a823
	relayArray_internal []routing.Relay
	relayHash_internal  map[uint64]routing.Relay

	databaseMutex   sync.RWMutex
	relayArrayMutex sync.RWMutex
	relayHashMutex  sync.RWMutex

	startTime time.Time
)

var database_internal *routing.DatabaseBinWrapper = &routing.DatabaseBinWrapper{}

func init() {
	relayHash_internal = make(map[uint64]routing.Relay)

	filePath := envvar.Get("BIN_PATH", "./database.bin")
	file, err := os.Open(filePath)
	if err != nil {
		// fmt.Printf("could not load relay binary: %s\n", filePath)
		return
	}
	defer file.Close()

	if err = backend.DecodeBinWrapper(file, database_internal); err != nil {
		fmt.Printf("DecodeBinWrapper() error: %v\n", err)
		os.Exit(1)
	}

	relayArray_internal = database_internal.Relays

	gcpProjectID := backend.GetGCPProjectID()
	backend.SortAndHashRelayArray(relayArray_internal, relayHash_internal, gcpProjectID)
	// backend.DisplayLoadedRelays(relayArray_internal)

	binCreator = database_internal.Creator
	binCreationTime = database_internal.CreationTime

	est, _ := time.LoadLocation("EST")
	startTime = time.Now().In(est)
}

func uptime() time.Duration {
	return time.Since(startTime)
}

// Allows us to return an exit code and allows log flushes and deferred functions
// to finish before exiting.
func main() {
	os.Exit(mainReturnWithCode())
}

func mainReturnWithCode() int {

	serviceName := "relay_backend"

	fmt.Printf("\n%s\n\n", serviceName)

	isDebug, err := envvar.GetBool("NEXT_DEBUG", false)
	if err != nil {
		fmt.Println("Failed to get debug status")
		isDebug = false
	}

	if isDebug {
		fmt.Println("Instance is running as a debug instance")
	}

	ctx := context.Background()

	gcpProjectID := backend.GetGCPProjectID()

	logger, err := backend.GetLogger(ctx, gcpProjectID, serviceName)
	if err != nil {
		level.Error(logger).Log("err", err)
		return 1
	}

	env, err := backend.GetEnv()
	if err != nil {
		level.Error(logger).Log("err", err)
		return 1
	}

	metricsHandler, err := backend.GetMetricsHandler(ctx, logger, gcpProjectID)
	if err != nil {
		level.Error(logger).Log("err", err)
		return 1
	}

	if gcpProjectID != "" {
		if err := backend.InitStackDriverProfiler(gcpProjectID, serviceName, env); err != nil {
			level.Error(logger).Log("msg", "failed to initialze StackDriver profiler", "err", err)
			return 1
		}
	}

	/*
		routerPrivateKey, err := envvar.GetBase64("RELAY_ROUTER_PRIVATE_KEY", nil)
		if err != nil {
			level.Error(logger).Log("err", "RELAY_ROUTER_PRIVATE_KEY not set")
			return 1
		}
	*/

	// create metrics

	relayUpdateMetrics, err := metrics.NewRelayUpdateMetrics(ctx, metricsHandler)
	if err != nil {
		level.Error(logger).Log("msg", "failed to create relay update metrics", "err", err)
	}

	costMatrixMetrics, err := metrics.NewCostMatrixMetrics(ctx, metricsHandler)
	if err != nil {
		level.Error(logger).Log("msg", "failed to create cost matrix metrics", "err", err)
	}

	optimizeMetrics, err := metrics.NewOptimizeMetrics(ctx, metricsHandler)
	if err != nil {
		level.Error(logger).Log("msg", "failed to create optimize metrics", "err", err)
	}

	relayBackendMetrics, err := metrics.NewRelayBackendMetrics(ctx, metricsHandler)
	if err != nil {
		level.Error(logger).Log("msg", "failed to create relay backend metrics", "err", err)
	}

	statsdb := routing.NewStatsDatabase()

	// get the max jitter and max packet loss env vars

	if !envvar.Exists("RELAY_ROUTER_MAX_JITTER") {
		level.Error(logger).Log("err", "RELAY_ROUTER_MAX_JITTER not set")
		return 1
	}

	maxJitter, err := envvar.GetFloat("RELAY_ROUTER_MAX_JITTER", 0)
	if err != nil {
		level.Error(logger).Log("err", err)
		return 1
	}

	if !envvar.Exists("RELAY_ROUTER_MAX_PACKET_LOSS") {
		level.Error(logger).Log("err", "RELAY_ROUTER_MAX_PACKET_LOSS not set")
		return 1
	}

	maxPacketLoss, err := envvar.GetFloat("RELAY_ROUTER_MAX_PACKET_LOSS", 0)
	if err != nil {
		level.Error(logger).Log("err", err)
		return 1
	}

	instanceID, err := getInstanceID(env)
	if err != nil {
		level.Error(logger).Log("msg", "error getting relay backend instance ID", "err", err)
		return 1
	}
	level.Debug(logger).Log("msg", "got VM Instance ID", "instanceID", instanceID)

	// Setup file watchman on database.bin
	{
		// Get absolute path of database.bin
		databaseFilePath := envvar.Get("BIN_PATH", "./database.bin")
		absPath, err := filepath.Abs(databaseFilePath)
		if err != nil {
			level.Error(logger).Log("msg", fmt.Sprintf("error getting absolute path %s", databaseFilePath), "err", err)
			return 1
		}

		// Check if file exists
		if _, err := os.Stat(absPath); err != nil {
			level.Error(logger).Log("msg", fmt.Sprintf("%s does not exist", absPath), "err", err)
			return 1
		}

		// Get the directory of the relays.bin
		// Used to watch over file creation and modification
		directoryPath := filepath.Dir(absPath)

		// todo: disabled because it doesn't build on macos
		/*
			// Create channel to store notifications of file changing
			// Use a size of 2 to ensure a change is detected even with io.EOF error
			fileChan := make(chan notify.EventInfo, 2)

			// Check for Create and InModify events because cloud scheduler will be deleting and replacing each file with updates
			// Create covers the case where a file is explicitly deleted and then re-added
			// InModify covers the case where a file is replaced with the same filename (i.e. using mv or cp)
			if err := notify.Watch(directoryPath, fileChan, notify.Create, notify.InModify); err != nil {
				level.Error(logger).Log("msg", fmt.Sprintf("could not create watchman on %s", directoryPath), "err", err)
				return 1
			}
			defer notify.Stop(fileChan)
		*/

		binSyncInterval, err := envvar.GetDuration("BIN_SYNC_INTERVAL", time.Minute*1)
		if err != nil {
			level.Error(logger).Log("err", err)
			return 1
		}

		ticker := time.NewTicker(binSyncInterval)

		// Setup goroutine to watch for replaced file and update relayArray_internal and relayHash_internal
		go func() {
			level.Debug(logger).Log("msg", fmt.Sprintf("started watchman on %s", directoryPath))
			for {
				select {
				case <-ticker.C:
					// File has changed
					file, err := os.Open(absPath)
					if err != nil {
						level.Error(logger).Log("msg", fmt.Sprintf("could not load relay binary at %s", absPath), "err", err)
						continue
					}

					// Setup relay array and hash to read into
<<<<<<< HEAD
					databaseNew := routing.CreateEmptyDatabaseBinWrapper()
=======
					var databaseNew *routing.DatabaseBinWrapper = &routing.DatabaseBinWrapper{}
>>>>>>> 5321a823
					relayHashNew := make(map[uint64]routing.Relay)

					if err = backend.DecodeBinWrapper(file, databaseNew); err == io.EOF {
						// Sometimes we receive an EOF error since the file is still being replaced
						// so early out here and proceed on the next notification
						file.Close()
						level.Debug(logger).Log("msg", "DecodeBinWrapper() EOF error, will wait for next notification")
						continue
					} else if err != nil {
						file.Close()
						level.Error(logger).Log("msg", "DecodeBinWrapper() error", "err", err)
						continue
					}

					// Close the file since it is no longer needed
					file.Close()

					if databaseNew.IsEmpty() {
						// Don't want to use an empty bin wrapper
						// so early out here and use existing array and hash
						level.Debug(logger).Log("msg", "new bin wrapper is empty, keeping previous values")
						continue
					}

					// Get the new relay array
					relayArrayNew := databaseNew.Relays
					// Proceed to fill up the new relay hash
					backend.SortAndHashRelayArray(relayArrayNew, relayHashNew, gcpProjectID)

					// Pointer swap the relay bin wrapper
					databaseMutex.Lock()
					database_internal = databaseNew
					binCreator = database_internal.Creator
					binCreationTime = database_internal.CreationTime
					databaseMutex.Unlock()

					// Pointer swap the relay array
					relayArrayMutex.Lock()
					relayArray_internal = relayArrayNew
					relayArrayMutex.Unlock()

					// Pointer swap the relay hash
					relayHashMutex.Lock()
					relayHash_internal = relayHashNew
					relayHashMutex.Unlock()

					level.Debug(logger).Log("msg", "successfully updated the relay array and hash")

					// Print the new list of relays
					// backend.DisplayLoadedRelays(relayArray_internal)
				}
			}
		}()
	}

	// Create the relay map
	cleanupCallback := func(relayData routing.RelayData) error {
		statsdb.DeleteEntry(relayData.ID)
		return nil
	}

	relayMap := routing.NewRelayMap(cleanupCallback)
	go func() {
		timeout := int64(routing.RelayTimeout.Seconds())
		frequency := time.Second * 10
		ticker := time.NewTicker(frequency)
		relayMap.TimeoutLoop(ctx, GetRelayData, timeout, ticker.C)
	}()

	// relay ping stats

	var pingStatsPublisher analytics.PingStatsPublisher = &analytics.NoOpPingStatsPublisher{}
	{
		emulatorOK := envvar.Exists("PUBSUB_EMULATOR_HOST")
		if gcpProjectID != "" || emulatorOK {

			pubsubCtx := ctx
			if emulatorOK {
				gcpProjectID = "local"

				var cancelFunc context.CancelFunc
				pubsubCtx, cancelFunc = context.WithDeadline(ctx, time.Now().Add(60*time.Minute))
				defer cancelFunc()

				level.Info(logger).Log("msg", "Detected pubsub emulator")
			}

			// Google Pubsub
			{
				settings := pubsub.PublishSettings{
					DelayThreshold: time.Second,
					CountThreshold: 1,
					ByteThreshold:  1 << 14,
					NumGoroutines:  runtime.GOMAXPROCS(0),
					Timeout:        time.Minute,
				}

				pubsub, err := analytics.NewGooglePubSubPingStatsPublisher(pubsubCtx, &relayBackendMetrics.PingStatsMetrics, logger, gcpProjectID, "ping_stats", settings)
				if err != nil {
					level.Error(logger).Log("msg", "could not create analytics pubsub publisher", "err", err)
					return 1
				}

				pingStatsPublisher = pubsub
			}
		}

		go func() {
			publishInterval, err := envvar.GetDuration("PING_STATS_PUBLISH_INTERVAL", time.Minute)
			if err != nil {
				level.Error(logger).Log("err", err)
				os.Exit(1) // todo: don't os.Exit() here, but find a way to exit
			}

			syncTimer := helpers.NewSyncTimer(publishInterval)
			for {
				syncTimer.Run()
				cpy := statsdb.MakeCopy()
				entries := analytics.ExtractPingStats(cpy, float32(maxJitter), float32(maxPacketLoss), instanceID, isDebug)
				if err := pingStatsPublisher.Publish(ctx, entries); err != nil {
					level.Error(logger).Log("err", err)
					os.Exit(1) // todo: don't os.Exit() here, but find a way to exit
				}
			}
		}()
	}

	var gcBucket *gcStorage.BucketHandle
	gcStoreActive, err := envvar.GetBool("FEATURE_MATRIX_CLOUDSTORE", false)
	if err != nil {
		level.Error(logger).Log("err", err)
	}
	if gcStoreActive {
		gcBucket, err = GCStoreConnect(ctx, gcpProjectID)
		if err != nil {
			level.Error(logger).Log("err", err)
		}
	}

	syncInterval, err := envvar.GetDuration("COST_MATRIX_INTERVAL", time.Second)
	if err != nil {
		level.Error(logger).Log("err", err)
		return 1
	}

	matrixBufferSize, err := envvar.GetInt("MATRIX_BUFFER_SIZE", 100000)
	if err != nil {
		level.Error(logger).Log("err", err)
		return 1
	}

	port := envvar.Get("PORT", "30001")

	// Setup redis so that the Relay Frontend knows this backend is live
	var matrixStore *storage.RedisMatrixStore
	var backendLiveData storage.RelayBackendLiveData
	{
		// Determine which relay backend address this instance is
		backendAddresses := envvar.GetList("FEATURE_NEW_RELAY_BACKEND_ADDRESSES", []string{})
		if len(backendAddresses) == 0 {
			level.Error(logger).Log("err", "FEATURE_NEW_RELAY_BACKEND_ADDRESSES not set")
			return 1
		}
		foundAddress, backendAddress, err := getBackendAddress(backendAddresses, env)
		if err != nil {
			level.Error(logger).Log("msg", "error searching through list of backend addresses", "err", err)
			return 1
		}
		if !foundAddress {
			level.Error(logger).Log("msg", fmt.Sprintf("relay backend address not found in list %v", backendAddresses))
			return 1
		}

		matrixStoreAddress := envvar.Get("MATRIX_STORE_ADDRESS", "")
		if matrixStoreAddress == "" {
			level.Error(logger).Log("err", "MATRIX_STORE_ADDRESS not set")
			return 1
		}

		maxIdleConnections, err := envvar.GetInt("MATRIX_STORE_MAX_IDLE_CONNS", 5)
		if err != nil {
			level.Error(logger).Log("msg", "error getting MATRIX_STORE_MAX_IDLE_CONNS", "err", err)
			return 1
		}

		maxActiveConnections, err := envvar.GetInt("MATRIX_STORE_MAX_ACTIVE_CONNS", 5)
		if err != nil {
			level.Error(logger).Log("msg", "error getting MATRIX_STORE_MAX_ACTIVE_CONNS", "err", err)
			return 1
		}

		readTimeout, err := envvar.GetDuration("MATRIX_STORE_READ_TIMEOUT", 250*time.Millisecond)
		if err != nil {
			level.Error(logger).Log("msg", "error getting MATRIX_STORE_READ_TIMEOUT", "err", err)
			return 1
		}

		writeTimeout, err := envvar.GetDuration("MATRIX_STORE_WRITE_TIMEOUT", 250*time.Millisecond)
		if err != nil {
			level.Error(logger).Log("msg", "error getting MATRIX_STORE_WRITE_TIMEOUT", "err", err)
			return 1
		}

		expireTimeout, err := envvar.GetDuration("MATRIX_STORE_EXPIRE_TIMEOUT", 5*time.Second)
		if err != nil {
			level.Error(logger).Log("msg", "error getting MATRIX_STORE_EXPIRE_TIMEOUT", "err", err)
			return 1
		}

		matrixStore, err = storage.NewRedisMatrixStore(matrixStoreAddress, maxIdleConnections, maxActiveConnections, readTimeout, writeTimeout, expireTimeout)
		if err != nil {
			level.Error(logger).Log("msg", "error creating redis matrix store", "err", err)
			return 1
		}

		backendLiveData.ID = instanceID
		backendLiveData.Address = fmt.Sprintf("%s:%s", backendAddress, port)
		backendLiveData.InitAt = time.Now().UTC()
	}

	var costMatrixData []byte
	var routeMatrixData []byte
	var relaysData []byte
	var statusData []byte
	var destRelaysData []byte

	costMatrix := &routing.CostMatrix{}
	routeMatrix := &routing.RouteMatrix{}

	var costMatrixMutex sync.RWMutex
	var routeMatrixMutex sync.RWMutex
	var relaysMutex sync.RWMutex
	var statusMutex sync.RWMutex
	var destRelaysMutex sync.RWMutex

	_ = costMatrix

	go func() {

		syncTimer := helpers.NewSyncTimer(syncInterval)

		for {
			syncTimer.Run()

			// Encode the current database.bin to attach to route matrix
			databaseMutex.RLock()
			databaseCopy := database_internal
			databaseMutex.RUnlock()

			var databaseBuffer bytes.Buffer
			encoder := gob.NewEncoder(&databaseBuffer)
			encoder.Encode(databaseCopy)

			// build set active relays that are *also* in the current database.bin

			_, relayHash := GetRelayData()

			type ActiveRelayData struct {
				ID           uint64
				Name         string
				Addr         net.UDPAddr
				SessionCount int
				Version      string
				Latitude     float32
				Longitude    float32
				SellerID     string
				DatacenterID uint64
			}

			activeRelays := make([]ActiveRelayData, 0)
			{
				activeRelayIds, activeRelaySessionCounts, activeRelayVersions := relayMap.GetActiveRelayData()

				for i := range activeRelayIds {

					id := activeRelayIds[i]
					relay, ok := relayHash[id]
					if !ok {
						continue
					}

					relayData := ActiveRelayData{}
					relayData.ID = relay.ID
					relayData.Addr = relay.Addr
					relayData.Name = relay.Name
					relayData.Latitude = float32(relay.Datacenter.Location.Latitude)
					relayData.Longitude = float32(relay.Datacenter.Location.Longitude)
					relayData.SellerID = relay.Seller.ID
					relayData.DatacenterID = relay.Datacenter.ID
					relayData.SessionCount = activeRelaySessionCounts[i]
					relayData.Version = activeRelayVersions[i]

					activeRelays = append(activeRelays, relayData)
				}
			}

			sort.SliceStable(activeRelays, func(i, j int) bool { return activeRelays[i].Name < activeRelays[j].Name })

			// gather relay data required for building cost matrix

			numActiveRelays := len(activeRelays)

			relayIDs := make([]uint64, numActiveRelays)
			relayAddresses := make([]net.UDPAddr, numActiveRelays)
			relayNames := make([]string, numActiveRelays)
			relayLatitudes := make([]float32, numActiveRelays)
			relayLongitudes := make([]float32, numActiveRelays)
			relayDatacenterIDs := make([]uint64, numActiveRelays)

			for i := range activeRelays {
				relayIDs[i] = activeRelays[i].ID
				relayNames[i] = activeRelays[i].Name
				relayAddresses[i] = activeRelays[i].Addr
				relayLatitudes[i] = float32(activeRelays[i].Latitude)
				relayLongitudes[i] = float32(activeRelays[i].Longitude)
				relayDatacenterIDs[i] = activeRelays[i].DatacenterID
			}

			// build relays data to serve up on "relays" endpoint (CSV)

			// active relays

			relaysDataString := "name,address,id,status,sessions,version"

			for i := range activeRelays {
				name := activeRelays[i].Name
				address := activeRelays[i].Addr.String()
				id := activeRelays[i].ID
				status := "active"
				sessions := activeRelays[i].SessionCount
				version := activeRelays[i].Version
				relaysDataString = fmt.Sprintf("%s\n%s,%s,%x,%s,%d,%s", relaysDataString, name, address, id, status, sessions, version)
			}

			// inactive relays

			inactiveRelays := make([]routing.Relay, 0)

			relayMap.RLock()
			for _, v := range relayHash {
				_, exists := relayMap.GetRelayData(v.Addr.String())
				if !exists {
					inactiveRelays = append(inactiveRelays, v)
				}
			}
			relayMap.RUnlock()

			sort.SliceStable(inactiveRelays, func(i, j int) bool { return inactiveRelays[i].Name < inactiveRelays[j].Name })

			for i := range inactiveRelays {
				name := inactiveRelays[i].Name
				address := inactiveRelays[i].Addr.String()
				id := inactiveRelays[i].ID
				relaysDataString = fmt.Sprintf("%s\n%s,%s,%x,inactive,,", relaysDataString, name, address, id)
			}

			// shutting down relays

			shuttingDownRelays := make([]routing.Relay, 0)

			relayMap.RLock()
			for _, v := range relayHash {
				relayData, exists := relayMap.GetRelayData(v.Addr.String())
				if exists && relayData.ShuttingDown {
					shuttingDownRelays = append(shuttingDownRelays, v)
				}
			}
			relayMap.RUnlock()

			sort.SliceStable(shuttingDownRelays, func(i, j int) bool { return shuttingDownRelays[i].Name < shuttingDownRelays[j].Name })

			for i := range shuttingDownRelays {
				name := shuttingDownRelays[i].Name
				address := shuttingDownRelays[i].Addr.String()
				id := shuttingDownRelays[i].ID
				relaysDataString = fmt.Sprintf("%s\n%s,%s,%x,shutting down,,", relaysDataString, name, address, id)
			}

			relaysMutex.Lock()
			relaysData = []byte(relaysDataString)
			relaysMutex.Unlock()

			// build cost matrix

			costMatrixMetrics.Invocations.Add(1)
			costMatrixDurationStart := time.Now()

			var destRelays []bool = make([]bool, len(activeRelays))

			buyers := databaseCopy.BuyerMap
			buyerDCMaps := databaseCopy.DatacenterMaps

			relayIDsToIndices := make(map[uint64]int32)
			numRelays := uint32(len(relayIDs))

			for i := uint32(0); i < numRelays; i++ {
				relayIDsToIndices[relayIDs[i]] = int32(i)
			}

			// Loop over buyers
			for _, buyer := range buyers {
				// If live check for dest relays
				if buyer.Live {
					for _, dc := range buyerDCMaps[buyer.ID] {
						relaysInDC := routeMatrix.GetDatacenterRelayIDs(dc.DatacenterID)

						if len(relaysInDC) == 0 {
							continue
						}

						for _, relayID := range relaysInDC {
							relayIndex, ok := relayIDsToIndices[relayID]
							if ok {
								destRelays[relayIndex] = true
							}
						}
					}
				}
			}

			destRelaysDataString := fmt.Sprintf("[")
			for i, v := range destRelays {
				destRelaysDataString += fmt.Sprintf("%v", v)
				if i < len(destRelays)-1 {
					destRelaysDataString += fmt.Sprintf(",")
				}
			}
			destRelaysDataString += fmt.Sprintf("]")

			destRelaysMutex.Lock()
			destRelaysData = []byte(destRelaysDataString)
			destRelaysMutex.Unlock()

			var costs []int32
			if env == "local" {
				costs = statsdb.GetCostsLocal(relayIDs, float32(maxJitter), float32(maxPacketLoss))
			} else {
				costs = statsdb.GetCosts(relayIDs, float32(maxJitter), float32(maxPacketLoss))
			}

			costMatrixNew := routing.CostMatrix{
				RelayIDs:           relayIDs,
				RelayAddresses:     relayAddresses,
				RelayNames:         relayNames,
				RelayLatitudes:     relayLatitudes,
				RelayLongitudes:    relayLongitudes,
				RelayDatacenterIDs: relayDatacenterIDs,
				Costs:              costs,
				Version:            routing.CostMatrixSerializeVersion,
				DestRelays:         destRelays,
			}

			costMatrixDurationSince := time.Since(costMatrixDurationStart)
			costMatrixMetrics.DurationGauge.Set(float64(costMatrixDurationSince.Milliseconds()))
			if costMatrixDurationSince.Seconds() > 1.0 {
				costMatrixMetrics.LongUpdateCount.Add(1)
			}

			if err := costMatrixNew.WriteResponseData(matrixBufferSize); err != nil {
				level.Error(logger).Log("matrix", "cost", "op", "write_response", "msg", "could not write response data", "err", err)
				continue
			}

			costMatrixDataNew := costMatrixNew.GetResponseData()

			costMatrixMetrics.Bytes.Set(float64(len(costMatrixDataNew)))

			costMatrixMutex.Lock()
			costMatrix = &costMatrixNew
			costMatrixData = costMatrixDataNew
			costMatrixMutex.Unlock()

			// optimize

			numCPUs := runtime.NumCPU()
			numSegments := numActiveRelays
			if numCPUs < numActiveRelays {
				numSegments = numActiveRelays / 5
				if numSegments == 0 {
					numSegments = 1
				}
			}

			optimizeMetrics.Invocations.Add(1)
			optimizeDurationStart := time.Now()

			costThreshold := int32(1)

			routeEntries := core.Optimize(numActiveRelays, numSegments, costMatrixNew.Costs, costThreshold, relayDatacenterIDs)

			optimizeDurationSince := time.Since(optimizeDurationStart)
			optimizeMetrics.DurationGauge.Set(float64(optimizeDurationSince.Milliseconds()))

			if optimizeDurationSince.Seconds() > 1.0 {
				optimizeMetrics.LongUpdateCount.Add(1)
			}

			routeMatrixNew := routing.RouteMatrix{
				RelayIDs:           relayIDs,
				RelayAddresses:     relayAddresses,
				RelayNames:         relayNames,
				RelayLatitudes:     relayLatitudes,
				RelayLongitudes:    relayLongitudes,
				RelayDatacenterIDs: relayDatacenterIDs,
				RouteEntries:       routeEntries,
				BinFileBytes:       int32(len(databaseBuffer.Bytes())),
				BinFileData:        databaseBuffer.Bytes(),
				CreatedAt:          uint64(time.Now().Unix()),
				Version:            routing.RouteMatrixSerializeVersion,
				DestRelays:         destRelays,
			}

			if err := routeMatrixNew.WriteResponseData(matrixBufferSize); err != nil {
				level.Error(logger).Log("matrix", "route", "op", "write_response", "msg", "could not write response data", "err", err)
				continue
			}

			routeMatrixNew.WriteAnalysisData()

			routeMatrixDataNew := routeMatrixNew.GetResponseData()

			relayBackendMetrics.RouteMatrix.Bytes.Set(float64(len(routeMatrixDataNew)))
			relayBackendMetrics.RouteMatrix.RelayCount.Set(float64(len(routeMatrixNew.RelayIDs)))
			relayBackendMetrics.RouteMatrix.DatacenterCount.Set(float64(len(routeMatrixNew.RelayDatacenterIDs)))

			routeMatrixMutex.Lock()
			routeMatrix = &routeMatrixNew
			routeMatrixData = routeMatrixDataNew
			routeMatrixMutex.Unlock()

			// update status data for "/status" handler

			numRoutes := int32(0)
			for i := range routeMatrixNew.RouteEntries {
				numRoutes += routeMatrixNew.RouteEntries[i].NumRoutes
			}
			relayBackendMetrics.RouteMatrix.RouteCount.Set(float64(numRoutes))

			memoryUsed := func() float64 {
				var m runtime.MemStats
				runtime.ReadMemStats(&m)
				return float64(m.Alloc) / (1000.0 * 1000.0)
			}

			relayBackendMetrics.Goroutines.Set(float64(runtime.NumGoroutine()))

			relayBackendMetrics.MemoryAllocated.Set(memoryUsed())

			statusDataString := fmt.Sprintf("relay backend\n")
			statusDataString += fmt.Sprintf("git hash %s\n", sha)
			statusDataString += fmt.Sprintf("started %s\n", startTime.Format("Mon, 02 Jan 2006 15:04:05 EST"))
			statusDataString += fmt.Sprintf("uptime %s\n", uptime())
			statusDataString += fmt.Sprintf("%.2f mb allocated\n", relayBackendMetrics.MemoryAllocated.Value())
			statusDataString += fmt.Sprintf("%d goroutines\n", int(relayBackendMetrics.Goroutines.Value()))
			statusDataString += fmt.Sprintf("%d datacenters\n", int(relayBackendMetrics.RouteMatrix.DatacenterCount.Value()))
			statusDataString += fmt.Sprintf("%d relays\n", int(relayBackendMetrics.RouteMatrix.RelayCount.Value()))
			statusDataString += fmt.Sprintf("%d routes\n", int(relayBackendMetrics.RouteMatrix.RouteCount.Value()))
			statusDataString += fmt.Sprintf("%d long cost matrix updates\n", int(costMatrixMetrics.LongUpdateCount.Value()))
			statusDataString += fmt.Sprintf("%d long route matrix updates\n", int(optimizeMetrics.LongUpdateCount.Value()))
			statusDataString += fmt.Sprintf("cost matrix update: %.2f milliseconds\n", costMatrixMetrics.DurationGauge.Value())
			statusDataString += fmt.Sprintf("route matrix update: %.2f milliseconds\n", optimizeMetrics.DurationGauge.Value())
			statusDataString += fmt.Sprintf("cost matrix bytes: %d\n", int(costMatrixMetrics.Bytes.Value()))
			statusDataString += fmt.Sprintf("route matrix bytes: %d\n", int(relayBackendMetrics.RouteMatrix.Bytes.Value()))
			statusDataString += fmt.Sprintf("%d ping stats entries submitted\n", int(relayBackendMetrics.PingStatsMetrics.EntriesSubmitted.Value()))
			statusDataString += fmt.Sprintf("%d ping stats entries queued\n", int(relayBackendMetrics.PingStatsMetrics.EntriesQueued.Value()))
			statusDataString += fmt.Sprintf("%d ping stats entries flushed\n", int(relayBackendMetrics.PingStatsMetrics.EntriesFlushed.Value()))
			statusDataString += fmt.Sprintf("%d relay stats entries submitted\n", int(relayBackendMetrics.RelayStatsMetrics.EntriesSubmitted.Value()))
			statusDataString += fmt.Sprintf("%d relay stats entries queued\n", int(relayBackendMetrics.RelayStatsMetrics.EntriesQueued.Value()))
			statusDataString += fmt.Sprintf("%d relay stats entries flushed\n", int(relayBackendMetrics.RelayStatsMetrics.EntriesFlushed.Value()))

			statusMutex.Lock()
			statusData = []byte(statusDataString)
			statusMutex.Unlock()

			// Update redis with last update time
			// Debug instance should not store this data in redis
			if !isDebug {
				backendLiveData.UpdatedAt = time.Now().UTC()
				err = matrixStore.SetRelayBackendLiveData(backendLiveData)
				if err != nil {
					level.Error(logger).Log("msg", fmt.Sprintf("error setting relay backend live data for address %s", backendLiveData.Address), "err", err)
				}
			}

			// optionally write route matrix to cloud storage

			gcStoreActive, err := envvar.GetBool("FEATURE_MATRIX_CLOUDSTORE", false)
			if err != nil {
				level.Error(logger).Log("err", err)
				continue
			}
			if gcStoreActive {
				if gcBucket == nil {
					gcBucket, err = GCStoreConnect(ctx, gcpProjectID)
					if err != nil {
						level.Error(logger).Log("err", err)
						continue
					}
				}

				timestamp := time.Now().UTC()
				err = GCStoreMatrix(gcBucket, "cost", timestamp, costMatrixNew.GetResponseData())
				if err != nil {
					level.Error(logger).Log("err", err)
					continue
				}
				err = GCStoreMatrix(gcBucket, "route", timestamp, routeMatrixNew.GetResponseData())
				if err != nil {
					level.Error(logger).Log("err", err)
					continue
				}
			}
		}
	}()

	commonUpdateParams := transport.RelayUpdateHandlerConfig{
		RelayMap:     relayMap,
		StatsDB:      statsdb,
		Metrics:      relayUpdateMetrics,
		GetRelayData: GetRelayData,
	}

	destRelayFunc := func(w http.ResponseWriter, r *http.Request) {
		w.Header().Set("Content-Type", "text/plain")
		destRelaysMutex.RLock()
		data := destRelaysData
		destRelaysMutex.RUnlock()
		buffer := bytes.NewBuffer(data)
		_, err := buffer.WriteTo(w)
		if err != nil {
			w.WriteHeader(http.StatusInternalServerError)
		}
	}

	serveRelaysFunc := func(w http.ResponseWriter, r *http.Request) {
		w.Header().Set("Content-Type", "text/csv")
		relaysMutex.RLock()
		data := relaysData
		relaysMutex.RUnlock()
		buffer := bytes.NewBuffer(data)
		_, err := buffer.WriteTo(w)
		if err != nil {
			w.WriteHeader(http.StatusInternalServerError)
		}
	}

	serveStatusFunc := func(w http.ResponseWriter, r *http.Request) {
		w.Header().Set("Content-Type", "text/plain")
		statusMutex.RLock()
		data := statusData
		statusMutex.RUnlock()
		buffer := bytes.NewBuffer(data)
		_, err := buffer.WriteTo(w)
		if err != nil {
			w.WriteHeader(http.StatusInternalServerError)
		}
	}

	serveRouteMatrixFunc := func(w http.ResponseWriter, r *http.Request) {
		w.Header().Set("Content-Type", "application/octet-stream")
		routeMatrixMutex.RLock()
		data := routeMatrixData
		routeMatrixMutex.RUnlock()
		buffer := bytes.NewBuffer(data)
		_, err := buffer.WriteTo(w)
		if err != nil {
			w.WriteHeader(http.StatusInternalServerError)
		}
	}

	serveCostMatrixFunc := func(w http.ResponseWriter, r *http.Request) {
		w.Header().Set("Content-Type", "application/octet-stream")
		costMatrixMutex.RLock()
		data := costMatrixData
		costMatrixMutex.RUnlock()
		buffer := bytes.NewBuffer(data)
		_, err := buffer.WriteTo(w)
		if err != nil {
			w.WriteHeader(http.StatusInternalServerError)
		}
	}

	getRouteMatrixFunc := func() *routing.RouteMatrix {
		routeMatrixMutex.RLock()
		rm := routeMatrix
		routeMatrixMutex.RUnlock()
		return rm
	}

	allowedOrigins, found := os.LookupEnv("ALLOWED_ORIGINS")
	if !found {
		level.Error(logger).Log("msg", "unable to parse ALLOWED_ORIGINS environment variable")
	}
	fmt.Printf("allowedOrigins: '%s'\n", allowedOrigins)

	audience, found := os.LookupEnv("JWT_AUDIENCE")
	if !found {
		level.Error(logger).Log("msg", "unable to parse JWT_AUDIENCE environment variable")
	}
	fmt.Printf("audience: %s\n", audience)

	fmt.Printf("starting http server on port %s\n\n", port)

	router := mux.NewRouter()

	router.HandleFunc("/health", transport.HealthHandlerFunc())
	router.HandleFunc("/version", transport.VersionHandlerFunc(buildtime, sha, tag, commitMessage, []string{}))
	router.HandleFunc("/database_version", transport.DatabaseBinVersionFunc(&binCreator, &binCreationTime, &env))
	router.HandleFunc("/relay_update", transport.RelayUpdateHandlerFunc(&commonUpdateParams)).Methods("POST")
	router.HandleFunc("/route_matrix", serveRouteMatrixFunc).Methods("GET")
	router.HandleFunc("/relay_dashboard", transport.RelayDashboardHandlerFunc(relayMap, getRouteMatrixFunc, statsdb, "local", "local", maxJitter))
	router.HandleFunc("/status", serveStatusFunc).Methods("GET")
	router.HandleFunc("/dest_relays", destRelayFunc).Methods("GET")
	router.Handle("/debug/vars", expvar.Handler())

	// Wrap the following endpoints in auth and CORS middleware
	//	Note: the next tool is unaware of CORS and its requests simply pass through
	costMatrixHandler := http.HandlerFunc(serveCostMatrixFunc)
	router.Handle("/cost_matrix", jsonrpc.AuthMiddleware(audience, costMatrixHandler, strings.Split(allowedOrigins, ",")))

	relaysCsvHandler := http.HandlerFunc(serveRelaysFunc)
	router.Handle("/relays", jsonrpc.AuthMiddleware(audience, relaysCsvHandler, strings.Split(allowedOrigins, ",")))

	enablePProf, err := envvar.GetBool("FEATURE_ENABLE_PPROF", false)
	if err != nil {
		level.Error(logger).Log("err", err)
	}
	if enablePProf {
		router.PathPrefix("/debug/pprof/").Handler(http.DefaultServeMux)
	}

	go func() {
		level.Info(logger).Log("addr", ":"+port)

		err := http.ListenAndServe(":"+port, router)
		if err != nil {
			level.Error(logger).Log("err", err)
			os.Exit(1) // todo: don't os.Exit() here, but find a way to exit
		}
	}()

	sigint := make(chan os.Signal, 1)
	signal.Notify(sigint, os.Interrupt)
	<-sigint

	return 0
}

func GCStoreConnect(ctx context.Context, gcpProjectID string) (*gcStorage.BucketHandle, error) {
	client, err := gcStorage.NewClient(ctx)
	if err != nil {
		return nil, err
	}
	bkt := client.Bucket(fmt.Sprintf("%s-matrices", gcpProjectID))
	err = bkt.Create(ctx, gcpProjectID, nil)
	if err != nil {
		return nil, err
	}
	return bkt, nil
}

func GCStoreMatrix(bkt *gcStorage.BucketHandle, matrixType string, timestamp time.Time, matrix []byte) error {
	dir := fmt.Sprintf("matrix/relay-backend/0/%d/%d/%d/%d/%d/%s-%d", timestamp.Year(), timestamp.Month(), timestamp.Day(), timestamp.Hour(), timestamp.Minute(), matrixType, timestamp.Second())
	obj := bkt.Object(dir)
	writer := obj.NewWriter(context.Background())
	defer writer.Close()
	_, err := writer.Write(matrix)
	return err
}

func GetRelayData() ([]routing.Relay, map[uint64]routing.Relay) {
	relayArrayMutex.RLock()
	relayArrayData := relayArray_internal
	relayArrayMutex.RUnlock()

	relayHashMutex.RLock()
	relayHashData := relayHash_internal
	relayHashMutex.RUnlock()

	return relayArrayData, relayHashData
}

// Determines if this instance is in the backend address list and
// gets the backend address
func getBackendAddress(backendAddresses []string, env string) (bool, string, error) {
	var host string
	var err error

	if env == "local" {
		// Running local env, default IP to 127.0.0.1
		host = "127.0.0.1"
	} else {
		// Get the host
		host, err = os.Hostname()
		if err != nil {
			return false, "", err
		}
	}

	// Get a list of IPv4 and IPv6 addresses for the host
	addresses, err := net.LookupIP(host)
	if err != nil {
		return false, "", err
	}

	// Get the hosts from the backend addresses if local
	var backendAddressHosts []string
	if env == "local" {
		for _, address := range backendAddresses {
			backendHost, _, err := net.SplitHostPort(address)
			if err != nil {
				return false, "", err
			}
			backendAddressHosts = append(backendAddressHosts, backendHost)
		}
	} else {
		backendAddressHosts = backendAddresses
	}

	for _, address := range addresses {
		// Get the IPv4 of the address
		if ipv4 := address.To4(); ipv4 != nil {
			// Search through the list to see if there's a match
			for _, validAddress := range backendAddressHosts {
				if ipv4.String() == validAddress {
					return true, ipv4.String(), nil
				}
			}
		}
	}

	return false, "", nil
}

func getInstanceID(env string) (string, error) {
	if env != "local" {
		return metadata.InstanceID()
	}

	return "local", nil
}<|MERGE_RESOLUTION|>--- conflicted
+++ resolved
@@ -56,10 +56,8 @@
 	binCreationTime string
 	env             string
 
-<<<<<<< HEAD
 	database_internal   *routing.DatabaseBinWrapper = routing.CreateEmptyDatabaseBinWrapper()
-=======
->>>>>>> 5321a823
+
 	relayArray_internal []routing.Relay
 	relayHash_internal  map[uint64]routing.Relay
 
@@ -277,11 +275,8 @@
 					}
 
 					// Setup relay array and hash to read into
-<<<<<<< HEAD
 					databaseNew := routing.CreateEmptyDatabaseBinWrapper()
-=======
-					var databaseNew *routing.DatabaseBinWrapper = &routing.DatabaseBinWrapper{}
->>>>>>> 5321a823
+
 					relayHashNew := make(map[uint64]routing.Relay)
 
 					if err = backend.DecodeBinWrapper(file, databaseNew); err == io.EOF {
