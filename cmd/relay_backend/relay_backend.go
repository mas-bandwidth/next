/*
   Network Next. You control the network.
   Copyright © 2017 - 2020 Network Next, Inc. All rights reserved.
*/

package main

import (
	"bytes"
	"context"
	"encoding/gob"
	"expvar"
	"fmt"
	"net"
	"net/http"
	_ "net/http/pprof"
	"os"
	"os/signal"
	"runtime"
	"sort"
	"strconv"
	"sync"
	"time"

	"github.com/networknext/backend/modules/common/helpers"

	"cloud.google.com/go/pubsub"
	"github.com/go-kit/kit/log/level"
	"github.com/gorilla/mux"

	"github.com/networknext/backend/modules/analytics"
	"github.com/networknext/backend/modules/backend"
	"github.com/networknext/backend/modules/core"
	"github.com/networknext/backend/modules/envvar"
	"github.com/networknext/backend/modules/metrics"
	"github.com/networknext/backend/modules/routing"
	"github.com/networknext/backend/modules/transport"

	gcStorage "cloud.google.com/go/storage"
)

var (
	buildtime     string
	commitMessage string
	sha           string
	tag           string
)

var startTime time.Time

func uptime() time.Duration {
    return time.Since(startTime)
}

func init() {
    est, _ := time.LoadLocation("EST")
    startTime = time.Now().In(est)
}

// Allows us to return an exit code and allows log flushes and deferred functions
// to finish before exiting.
func main() {
	os.Exit(mainReturnWithCode())
}

func mainReturnWithCode() int {

	serviceName := "relay_backend"

	fmt.Printf("\n%s\n\n", serviceName)

	ctx := context.Background()

	gcpProjectID := backend.GetGCPProjectID()

	logger, err := backend.GetLogger(ctx, gcpProjectID, serviceName)
	if err != nil {
		level.Error(logger).Log("err", err)
		return 1
	}

	env, err := backend.GetEnv()
	if err != nil {
		level.Error(logger).Log("err", err)
		return 1
	}

	metricsHandler, err := backend.GetMetricsHandler(ctx, logger, gcpProjectID)
	if err != nil {
		level.Error(logger).Log("err", err)
		return 1
	}

	if gcpProjectID != "" {
		if err := backend.InitStackDriverProfiler(gcpProjectID, serviceName, env); err != nil {
			level.Error(logger).Log("msg", "failed to initialze StackDriver profiler", "err", err)
			return 1
		}
	}

	/*
		routerPrivateKey, err := envvar.GetBase64("RELAY_ROUTER_PRIVATE_KEY", nil)
		if err != nil {
			level.Error(logger).Log("err", "RELAY_ROUTER_PRIVATE_KEY not set")
			return 1
		}
	*/

	// create metrics

	relayUpdateMetrics, err := metrics.NewRelayUpdateMetrics(ctx, metricsHandler)
	if err != nil {
		level.Error(logger).Log("msg", "failed to create relay update metrics", "err", err)
	}

	costMatrixMetrics, err := metrics.NewCostMatrixMetrics(ctx, metricsHandler)
	if err != nil {
		level.Error(logger).Log("msg", "failed to create cost matrix metrics", "err", err)
	}

	optimizeMetrics, err := metrics.NewOptimizeMetrics(ctx, metricsHandler)
	if err != nil {
		level.Error(logger).Log("msg", "failed to create optimize metrics", "err", err)
	}

	relayBackendMetrics, err := metrics.NewRelayBackendMetrics(ctx, metricsHandler)
	if err != nil {
		level.Error(logger).Log("msg", "failed to create relay backend metrics", "err", err)
	}

	statsdb := routing.NewStatsDatabase()

	// get the max jitter and max packet loss env vars

	if !envvar.Exists("RELAY_ROUTER_MAX_JITTER") {
		level.Error(logger).Log("err", "RELAY_ROUTER_MAX_JITTER not set")
		return 1
	}

	maxJitter, err := envvar.GetFloat("RELAY_ROUTER_MAX_JITTER", 0)
	if err != nil {
		level.Error(logger).Log("err", err)
		return 1
	}

	if !envvar.Exists("RELAY_ROUTER_MAX_PACKET_LOSS") {
		level.Error(logger).Log("err", "RELAY_ROUTER_MAX_PACKET_LOSS not set")
		return 1
	}

	maxPacketLoss, err := envvar.GetFloat("RELAY_ROUTER_MAX_PACKET_LOSS", 0)
	if err != nil {
		level.Error(logger).Log("err", err)
		return 1
	}

	cleanupCallback := func(relayData routing.RelayData) error {
		statsdb.DeleteEntry(relayData.ID)
		return nil
	}

	relayMap := routing.NewRelayMap(cleanupCallback)
	go func() {
		timeout := int64(routing.RelayTimeout.Seconds())
		frequency := time.Second * 10
		ticker := time.NewTicker(frequency)
		relayMap.TimeoutLoop(ctx, GetRelayData, timeout, ticker.C)
	}()

	// relay ping stats

	var pingStatsPublisher analytics.PingStatsPublisher = &analytics.NoOpPingStatsPublisher{}
	{
		emulatorOK := envvar.Exists("PUBSUB_EMULATOR_HOST")
		if gcpProjectID != "" || emulatorOK {

			pubsubCtx := ctx
			if emulatorOK {
				gcpProjectID = "local"

				var cancelFunc context.CancelFunc
				pubsubCtx, cancelFunc = context.WithDeadline(ctx, time.Now().Add(60*time.Minute))
				defer cancelFunc()

				level.Info(logger).Log("msg", "Detected pubsub emulator")
			}

			// Google Pubsub
			{
				settings := pubsub.PublishSettings{
					DelayThreshold: time.Second,
					CountThreshold: 1,
					ByteThreshold:  1 << 14,
					NumGoroutines:  runtime.GOMAXPROCS(0),
					Timeout:        time.Minute,
				}

				pubsub, err := analytics.NewGooglePubSubPingStatsPublisher(pubsubCtx, &relayBackendMetrics.PingStatsMetrics, logger, gcpProjectID, "ping_stats", settings)
				if err != nil {
					level.Error(logger).Log("msg", "could not create analytics pubsub publisher", "err", err)
					return 1
				}

				pingStatsPublisher = pubsub
			}
		}

		go func() {
			publishInterval, err := envvar.GetDuration("PING_STATS_PUBLISH_INTERVAL", time.Minute)
			if err != nil {
				level.Error(logger).Log("err", err)
				os.Exit(1) // todo: don't os.Exit() here, but find a way to exit
			}

			syncTimer := helpers.NewSyncTimer(publishInterval)
			for {
				syncTimer.Run()
				cpy := statsdb.MakeCopy()
				entries := analytics.ExtractPingStats(cpy, float32(maxJitter), float32(maxPacketLoss))
				if err := pingStatsPublisher.Publish(ctx, entries); err != nil {
					level.Error(logger).Log("err", err)
					os.Exit(1) // todo: don't os.Exit() here, but find a way to exit
				}
			}
		}()
	}

	var gcBucket *gcStorage.BucketHandle
	gcStoreActive, err := envvar.GetBool("FEATURE_MATRIX_CLOUDSTORE", false)
	if err != nil {
		level.Error(logger).Log("err", err)
	}
	if gcStoreActive {
		gcBucket, err = GCStoreConnect(ctx, gcpProjectID)
		if err != nil {
			level.Error(logger).Log("err", err)
		}
	}

	syncInterval, err := envvar.GetDuration("COST_MATRIX_INTERVAL", time.Second)
	if err != nil {
		level.Error(logger).Log("err", err)
		return 1
	}

	matrixBufferSize, err := envvar.GetInt("MATRIX_BUFFER_SIZE", 100000)
	if err != nil {
		level.Error(logger).Log("err", err)
		return 1
	}

	var costMatrixData []byte
	var routeMatrixData []byte
	var relaysData []byte
	var statusData []byte

	costMatrix := &routing.CostMatrix{}
	routeMatrix := &routing.RouteMatrix{}

	var costMatrixMutex sync.RWMutex
	var routeMatrixMutex sync.RWMutex
	var relaysMutex sync.RWMutex
	var statusMutex sync.RWMutex

	_ = costMatrix

	go func() {

		syncTimer := helpers.NewSyncTimer(syncInterval)

		for {
			syncTimer.Run()

			// build set active relays that are *also* in the current relays.bin

			_, relayHash := GetRelayData()

			type ActiveRelayData struct {
				ID           uint64
				Name         string
				Addr         net.UDPAddr
				SessionCount int
				Version      string
				Latitude     float32
				Longitude    float32
				SellerID     string
				DatacenterID uint64
			}

			activeRelays := make([]ActiveRelayData, 0)
			{
				activeRelayIds, activeRelaySessionCounts, activeRelayVersions := relayMap.GetActiveRelayData()

				for i := range activeRelayIds {

					id := activeRelayIds[i]
					relay, ok := relayHash[id]
					if !ok {
						continue
					}

					relayData := ActiveRelayData{}
					relayData.ID = relay.ID
					relayData.Addr = relay.Addr
					relayData.Name = relay.Name
					relayData.Latitude = float32(relay.Datacenter.Location.Latitude)
					relayData.Longitude = float32(relay.Datacenter.Location.Longitude)
					relayData.SellerID = relay.Seller.ID
					relayData.DatacenterID = relay.Datacenter.ID
					relayData.SessionCount = activeRelaySessionCounts[i]
					relayData.Version = activeRelayVersions[i]

					activeRelays = append(activeRelays, relayData)
				}
			}

			sort.SliceStable(activeRelays, func(i, j int) bool { return activeRelays[i].Name < activeRelays[j].Name })

			// gather relay data required for building cost matrix

			numActiveRelays := len(activeRelays)

			relayIDs := make([]uint64, numActiveRelays)
			relayAddresses := make([]net.UDPAddr, numActiveRelays)
			relayNames := make([]string, numActiveRelays)
			relayLatitudes := make([]float32, numActiveRelays)
			relayLongitudes := make([]float32, numActiveRelays)
			relayDatacenterIDs := make([]uint64, numActiveRelays)

			for i := range activeRelays {
				relayIDs[i] = activeRelays[i].ID
				relayNames[i] = activeRelays[i].Name
				relayAddresses[i] = activeRelays[i].Addr
				relayLatitudes[i] = float32(activeRelays[i].Latitude)
				relayLongitudes[i] = float32(activeRelays[i].Longitude)
				relayDatacenterIDs[i] = activeRelays[i].DatacenterID
			}

			// build relays data to serve up on "relays" endpoint (CSV)

			// active relays

			relaysDataString := "name,address,id,status,sessions,version"

			for i := range activeRelays {
				name := activeRelays[i].Name
				address := activeRelays[i].Addr.String()
				id := activeRelays[i].ID
				status := "active"
				sessions := activeRelays[i].SessionCount
				version := activeRelays[i].Version
				relaysDataString = fmt.Sprintf("%s\n%s,%s,%x,%s,%d,%s", relaysDataString, name, address, id, status, sessions, version)
			}

			// inactive relays

			inactiveRelays := make([]routing.Relay, 0)

			relayMap.RLock()
			for _, v := range relayHash {
				_, exists := relayMap.GetRelayData(v.Addr.String())
				if !exists {
					inactiveRelays = append(inactiveRelays, v)
				}
			}
			relayMap.RUnlock()

			sort.SliceStable(inactiveRelays, func(i, j int) bool { return inactiveRelays[i].Name < inactiveRelays[j].Name })

			for i := range inactiveRelays {
				name := inactiveRelays[i].Name
				address := inactiveRelays[i].Addr.String()
				id := inactiveRelays[i].ID
				relaysDataString = fmt.Sprintf("%s\n%s,%s,%x,inactive,,", relaysDataString, name, address, id)
			}

			// shutting down relays

			shuttingDownRelays := make([]routing.Relay, 0)

			relayMap.RLock()
			for _, v := range relayHash {
				relayData, exists := relayMap.GetRelayData(v.Addr.String())
				if exists && relayData.ShuttingDown {
					shuttingDownRelays = append(shuttingDownRelays, v)
				}
			}
			relayMap.RUnlock()

			sort.SliceStable(shuttingDownRelays, func(i, j int) bool { return shuttingDownRelays[i].Name < shuttingDownRelays[j].Name })

			for i := range shuttingDownRelays {
				name := shuttingDownRelays[i].Name
				address := shuttingDownRelays[i].Addr.String()
				id := shuttingDownRelays[i].ID
				relaysDataString = fmt.Sprintf("%s\n%s,%s,%x,shutting down,,", relaysDataString, name, address, id)
			}

			relaysMutex.Lock()
			relaysData = []byte(relaysDataString)
			relaysMutex.Unlock()

			// build cost matrix

			costMatrixMetrics.Invocations.Add(1)
			costMatrixDurationStart := time.Now()

			costMatrixNew := routing.CostMatrix{
				RelayIDs:           relayIDs,
				RelayAddresses:     relayAddresses,
				RelayNames:         relayNames,
				RelayLatitudes:     relayLatitudes,
				RelayLongitudes:    relayLongitudes,
				RelayDatacenterIDs: relayDatacenterIDs,
				Costs:              statsdb.GetCosts(relayIDs, float32(maxJitter), float32(maxPacketLoss)),
			}

			costMatrixDurationSince := time.Since(costMatrixDurationStart)
			costMatrixMetrics.DurationGauge.Set(float64(costMatrixDurationSince.Milliseconds()))
			if costMatrixDurationSince.Seconds() > 1.0 {
				costMatrixMetrics.LongUpdateCount.Add(1)
			}

			if err := costMatrixNew.WriteResponseData(matrixBufferSize); err != nil {
				level.Error(logger).Log("matrix", "cost", "op", "write_response", "msg", "could not write response data", "err", err)
				continue
			}

			costMatrixDataNew := costMatrixNew.GetResponseData()

			costMatrixMetrics.Bytes.Set(float64(len(costMatrixDataNew)))

			costMatrixMutex.Lock()
			costMatrix = &costMatrixNew
			costMatrixData = costMatrixDataNew
			costMatrixMutex.Unlock()

			// optimize

			numCPUs := runtime.NumCPU()
			numSegments := numActiveRelays
			if numCPUs < numActiveRelays {
				numSegments = numActiveRelays / 5
				if numSegments == 0 {
					numSegments = 1
				}
			}

			optimizeMetrics.Invocations.Add(1)
			optimizeDurationStart := time.Now()

			costThreshold := int32(1)

			routeEntries := core.Optimize(numActiveRelays, numSegments, costMatrixNew.Costs, costThreshold, relayDatacenterIDs)

			optimizeDurationSince := time.Since(optimizeDurationStart)
			optimizeMetrics.DurationGauge.Set(float64(optimizeDurationSince.Milliseconds()))

			if optimizeDurationSince.Seconds() > 1.0 {
				optimizeMetrics.LongUpdateCount.Add(1)
			}

			routeMatrixNew := routing.RouteMatrix{
				RelayIDs:           relayIDs,
				RelayAddresses:     relayAddresses,
				RelayNames:         relayNames,
				RelayLatitudes:     relayLatitudes,
				RelayLongitudes:    relayLongitudes,
				RelayDatacenterIDs: relayDatacenterIDs,
				RouteEntries:       routeEntries,
			}

			if err := routeMatrixNew.WriteResponseData(matrixBufferSize); err != nil {
				level.Error(logger).Log("matrix", "route", "op", "write_response", "msg", "could not write response data", "err", err)
				continue
			}

			routeMatrixNew.WriteAnalysisData()

			routeMatrixDataNew := routeMatrixNew.GetResponseData()

			relayBackendMetrics.RouteMatrix.Bytes.Set(float64(len(routeMatrixDataNew)))
			relayBackendMetrics.RouteMatrix.RelayCount.Set(float64(len(routeMatrixNew.RelayIDs)))
			relayBackendMetrics.RouteMatrix.DatacenterCount.Set(float64(len(routeMatrixNew.RelayDatacenterIDs)))

			routeMatrixMutex.Lock()
			routeMatrix = &routeMatrixNew
			routeMatrixData = routeMatrixDataNew
			routeMatrixMutex.Unlock()

			// update status data for "/status" handler

			numRoutes := int32(0)
			for i := range routeMatrixNew.RouteEntries {
				numRoutes += routeMatrixNew.RouteEntries[i].NumRoutes
			}
			relayBackendMetrics.RouteMatrix.RouteCount.Set(float64(numRoutes))

			memoryUsed := func() float64 {
				var m runtime.MemStats
				runtime.ReadMemStats(&m)
				return float64(m.Alloc) / (1000.0 * 1000.0)
			}

			relayBackendMetrics.Goroutines.Set(float64(runtime.NumGoroutine()))
			
			relayBackendMetrics.MemoryAllocated.Set(memoryUsed())

			statusDataString := fmt.Sprintf("relay backend\n")
			statusDataString += fmt.Sprintf("started %s\n", startTime.Format("Mon, 02 Jan 2006 15:04:05 EST"))
			statusDataString += fmt.Sprintf("uptime %s\n", uptime())
			statusDataString += fmt.Sprintf("%.2f mb allocated\n", relayBackendMetrics.MemoryAllocated.Value())
			statusDataString += fmt.Sprintf("%d goroutines\n", int(relayBackendMetrics.Goroutines.Value()))
			statusDataString += fmt.Sprintf("%d datacenters\n", int(relayBackendMetrics.RouteMatrix.DatacenterCount.Value()))
			statusDataString += fmt.Sprintf("%d relays\n", int(relayBackendMetrics.RouteMatrix.RelayCount.Value()))
			statusDataString += fmt.Sprintf("%d routes\n", int(relayBackendMetrics.RouteMatrix.RouteCount.Value()))
			statusDataString += fmt.Sprintf("%d long cost matrix updates\n", int(costMatrixMetrics.LongUpdateCount.Value()))
			statusDataString += fmt.Sprintf("%d long route matrix updates\n", int(optimizeMetrics.LongUpdateCount.Value()))
			statusDataString += fmt.Sprintf("cost matrix update: %.2f milliseconds\n", costMatrixMetrics.DurationGauge.Value())
			statusDataString += fmt.Sprintf("route matrix update: %.2f milliseconds\n", optimizeMetrics.DurationGauge.Value())
			statusDataString += fmt.Sprintf("cost matrix bytes: %d\n", int(costMatrixMetrics.Bytes.Value()))
			statusDataString += fmt.Sprintf("route matrix bytes: %d\n", int(relayBackendMetrics.RouteMatrix.Bytes.Value()))
			statusDataString += fmt.Sprintf("%d ping stats entries submitted\n", int(relayBackendMetrics.PingStatsMetrics.EntriesSubmitted.Value()))
			statusDataString += fmt.Sprintf("%d ping stats entries queued\n", int(relayBackendMetrics.PingStatsMetrics.EntriesQueued.Value()))
			statusDataString += fmt.Sprintf("%d ping stats entries flushed\n", int(relayBackendMetrics.PingStatsMetrics.EntriesFlushed.Value()))
			statusDataString += fmt.Sprintf("%d relay stats entries submitted\n", int(relayBackendMetrics.RelayStatsMetrics.EntriesSubmitted.Value()))
			statusDataString += fmt.Sprintf("%d relay stats entries queued\n", int(relayBackendMetrics.RelayStatsMetrics.EntriesQueued.Value()))
			statusDataString += fmt.Sprintf("%d relay stats entries flushed\n", int(relayBackendMetrics.RelayStatsMetrics.EntriesFlushed.Value()))

			statusMutex.Lock()
			statusData = []byte(statusDataString)
			statusMutex.Unlock()

			// optionally write route matrix to cloud storage

			gcStoreActive, err := envvar.GetBool("FEATURE_MATRIX_CLOUDSTORE", false)
			if err != nil {
				level.Error(logger).Log("err", err)
				continue
			}
			if gcStoreActive {
				if gcBucket == nil {
					gcBucket, err = GCStoreConnect(ctx, gcpProjectID)
					if err != nil {
						level.Error(logger).Log("err", err)
						continue
					}
				}

				timestamp := time.Now().UTC()
				err = GCStoreMatrix(gcBucket, "cost", timestamp, costMatrixNew.GetResponseData())
				if err != nil {
					level.Error(logger).Log("err", err)
					continue
				}
				err = GCStoreMatrix(gcBucket, "route", timestamp, routeMatrixNew.GetResponseData())
				if err != nil {
					level.Error(logger).Log("err", err)
					continue
				}
			}
		}
	}()

	commonUpdateParams := transport.RelayUpdateHandlerConfig{
		RelayMap:     relayMap,
		StatsDB:      statsdb,
		Metrics:      relayUpdateMetrics,
		GetRelayData: GetRelayData,
	}

	serveRelaysFunc := func(w http.ResponseWriter, r *http.Request) {
		w.Header().Set("Content-Type", "text/csv")
		relaysMutex.RLock()
		data := relaysData
		relaysMutex.RUnlock()
		buffer := bytes.NewBuffer(data)
		_, err := buffer.WriteTo(w)
		if err != nil {
			w.WriteHeader(http.StatusInternalServerError)
		}
	}

	serveStatusFunc := func(w http.ResponseWriter, r *http.Request) {
		w.Header().Set("Content-Type", "text/plain")
		statusMutex.RLock()
		data := statusData
		statusMutex.RUnlock()
		buffer := bytes.NewBuffer(data)
		_, err := buffer.WriteTo(w)
		if err != nil {
			w.WriteHeader(http.StatusInternalServerError)
		}
	}

	serveRouteMatrixFunc := func(w http.ResponseWriter, r *http.Request) {
		w.Header().Set("Content-Type", "application/octet-stream")
		routeMatrixMutex.RLock()
		data := routeMatrixData
		routeMatrixMutex.RUnlock()
		buffer := bytes.NewBuffer(data)
		_, err := buffer.WriteTo(w)
		if err != nil {
			w.WriteHeader(http.StatusInternalServerError)
		}
	}

	serveCostMatrixFunc := func(w http.ResponseWriter, r *http.Request) {
		w.Header().Set("Content-Type", "application/octet-stream")
		costMatrixMutex.RLock()
		data := costMatrixData
		costMatrixMutex.RUnlock()
		buffer := bytes.NewBuffer(data)
		_, err := buffer.WriteTo(w)
		if err != nil {
			w.WriteHeader(http.StatusInternalServerError)
		}
	}

	getRouteMatrixFunc := func() *routing.RouteMatrix {
		routeMatrixMutex.RLock()
		rm := routeMatrix
		routeMatrixMutex.RUnlock()
		return rm
	}

	port := envvar.Get("PORT", "30000")

	fmt.Printf("starting http server on port %s\n\n", port)

	router := mux.NewRouter()

	router.HandleFunc("/health", transport.HealthHandlerFunc())
	router.HandleFunc("/version", transport.VersionHandlerFunc(buildtime, sha, tag, commitMessage, []string{}))
	router.HandleFunc("/relay_update", transport.RelayUpdateHandlerFunc(&commonUpdateParams)).Methods("POST")
	router.HandleFunc("/cost_matrix", serveCostMatrixFunc).Methods("GET")
	router.HandleFunc("/route_matrix", serveRouteMatrixFunc).Methods("GET")
	router.HandleFunc("/relay_dashboard", transport.RelayDashboardHandlerFunc(relayMap, getRouteMatrixFunc, statsdb, "local", "local", maxJitter))
	router.HandleFunc("/relays", serveRelaysFunc).Methods("GET")
	router.HandleFunc("/status", serveStatusFunc).Methods("GET")

	router.Handle("/debug/vars", expvar.Handler())

	enablePProf, err := envvar.GetBool("FEATURE_ENABLE_PPROF", false)
	if err != nil {
		level.Error(logger).Log("err", err)
	}
	if enablePProf {
		router.PathPrefix("/debug/pprof/").Handler(http.DefaultServeMux)
	}

	go func() {
		level.Info(logger).Log("addr", ":"+port)

		err := http.ListenAndServe(":"+port, router)
		if err != nil {
			level.Error(logger).Log("err", err)
			os.Exit(1) // todo: don't os.Exit() here, but find a way to exit
		}
	}()

	sigint := make(chan os.Signal, 1)
	signal.Notify(sigint, os.Interrupt)
	<-sigint

	return 0
}

func GCStoreConnect(ctx context.Context, gcpProjectID string) (*gcStorage.BucketHandle, error) {
	client, err := gcStorage.NewClient(ctx)
	if err != nil {
		return nil, err
	}
	bkt := client.Bucket(fmt.Sprintf("%s-matrices", gcpProjectID))
	err = bkt.Create(ctx, gcpProjectID, nil)
	if err != nil {
		return nil, err
	}
	return bkt, nil
}

func GCStoreMatrix(bkt *gcStorage.BucketHandle, matrixType string, timestamp time.Time, matrix []byte) error {
	dir := fmt.Sprintf("matrix/relay-backend/0/%d/%d/%d/%d/%d/%s-%d", timestamp.Year(), timestamp.Month(), timestamp.Day(), timestamp.Hour(), timestamp.Minute(), matrixType, timestamp.Second())
	obj := bkt.Object(dir)
	writer := obj.NewWriter(context.Background())
	defer writer.Close()
	_, err := writer.Write(matrix)
	return err
}

var relayArray_internal routing.RelayBinWrapper
var relayHash_internal map[uint64]routing.Relay

func ParseAddress(input string) *net.UDPAddr {
	address := &net.UDPAddr{}
	ip_string, port_string, err := net.SplitHostPort(input)
	if err != nil {
		address.IP = net.ParseIP(input)
		address.Port = 0
		return address
	}
	address.IP = net.ParseIP(ip_string)
	address.Port, _ = strconv.Atoi(port_string)
	return address
}

func init() {

	relayHash_internal = make(map[uint64]routing.Relay)

	filePath := envvar.Get("RELAYS_BIN_PATH", "./relays.bin")
	file, err := os.Open(filePath)
	if err != nil {
		fmt.Printf("could not load relay binary: %s\n", filePath)
		return
	}
	defer file.Close()

	decoder := gob.NewDecoder(file)
	err = decoder.Decode(&relayArray_internal)
	if err != nil {
		fmt.Println(err)
		os.Exit(1)
	}

	sort.SliceStable(relayArray_internal.Relays, func(i, j int) bool {
		return relayArray_internal.Relays[i].Name < relayArray_internal.Relays[j].Name
	})

<<<<<<< HEAD
	for i := range relayArray_internal {
		relayHash_internal[relayArray_internal[i].ID] = relayArray_internal[i]
	}
=======
	/*
		// todo: hack override for local testing
		relayArray_internal.Relays[0].Addr = *ParseAddress("127.0.0.1:35000")
		relayArray_internal.Relays[0].ID = 0xde0fb1e9a25b1948
	*/

	for i := range relayArray_internal.Relays {
		relayHash_internal[relayArray_internal.Relays[i].ID] = relayArray_internal.Relays[i]
	}

	fmt.Printf("\n=======================================\n")
	fmt.Printf("\nLoaded %d relays:\n\n", len(relayArray_internal.Relays))
	for i := range relayArray_internal.Relays {
		fmt.Printf("    %s - %s [%x]\n", relayArray_internal.Relays[i].Name, relayArray_internal.Relays[i].Addr.String(), relayArray_internal.Relays[i].ID)
	}
	fmt.Printf("\n=======================================\n")
>>>>>>> f4a82a4a
}

func GetRelayData() ([]routing.Relay, map[uint64]routing.Relay) {
	return relayArray_internal.Relays, relayHash_internal
}<|MERGE_RESOLUTION|>--- conflicted
+++ resolved
@@ -727,28 +727,9 @@
 		return relayArray_internal.Relays[i].Name < relayArray_internal.Relays[j].Name
 	})
 
-<<<<<<< HEAD
-	for i := range relayArray_internal {
-		relayHash_internal[relayArray_internal[i].ID] = relayArray_internal[i]
-	}
-=======
-	/*
-		// todo: hack override for local testing
-		relayArray_internal.Relays[0].Addr = *ParseAddress("127.0.0.1:35000")
-		relayArray_internal.Relays[0].ID = 0xde0fb1e9a25b1948
-	*/
-
 	for i := range relayArray_internal.Relays {
 		relayHash_internal[relayArray_internal.Relays[i].ID] = relayArray_internal.Relays[i]
 	}
-
-	fmt.Printf("\n=======================================\n")
-	fmt.Printf("\nLoaded %d relays:\n\n", len(relayArray_internal.Relays))
-	for i := range relayArray_internal.Relays {
-		fmt.Printf("    %s - %s [%x]\n", relayArray_internal.Relays[i].Name, relayArray_internal.Relays[i].Addr.String(), relayArray_internal.Relays[i].ID)
-	}
-	fmt.Printf("\n=======================================\n")
->>>>>>> f4a82a4a
 }
 
 func GetRelayData() ([]routing.Relay, map[uint64]routing.Relay) {
