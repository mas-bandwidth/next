--- conflicted
+++ resolved
@@ -19,7 +19,6 @@
 	"github.com/networknext/backend/logging"
 
 	gcplogging "cloud.google.com/go/logging"
-	monitoring "cloud.google.com/go/monitoring/apiv3"
 
 	"cloud.google.com/go/firestore"
 	"github.com/go-kit/kit/log"
@@ -163,58 +162,23 @@
 		// Set the Firestore Storer to give to handlers
 		db = &fs
 
-<<<<<<< HEAD
-	// If GCP_CREDENTIALS_METRICS are set then override the no-op metric handler and connect to StackDriver
-	// This has its own credentials because the StackDriver metrics are in a separate workspace
-	if stackdrivercreds, ok := os.LookupEnv("GCP_CREDENTIALS_METRICS"); ok {
-		if stackDriverProjectID, ok := os.LookupEnv("GCP_METRICS_PROJECT"); ok {
-			var stackdrivercredsjson []byte
-
-			_, err := os.Stat(stackdrivercreds)
-			switch err := err.(type) {
-			case *os.PathError:
-				stackdrivercredsjson = []byte(stackdrivercreds)
-				level.Info(logger).Log("envvar", "GCP_CREDENTIALS_METRICS", "value", "<JSON>")
-			case nil:
-				stackdrivercredsjson, err = ioutil.ReadFile(stackdrivercreds)
-				if err != nil {
-					level.Error(logger).Log("envvar", "GCP_CREDENTIALS_METRICS", "value", stackdrivercreds, "err", err)
-					os.Exit(1)
-				}
-				level.Info(logger).Log("envvar", "GCP_CREDENTIALS_METRICS", "value", stackdrivercreds)
-			}
-
-			// Create the metrics handler
-			metricsHandler = &metrics.StackDriverHandler{
-				Credentials:        stackdrivercredsjson,
-				ProjectID:          stackDriverProjectID,
-				OverwriteFrequency: time.Second,
-				OverwriteTimeout:   10 * time.Second,
-			}
-
-			if err := metricsHandler.Open(ctx); err == nil {
-				go metricsHandler.WriteLoop(ctx, logger, time.Minute, 200)
-			} else {
-				level.Error(logger).Log("msg", "Failed to create StackDriver metrics client", "err", err)
-			}
-=======
-		stackdriverClient, err := monitoring.NewMetricClient(ctx)
-		if err != nil {
-			level.Error(logger).Log("err", err)
-			os.Exit(1)
-		}
-
+		// Set up StackDriver metrics
 		sd := metrics.StackDriverHandler{
-			Client:    stackdriverClient,
-			ProjectID: gcpProjectID,
->>>>>>> fd1a023b
-		}
+			ProjectID:          gcpProjectID,
+			OverwriteFrequency: time.Second,
+			OverwriteTimeout:   10 * time.Second,
+		}
+
+		if err := sd.Open(ctx); err != nil {
+			level.Error(logger).Log("msg", "Failed to create StackDriver metrics client", "err", err)
+			os.Exit(1)
+		}
+
+		metricsHandler = &sd
 
 		go func() {
-			metricsHandler.MetricSubmitRoutine(ctx, logger, time.Minute, 200)
+			metricsHandler.WriteLoop(ctx, logger, time.Minute, 200)
 		}()
-
-		metricsHandler = &sd
 	}
 
 	statsdb := routing.NewStatsDatabase()
