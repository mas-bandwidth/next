/*
   Network Next. You control the network.
   Copyright © 2017 - 2020 Network Next, Inc. All rights reserved.
*/

package main

import (
	"bytes"
	"context"
	"encoding/gob"
	"expvar"
	"fmt"
	"io"
	"net"
	"net/http"
	_ "net/http/pprof"
	"os"
	"os/signal"
	"path/filepath"
	"runtime"
	"sort"
	"sync"
	"time"

	// "strings"

	"cloud.google.com/go/compute/metadata"
	"cloud.google.com/go/pubsub"
	gcStorage "cloud.google.com/go/storage"
	"github.com/go-kit/kit/log/level"
	"github.com/gorilla/mux"

	// "github.com/rjeczalik/notify"

	"github.com/networknext/backend/modules/analytics"
	"github.com/networknext/backend/modules/backend"
	"github.com/networknext/backend/modules/common/helpers"
	"github.com/networknext/backend/modules/core"
	"github.com/networknext/backend/modules/envvar"
	"github.com/networknext/backend/modules/metrics"
	"github.com/networknext/backend/modules/routing"
	"github.com/networknext/backend/modules/storage"
	"github.com/networknext/backend/modules/transport"
)

var (
	buildtime     string
	commitMessage string
	sha           string
	tag           string

	binCreator      string
	binCreationTime string
	env             string

	binWrapper_internal routing.DatabaseBinWrapper
	relayArray_internal []routing.Relay
	relayHash_internal  map[uint64]routing.Relay

	binWrapperMutex sync.RWMutex
	relayArrayMutex sync.RWMutex
	relayHashMutex  sync.RWMutex

	startTime time.Time
)

func init() {
	relayHash_internal = make(map[uint64]routing.Relay)

	filePath := envvar.Get("BIN_PATH", "./database.bin")
	file, err := os.Open(filePath)
	if err != nil {
		// fmt.Printf("could not load relay binary: %s\n", filePath)
		return
	}
	defer file.Close()

	if err = backend.DecodeBinWrapper(file, &binWrapper_internal); err != nil {
		fmt.Printf("DecodeBinWrapper() error: %v\n", err)
		os.Exit(1)
	}

	relayArray_internal = binWrapper_internal.Relays

	gcpProjectID := backend.GetGCPProjectID()
<<<<<<< HEAD
	sortAndHashRelayArray(relayArray_internal, relayHash_internal, gcpProjectID)
=======
	backend.SortAndHashRelayArray(relayArray_internal, relayHash_internal, gcpProjectID)
	backend.DisplayLoadedRelays(relayArray_internal)
>>>>>>> 78cf18eb

	binCreator = binWrapper_internal.Creator
	binCreationTime = binWrapper_internal.CreationTime
}

func uptime() time.Duration {
	return time.Since(startTime)
}

func init() {
	est, _ := time.LoadLocation("EST")
	startTime = time.Now().In(est)
}

// Allows us to return an exit code and allows log flushes and deferred functions
// to finish before exiting.
func main() {
	os.Exit(mainReturnWithCode())
}

func mainReturnWithCode() int {

	serviceName := "relay_backend"

	fmt.Printf("\n%s\n\n", serviceName)

	isDebug, err := envvar.GetBool("NEXT_DEBUG", false)
	if err != nil {
		fmt.Println("Failed to get debug status")
		isDebug = false
	}

	if isDebug {
		fmt.Println("Instance is running as a debug instance")
	}

	ctx := context.Background()

	gcpProjectID := backend.GetGCPProjectID()

	logger, err := backend.GetLogger(ctx, gcpProjectID, serviceName)
	if err != nil {
		level.Error(logger).Log("err", err)
		return 1
	}

	env, err := backend.GetEnv()
	if err != nil {
		level.Error(logger).Log("err", err)
		return 1
	}

	metricsHandler, err := backend.GetMetricsHandler(ctx, logger, gcpProjectID)
	if err != nil {
		level.Error(logger).Log("err", err)
		return 1
	}

	if gcpProjectID != "" {
		if err := backend.InitStackDriverProfiler(gcpProjectID, serviceName, env); err != nil {
			level.Error(logger).Log("msg", "failed to initialze StackDriver profiler", "err", err)
			return 1
		}
	}

	/*
		routerPrivateKey, err := envvar.GetBase64("RELAY_ROUTER_PRIVATE_KEY", nil)
		if err != nil {
			level.Error(logger).Log("err", "RELAY_ROUTER_PRIVATE_KEY not set")
			return 1
		}
	*/

	// create metrics

	relayUpdateMetrics, err := metrics.NewRelayUpdateMetrics(ctx, metricsHandler)
	if err != nil {
		level.Error(logger).Log("msg", "failed to create relay update metrics", "err", err)
	}

	costMatrixMetrics, err := metrics.NewCostMatrixMetrics(ctx, metricsHandler)
	if err != nil {
		level.Error(logger).Log("msg", "failed to create cost matrix metrics", "err", err)
	}

	optimizeMetrics, err := metrics.NewOptimizeMetrics(ctx, metricsHandler)
	if err != nil {
		level.Error(logger).Log("msg", "failed to create optimize metrics", "err", err)
	}

	relayBackendMetrics, err := metrics.NewRelayBackendMetrics(ctx, metricsHandler)
	if err != nil {
		level.Error(logger).Log("msg", "failed to create relay backend metrics", "err", err)
	}

	statsdb := routing.NewStatsDatabase()

	// get the max jitter and max packet loss env vars

	if !envvar.Exists("RELAY_ROUTER_MAX_JITTER") {
		level.Error(logger).Log("err", "RELAY_ROUTER_MAX_JITTER not set")
		return 1
	}

	maxJitter, err := envvar.GetFloat("RELAY_ROUTER_MAX_JITTER", 0)
	if err != nil {
		level.Error(logger).Log("err", err)
		return 1
	}

	if !envvar.Exists("RELAY_ROUTER_MAX_PACKET_LOSS") {
		level.Error(logger).Log("err", "RELAY_ROUTER_MAX_PACKET_LOSS not set")
		return 1
	}

	maxPacketLoss, err := envvar.GetFloat("RELAY_ROUTER_MAX_PACKET_LOSS", 0)
	if err != nil {
		level.Error(logger).Log("err", err)
		return 1
	}

	instanceID, err := getInstanceID(env)
	if err != nil {
		level.Error(logger).Log("msg", "error getting relay backend instance ID", "err", err)
		return 1
	}
	level.Debug(logger).Log("msg", "got VM Instance ID", "instanceID", instanceID)

	// Setup file watchman on relays.bin
	{
		// Get absolute path of relays.bin
		relaysFilePath := envvar.Get("BIN_PATH", "./database.bin")
		absPath, err := filepath.Abs(relaysFilePath)
		if err != nil {
			level.Error(logger).Log("msg", fmt.Sprintf("error getting absolute path %s", relaysFilePath), "err", err)
			return 1
		}

		// Check if file exists
		if _, err := os.Stat(absPath); err != nil {
			level.Error(logger).Log("msg", fmt.Sprintf("%s does not exist", absPath), "err", err)
			return 1
		}

		// Get the directory of the relays.bin
		// Used to watch over file creation and modification
		directoryPath := filepath.Dir(absPath)

		// todo: disabled because it doesn't build on macos
		/*
			// Create channel to store notifications of file changing
			// Use a size of 2 to ensure a change is detected even with io.EOF error
			fileChan := make(chan notify.EventInfo, 2)

			// Check for Create and InModify events because cloud scheduler will be deleting and replacing each file with updates
			// Create covers the case where a file is explicitly deleted and then re-added
			// InModify covers the case where a file is replaced with the same filename (i.e. using mv or cp)
			if err := notify.Watch(directoryPath, fileChan, notify.Create, notify.InModify); err != nil {
				level.Error(logger).Log("msg", fmt.Sprintf("could not create watchman on %s", directoryPath), "err", err)
				return 1
			}
			defer notify.Stop(fileChan)
		*/

		binSyncInterval, err := envvar.GetDuration("BIN_SYNC_INTERVAL", time.Minute*1)
		if err != nil {
			level.Error(logger).Log("err", err)
			return 1
		}

		ticker := time.NewTicker(binSyncInterval)

		// Setup goroutine to watch for replaced file and update relayArray_internal and relayHash_internal
		go func() {
			level.Debug(logger).Log("msg", fmt.Sprintf("started watchman on %s", directoryPath))
			for {
				select {
				case <-ticker.C:
					// File has changed
					file, err := os.Open(absPath)
					if err != nil {
						level.Error(logger).Log("msg", fmt.Sprintf("could not load relay binary at %s", absPath), "err", err)
						continue
					}

					// Setup relay array and hash to read into
					var binWrapperNew routing.DatabaseBinWrapper
					relayHashNew := make(map[uint64]routing.Relay)

					if err = backend.DecodeBinWrapper(file, &binWrapperNew); err == io.EOF {
						// Sometimes we receive an EOF error since the file is still being replaced
						// so early out here and proceed on the next notification
						file.Close()
						level.Debug(logger).Log("msg", "DecodeBinWrapper() EOF error, will wait for next notification")
						continue
					} else if err != nil {
						file.Close()
						level.Error(logger).Log("msg", "DecodeBinWrapper() error", "err", err)
						continue
					}

					// Close the file since it is no longer needed
					file.Close()

					if binWrapperNew.IsEmpty() {
						// Don't want to use an empty bin wrapper
						// so early out here and use existing array and hash
						level.Debug(logger).Log("msg", "new bin wrapper is empty, keeping previous values")
						continue
					}

					// Get the new relay array
					relayArrayNew := binWrapperNew.Relays
					// Proceed to fill up the new relay hash
					backend.SortAndHashRelayArray(relayArrayNew, relayHashNew, gcpProjectID)

					// Pointer swap the relay bin wrapper
					binWrapperMutex.Lock()
					binWrapper_internal = binWrapperNew
					binCreator = binWrapper_internal.Creator
					binCreationTime = binWrapper_internal.CreationTime
					binWrapperMutex.Unlock()

					// Pointer swap the relay array
					relayArrayMutex.Lock()
					relayArray_internal = relayArrayNew
					relayArrayMutex.Unlock()

					// Pointer swap the relay hash
					relayHashMutex.Lock()
					relayHash_internal = relayHashNew
					relayHashMutex.Unlock()

<<<<<<< HEAD
					// TODO: update the author, timestamp, and env for the RelaysBinVersionFunc handler using the other fields in binWrapperNew
=======
					level.Debug(logger).Log("msg", "successfully updated the relay array and hash")

					// Print the new list of relays
					backend.DisplayLoadedRelays(relayArray_internal)
>>>>>>> 78cf18eb
				}
			}
		}()
	}

	// Create the relay map
	cleanupCallback := func(relayData routing.RelayData) error {
		statsdb.DeleteEntry(relayData.ID)
		return nil
	}

	relayMap := routing.NewRelayMap(cleanupCallback)
	go func() {
		timeout := int64(routing.RelayTimeout.Seconds())
		frequency := time.Second * 10
		ticker := time.NewTicker(frequency)
		relayMap.TimeoutLoop(ctx, GetRelayData, timeout, ticker.C)
	}()

	// relay ping stats

	var pingStatsPublisher analytics.PingStatsPublisher = &analytics.NoOpPingStatsPublisher{}
	{
		emulatorOK := envvar.Exists("PUBSUB_EMULATOR_HOST")
		if gcpProjectID != "" || emulatorOK {

			pubsubCtx := ctx
			if emulatorOK {
				gcpProjectID = "local"

				var cancelFunc context.CancelFunc
				pubsubCtx, cancelFunc = context.WithDeadline(ctx, time.Now().Add(60*time.Minute))
				defer cancelFunc()

				level.Info(logger).Log("msg", "Detected pubsub emulator")
			}

			// Google Pubsub
			{
				settings := pubsub.PublishSettings{
					DelayThreshold: time.Second,
					CountThreshold: 1,
					ByteThreshold:  1 << 14,
					NumGoroutines:  runtime.GOMAXPROCS(0),
					Timeout:        time.Minute,
				}

				pubsub, err := analytics.NewGooglePubSubPingStatsPublisher(pubsubCtx, &relayBackendMetrics.PingStatsMetrics, logger, gcpProjectID, "ping_stats", settings)
				if err != nil {
					level.Error(logger).Log("msg", "could not create analytics pubsub publisher", "err", err)
					return 1
				}

				pingStatsPublisher = pubsub
			}
		}

		go func() {
			publishInterval, err := envvar.GetDuration("PING_STATS_PUBLISH_INTERVAL", time.Minute)
			if err != nil {
				level.Error(logger).Log("err", err)
				os.Exit(1) // todo: don't os.Exit() here, but find a way to exit
			}

			syncTimer := helpers.NewSyncTimer(publishInterval)
			for {
				syncTimer.Run()
				cpy := statsdb.MakeCopy()
				entries := analytics.ExtractPingStats(cpy, float32(maxJitter), float32(maxPacketLoss), instanceID)
				if err := pingStatsPublisher.Publish(ctx, entries); err != nil {
					level.Error(logger).Log("err", err)
					os.Exit(1) // todo: don't os.Exit() here, but find a way to exit
				}
			}
		}()
	}

	var gcBucket *gcStorage.BucketHandle
	gcStoreActive, err := envvar.GetBool("FEATURE_MATRIX_CLOUDSTORE", false)
	if err != nil {
		level.Error(logger).Log("err", err)
	}
	if gcStoreActive {
		gcBucket, err = GCStoreConnect(ctx, gcpProjectID)
		if err != nil {
			level.Error(logger).Log("err", err)
		}
	}

	syncInterval, err := envvar.GetDuration("COST_MATRIX_INTERVAL", time.Second)
	if err != nil {
		level.Error(logger).Log("err", err)
		return 1
	}

	matrixBufferSize, err := envvar.GetInt("MATRIX_BUFFER_SIZE", 100000)
	if err != nil {
		level.Error(logger).Log("err", err)
		return 1
	}

	port := envvar.Get("PORT", "30001")

	// Setup redis so that the Relay Frontend knows this backend is live
	var matrixStore *storage.RedisMatrixStore
	var backendLiveData storage.RelayBackendLiveData
	{
		// Determine which relay backend address this instance is
		backendAddresses := envvar.GetList("FEATURE_NEW_RELAY_BACKEND_ADDRESSES", []string{})
		if len(backendAddresses) == 0 {
			level.Error(logger).Log("err", "FEATURE_NEW_RELAY_BACKEND_ADDRESSES not set")
			return 1
		}
		foundAddress, backendAddress, err := getBackendAddress(backendAddresses, env)
		if err != nil {
			level.Error(logger).Log("msg", "error searching through list of backend addresses", "err", err)
			return 1
		}
		if !foundAddress {
			level.Error(logger).Log("msg", fmt.Sprintf("relay backend address not found in list %v", backendAddresses))
			return 1
		}

		matrixStoreAddress := envvar.Get("MATRIX_STORE_ADDRESS", "")
		if matrixStoreAddress == "" {
			level.Error(logger).Log("err", "MATRIX_STORE_ADDRESS not set")
			return 1
		}

		maxIdleConnections, err := envvar.GetInt("MATRIX_STORE_MAX_IDLE_CONNS", 5)
		if err != nil {
			level.Error(logger).Log("msg", "error getting MATRIX_STORE_MAX_IDLE_CONNS", "err", err)
			return 1
		}

		maxActiveConnections, err := envvar.GetInt("MATRIX_STORE_MAX_ACTIVE_CONNS", 5)
		if err != nil {
			level.Error(logger).Log("msg", "error getting MATRIX_STORE_MAX_ACTIVE_CONNS", "err", err)
			return 1
		}

		readTimeout, err := envvar.GetDuration("MATRIX_STORE_READ_TIMEOUT", 250*time.Millisecond)
		if err != nil {
			level.Error(logger).Log("msg", "error getting MATRIX_STORE_READ_TIMEOUT", "err", err)
			return 1
		}

		writeTimeout, err := envvar.GetDuration("MATRIX_STORE_WRITE_TIMEOUT", 250*time.Millisecond)
		if err != nil {
			level.Error(logger).Log("msg", "error getting MATRIX_STORE_WRITE_TIMEOUT", "err", err)
			return 1
		}

		expireTimeout, err := envvar.GetDuration("MATRIX_STORE_EXPIRE_TIMEOUT", 5*time.Second)
		if err != nil {
			level.Error(logger).Log("msg", "error getting MATRIX_STORE_EXPIRE_TIMEOUT", "err", err)
			return 1
		}

		matrixStore, err = storage.NewRedisMatrixStore(matrixStoreAddress, maxIdleConnections, maxActiveConnections, readTimeout, writeTimeout, expireTimeout)
		if err != nil {
			level.Error(logger).Log("msg", "error creating redis matrix store", "err", err)
			return 1
		}

		backendLiveData.ID = instanceID
		backendLiveData.Address = fmt.Sprintf("%s:%s", backendAddress, port)
		backendLiveData.InitAt = time.Now().UTC()
	}

	var costMatrixData []byte
	var routeMatrixData []byte
	var relaysData []byte
	var statusData []byte

	costMatrix := &routing.CostMatrix{}
	routeMatrix := &routing.RouteMatrix{}

	var costMatrixMutex sync.RWMutex
	var routeMatrixMutex sync.RWMutex
	var relaysMutex sync.RWMutex
	var statusMutex sync.RWMutex

	_ = costMatrix

	go func() {

		syncTimer := helpers.NewSyncTimer(syncInterval)

		for {
			syncTimer.Run()

			// Encode the current database.bin to attach to route matrix
			binWrapperMutex.RLock()
			binWrapperCopy := binWrapper_internal
			binWrapperMutex.RUnlock()

			var binWrapperBuffer bytes.Buffer
			encoder := gob.NewEncoder(&binWrapperBuffer)
			encoder.Encode(binWrapperCopy)

			// build set active relays that are *also* in the current database.bin

			_, relayHash := GetRelayData()

			type ActiveRelayData struct {
				ID           uint64
				Name         string
				Addr         net.UDPAddr
				SessionCount int
				Version      string
				Latitude     float32
				Longitude    float32
				SellerID     string
				DatacenterID uint64
			}

			activeRelays := make([]ActiveRelayData, 0)
			{
				activeRelayIds, activeRelaySessionCounts, activeRelayVersions := relayMap.GetActiveRelayData()

				for i := range activeRelayIds {

					id := activeRelayIds[i]
					relay, ok := relayHash[id]
					if !ok {
						continue
					}

					relayData := ActiveRelayData{}
					relayData.ID = relay.ID
					relayData.Addr = relay.Addr
					relayData.Name = relay.Name
					relayData.Latitude = float32(relay.Datacenter.Location.Latitude)
					relayData.Longitude = float32(relay.Datacenter.Location.Longitude)
					relayData.SellerID = relay.Seller.ID
					relayData.DatacenterID = relay.Datacenter.ID
					relayData.SessionCount = activeRelaySessionCounts[i]
					relayData.Version = activeRelayVersions[i]

					activeRelays = append(activeRelays, relayData)
				}
			}

			sort.SliceStable(activeRelays, func(i, j int) bool { return activeRelays[i].Name < activeRelays[j].Name })

			// gather relay data required for building cost matrix

			numActiveRelays := len(activeRelays)

			relayIDs := make([]uint64, numActiveRelays)
			relayAddresses := make([]net.UDPAddr, numActiveRelays)
			relayNames := make([]string, numActiveRelays)
			relayLatitudes := make([]float32, numActiveRelays)
			relayLongitudes := make([]float32, numActiveRelays)
			relayDatacenterIDs := make([]uint64, numActiveRelays)

			for i := range activeRelays {
				relayIDs[i] = activeRelays[i].ID
				relayNames[i] = activeRelays[i].Name
				relayAddresses[i] = activeRelays[i].Addr
				relayLatitudes[i] = float32(activeRelays[i].Latitude)
				relayLongitudes[i] = float32(activeRelays[i].Longitude)
				relayDatacenterIDs[i] = activeRelays[i].DatacenterID
			}

			// build relays data to serve up on "relays" endpoint (CSV)

			// active relays

			relaysDataString := "name,address,id,status,sessions,version"

			for i := range activeRelays {
				name := activeRelays[i].Name
				address := activeRelays[i].Addr.String()
				id := activeRelays[i].ID
				status := "active"
				sessions := activeRelays[i].SessionCount
				version := activeRelays[i].Version
				relaysDataString = fmt.Sprintf("%s\n%s,%s,%x,%s,%d,%s", relaysDataString, name, address, id, status, sessions, version)
			}

			// inactive relays

			inactiveRelays := make([]routing.Relay, 0)

			relayMap.RLock()
			for _, v := range relayHash {
				_, exists := relayMap.GetRelayData(v.Addr.String())
				if !exists {
					inactiveRelays = append(inactiveRelays, v)
				}
			}
			relayMap.RUnlock()

			sort.SliceStable(inactiveRelays, func(i, j int) bool { return inactiveRelays[i].Name < inactiveRelays[j].Name })

			for i := range inactiveRelays {
				name := inactiveRelays[i].Name
				address := inactiveRelays[i].Addr.String()
				id := inactiveRelays[i].ID
				relaysDataString = fmt.Sprintf("%s\n%s,%s,%x,inactive,,", relaysDataString, name, address, id)
			}

			// shutting down relays

			shuttingDownRelays := make([]routing.Relay, 0)

			relayMap.RLock()
			for _, v := range relayHash {
				relayData, exists := relayMap.GetRelayData(v.Addr.String())
				if exists && relayData.ShuttingDown {
					shuttingDownRelays = append(shuttingDownRelays, v)
				}
			}
			relayMap.RUnlock()

			sort.SliceStable(shuttingDownRelays, func(i, j int) bool { return shuttingDownRelays[i].Name < shuttingDownRelays[j].Name })

			for i := range shuttingDownRelays {
				name := shuttingDownRelays[i].Name
				address := shuttingDownRelays[i].Addr.String()
				id := shuttingDownRelays[i].ID
				relaysDataString = fmt.Sprintf("%s\n%s,%s,%x,shutting down,,", relaysDataString, name, address, id)
			}

			relaysMutex.Lock()
			relaysData = []byte(relaysDataString)
			relaysMutex.Unlock()

			// build cost matrix

			costMatrixMetrics.Invocations.Add(1)
			costMatrixDurationStart := time.Now()

			costMatrixNew := routing.CostMatrix{
				RelayIDs:           relayIDs,
				RelayAddresses:     relayAddresses,
				RelayNames:         relayNames,
				RelayLatitudes:     relayLatitudes,
				RelayLongitudes:    relayLongitudes,
				RelayDatacenterIDs: relayDatacenterIDs,
				Costs:              statsdb.GetCosts(relayIDs, float32(maxJitter), float32(maxPacketLoss)),
			}

			costMatrixDurationSince := time.Since(costMatrixDurationStart)
			costMatrixMetrics.DurationGauge.Set(float64(costMatrixDurationSince.Milliseconds()))
			if costMatrixDurationSince.Seconds() > 1.0 {
				costMatrixMetrics.LongUpdateCount.Add(1)
			}

			if err := costMatrixNew.WriteResponseData(matrixBufferSize); err != nil {
				level.Error(logger).Log("matrix", "cost", "op", "write_response", "msg", "could not write response data", "err", err)
				continue
			}

			costMatrixDataNew := costMatrixNew.GetResponseData()

			costMatrixMetrics.Bytes.Set(float64(len(costMatrixDataNew)))

			costMatrixMutex.Lock()
			costMatrix = &costMatrixNew
			costMatrixData = costMatrixDataNew
			costMatrixMutex.Unlock()

			// optimize

			numCPUs := runtime.NumCPU()
			numSegments := numActiveRelays
			if numCPUs < numActiveRelays {
				numSegments = numActiveRelays / 5
				if numSegments == 0 {
					numSegments = 1
				}
			}

			optimizeMetrics.Invocations.Add(1)
			optimizeDurationStart := time.Now()

			costThreshold := int32(1)

			routeEntries := core.Optimize(numActiveRelays, numSegments, costMatrixNew.Costs, costThreshold, relayDatacenterIDs)

			optimizeDurationSince := time.Since(optimizeDurationStart)
			optimizeMetrics.DurationGauge.Set(float64(optimizeDurationSince.Milliseconds()))

			if optimizeDurationSince.Seconds() > 1.0 {
				optimizeMetrics.LongUpdateCount.Add(1)
			}

			routeMatrixNew := routing.RouteMatrix{
				RelayIDs:           relayIDs,
				RelayAddresses:     relayAddresses,
				RelayNames:         relayNames,
				RelayLatitudes:     relayLatitudes,
				RelayLongitudes:    relayLongitudes,
				RelayDatacenterIDs: relayDatacenterIDs,
				RouteEntries:       routeEntries,
				BinFileBytes:       int32(len(binWrapperBuffer.Bytes())),
				BinFileData:        binWrapperBuffer.Bytes(),
				CreatedAt:          uint64(time.Now().Unix()),
			}

			if err := routeMatrixNew.WriteResponseData(matrixBufferSize); err != nil {
				level.Error(logger).Log("matrix", "route", "op", "write_response", "msg", "could not write response data", "err", err)
				continue
			}

			routeMatrixNew.WriteAnalysisData()

			routeMatrixDataNew := routeMatrixNew.GetResponseData()

			relayBackendMetrics.RouteMatrix.Bytes.Set(float64(len(routeMatrixDataNew)))
			relayBackendMetrics.RouteMatrix.RelayCount.Set(float64(len(routeMatrixNew.RelayIDs)))
			relayBackendMetrics.RouteMatrix.DatacenterCount.Set(float64(len(routeMatrixNew.RelayDatacenterIDs)))

			routeMatrixMutex.Lock()
			routeMatrix = &routeMatrixNew
			routeMatrixData = routeMatrixDataNew
			routeMatrixMutex.Unlock()

			// update status data for "/status" handler

			numRoutes := int32(0)
			for i := range routeMatrixNew.RouteEntries {
				numRoutes += routeMatrixNew.RouteEntries[i].NumRoutes
			}
			relayBackendMetrics.RouteMatrix.RouteCount.Set(float64(numRoutes))

			memoryUsed := func() float64 {
				var m runtime.MemStats
				runtime.ReadMemStats(&m)
				return float64(m.Alloc) / (1000.0 * 1000.0)
			}

			relayBackendMetrics.Goroutines.Set(float64(runtime.NumGoroutine()))

			relayBackendMetrics.MemoryAllocated.Set(memoryUsed())

			statusDataString := fmt.Sprintf("relay backend\n")
			statusDataString += fmt.Sprintf("git hash %s\n", sha)
			statusDataString += fmt.Sprintf("started %s\n", startTime.Format("Mon, 02 Jan 2006 15:04:05 EST"))
			statusDataString += fmt.Sprintf("uptime %s\n", uptime())
			statusDataString += fmt.Sprintf("%.2f mb allocated\n", relayBackendMetrics.MemoryAllocated.Value())
			statusDataString += fmt.Sprintf("%d goroutines\n", int(relayBackendMetrics.Goroutines.Value()))
			statusDataString += fmt.Sprintf("%d datacenters\n", int(relayBackendMetrics.RouteMatrix.DatacenterCount.Value()))
			statusDataString += fmt.Sprintf("%d relays\n", int(relayBackendMetrics.RouteMatrix.RelayCount.Value()))
			statusDataString += fmt.Sprintf("%d routes\n", int(relayBackendMetrics.RouteMatrix.RouteCount.Value()))
			statusDataString += fmt.Sprintf("%d long cost matrix updates\n", int(costMatrixMetrics.LongUpdateCount.Value()))
			statusDataString += fmt.Sprintf("%d long route matrix updates\n", int(optimizeMetrics.LongUpdateCount.Value()))
			statusDataString += fmt.Sprintf("cost matrix update: %.2f milliseconds\n", costMatrixMetrics.DurationGauge.Value())
			statusDataString += fmt.Sprintf("route matrix update: %.2f milliseconds\n", optimizeMetrics.DurationGauge.Value())
			statusDataString += fmt.Sprintf("cost matrix bytes: %d\n", int(costMatrixMetrics.Bytes.Value()))
			statusDataString += fmt.Sprintf("route matrix bytes: %d\n", int(relayBackendMetrics.RouteMatrix.Bytes.Value()))
			statusDataString += fmt.Sprintf("%d ping stats entries submitted\n", int(relayBackendMetrics.PingStatsMetrics.EntriesSubmitted.Value()))
			statusDataString += fmt.Sprintf("%d ping stats entries queued\n", int(relayBackendMetrics.PingStatsMetrics.EntriesQueued.Value()))
			statusDataString += fmt.Sprintf("%d ping stats entries flushed\n", int(relayBackendMetrics.PingStatsMetrics.EntriesFlushed.Value()))
			statusDataString += fmt.Sprintf("%d relay stats entries submitted\n", int(relayBackendMetrics.RelayStatsMetrics.EntriesSubmitted.Value()))
			statusDataString += fmt.Sprintf("%d relay stats entries queued\n", int(relayBackendMetrics.RelayStatsMetrics.EntriesQueued.Value()))
			statusDataString += fmt.Sprintf("%d relay stats entries flushed\n", int(relayBackendMetrics.RelayStatsMetrics.EntriesFlushed.Value()))

			statusMutex.Lock()
			statusData = []byte(statusDataString)
			statusMutex.Unlock()

			// Update redis with last update time
			backendLiveData.UpdatedAt = time.Now().UTC()
			err = matrixStore.SetRelayBackendLiveData(backendLiveData)
			if err != nil {
				level.Error(logger).Log("msg", fmt.Sprintf("error setting relay backend live data for address %s", backendLiveData.Address), "err", err)
			}

			// optionally write route matrix to cloud storage

			gcStoreActive, err := envvar.GetBool("FEATURE_MATRIX_CLOUDSTORE", false)
			if err != nil {
				level.Error(logger).Log("err", err)
				continue
			}
			if gcStoreActive {
				if gcBucket == nil {
					gcBucket, err = GCStoreConnect(ctx, gcpProjectID)
					if err != nil {
						level.Error(logger).Log("err", err)
						continue
					}
				}

				timestamp := time.Now().UTC()
				err = GCStoreMatrix(gcBucket, "cost", timestamp, costMatrixNew.GetResponseData())
				if err != nil {
					level.Error(logger).Log("err", err)
					continue
				}
				err = GCStoreMatrix(gcBucket, "route", timestamp, routeMatrixNew.GetResponseData())
				if err != nil {
					level.Error(logger).Log("err", err)
					continue
				}
			}
		}
	}()

	commonUpdateParams := transport.RelayUpdateHandlerConfig{
		RelayMap:     relayMap,
		StatsDB:      statsdb,
		Metrics:      relayUpdateMetrics,
		GetRelayData: GetRelayData,
	}

	serveRelaysFunc := func(w http.ResponseWriter, r *http.Request) {
		w.Header().Set("Content-Type", "text/csv")
		relaysMutex.RLock()
		data := relaysData
		relaysMutex.RUnlock()
		buffer := bytes.NewBuffer(data)
		_, err := buffer.WriteTo(w)
		if err != nil {
			w.WriteHeader(http.StatusInternalServerError)
		}
	}

	serveStatusFunc := func(w http.ResponseWriter, r *http.Request) {
		w.Header().Set("Content-Type", "text/plain")
		statusMutex.RLock()
		data := statusData
		statusMutex.RUnlock()
		buffer := bytes.NewBuffer(data)
		_, err := buffer.WriteTo(w)
		if err != nil {
			w.WriteHeader(http.StatusInternalServerError)
		}
	}

	serveRouteMatrixFunc := func(w http.ResponseWriter, r *http.Request) {
		w.Header().Set("Content-Type", "application/octet-stream")
		routeMatrixMutex.RLock()
		data := routeMatrixData
		routeMatrixMutex.RUnlock()
		buffer := bytes.NewBuffer(data)
		_, err := buffer.WriteTo(w)
		if err != nil {
			w.WriteHeader(http.StatusInternalServerError)
		}
	}

	serveCostMatrixFunc := func(w http.ResponseWriter, r *http.Request) {
		w.Header().Set("Content-Type", "application/octet-stream")
		costMatrixMutex.RLock()
		data := costMatrixData
		costMatrixMutex.RUnlock()
		buffer := bytes.NewBuffer(data)
		_, err := buffer.WriteTo(w)
		if err != nil {
			w.WriteHeader(http.StatusInternalServerError)
		}
	}

	getRouteMatrixFunc := func() *routing.RouteMatrix {
		routeMatrixMutex.RLock()
		rm := routeMatrix
		routeMatrixMutex.RUnlock()
		return rm
	}

	fmt.Printf("starting http server on port %s\n\n", port)

	router := mux.NewRouter()

	router.HandleFunc("/health", transport.HealthHandlerFunc())
	router.HandleFunc("/version", transport.VersionHandlerFunc(buildtime, sha, tag, commitMessage, []string{}))
	router.HandleFunc("/database_version", transport.DatabaseBinVersionFunc(&binCreator, &binCreationTime, &env))
	router.HandleFunc("/relay_update", transport.RelayUpdateHandlerFunc(&commonUpdateParams)).Methods("POST")
	router.HandleFunc("/cost_matrix", serveCostMatrixFunc).Methods("GET")
	router.HandleFunc("/route_matrix", serveRouteMatrixFunc).Methods("GET")
	router.HandleFunc("/relay_dashboard", transport.RelayDashboardHandlerFunc(relayMap, getRouteMatrixFunc, statsdb, "local", "local", maxJitter))
	router.HandleFunc("/relays", serveRelaysFunc).Methods("GET")
	router.HandleFunc("/status", serveStatusFunc).Methods("GET")

	router.Handle("/debug/vars", expvar.Handler())

	enablePProf, err := envvar.GetBool("FEATURE_ENABLE_PPROF", false)
	if err != nil {
		level.Error(logger).Log("err", err)
	}
	if enablePProf {
		router.PathPrefix("/debug/pprof/").Handler(http.DefaultServeMux)
	}

	go func() {
		level.Info(logger).Log("addr", ":"+port)

		err := http.ListenAndServe(":"+port, router)
		if err != nil {
			level.Error(logger).Log("err", err)
			os.Exit(1) // todo: don't os.Exit() here, but find a way to exit
		}
	}()

	sigint := make(chan os.Signal, 1)
	signal.Notify(sigint, os.Interrupt)
	<-sigint

	return 0
}

func GCStoreConnect(ctx context.Context, gcpProjectID string) (*gcStorage.BucketHandle, error) {
	client, err := gcStorage.NewClient(ctx)
	if err != nil {
		return nil, err
	}
	bkt := client.Bucket(fmt.Sprintf("%s-matrices", gcpProjectID))
	err = bkt.Create(ctx, gcpProjectID, nil)
	if err != nil {
		return nil, err
	}
	return bkt, nil
}

func GCStoreMatrix(bkt *gcStorage.BucketHandle, matrixType string, timestamp time.Time, matrix []byte) error {
	dir := fmt.Sprintf("matrix/relay-backend/0/%d/%d/%d/%d/%d/%s-%d", timestamp.Year(), timestamp.Month(), timestamp.Day(), timestamp.Hour(), timestamp.Minute(), matrixType, timestamp.Second())
	obj := bkt.Object(dir)
	writer := obj.NewWriter(context.Background())
	defer writer.Close()
	_, err := writer.Write(matrix)
	return err
}

func GetRelayData() ([]routing.Relay, map[uint64]routing.Relay) {
	relayArrayMutex.RLock()
	relayArrayData := relayArray_internal
	relayArrayMutex.RUnlock()

	relayHashMutex.RLock()
	relayHashData := relayHash_internal
	relayHashMutex.RUnlock()

	return relayArrayData, relayHashData
}

// Determines if this instance is in the backend address list and
// gets the backend address
func getBackendAddress(backendAddresses []string, env string) (bool, string, error) {
	var host string
	var err error

	if env == "local" {
		// Running local env, default IP to 127.0.0.1
		host = "127.0.0.1"
	} else {
		// Get the host
		host, err = os.Hostname()
		if err != nil {
			return false, "", err
		}
	}

	// Get a list of IPv4 and IPv6 addresses for the host
	addresses, err := net.LookupIP(host)
	if err != nil {
		return false, "", err
	}

	// Get the hosts from the backend addresses
	var backendAddressHosts []string
	for _, address := range backendAddresses {
		backendHost, _, err := net.SplitHostPort(address)
		if err != nil {
			return false, "", err
		}
		backendAddressHosts = append(backendAddressHosts, backendHost)
	}

	for _, address := range addresses {
		// Get the IPv4 of the address
		if ipv4 := address.To4(); ipv4 != nil {
			// Search through the list to see if there's a match
			for _, validAddress := range backendAddressHosts {
				if ipv4.String() == validAddress {
					return true, ipv4.String(), nil
				}
			}
		}
	}
<<<<<<< HEAD
=======

	return false, "", nil
}

func getInstanceID(env string) (string, error) {
	if env != "local" {
		return metadata.InstanceID()
	}

	return "local", nil
>>>>>>> 78cf18eb
}<|MERGE_RESOLUTION|>--- conflicted
+++ resolved
@@ -84,12 +84,8 @@
 	relayArray_internal = binWrapper_internal.Relays
 
 	gcpProjectID := backend.GetGCPProjectID()
-<<<<<<< HEAD
-	sortAndHashRelayArray(relayArray_internal, relayHash_internal, gcpProjectID)
-=======
 	backend.SortAndHashRelayArray(relayArray_internal, relayHash_internal, gcpProjectID)
 	backend.DisplayLoadedRelays(relayArray_internal)
->>>>>>> 78cf18eb
 
 	binCreator = binWrapper_internal.Creator
 	binCreationTime = binWrapper_internal.CreationTime
@@ -323,14 +319,10 @@
 					relayHash_internal = relayHashNew
 					relayHashMutex.Unlock()
 
-<<<<<<< HEAD
-					// TODO: update the author, timestamp, and env for the RelaysBinVersionFunc handler using the other fields in binWrapperNew
-=======
 					level.Debug(logger).Log("msg", "successfully updated the relay array and hash")
 
 					// Print the new list of relays
 					backend.DisplayLoadedRelays(relayArray_internal)
->>>>>>> 78cf18eb
 				}
 			}
 		}()
@@ -1015,8 +1007,6 @@
 			}
 		}
 	}
-<<<<<<< HEAD
-=======
 
 	return false, "", nil
 }
@@ -1027,5 +1017,4 @@
 	}
 
 	return "local", nil
->>>>>>> 78cf18eb
 }