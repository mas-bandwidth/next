--- conflicted
+++ resolved
@@ -6,11 +6,7 @@
 package main
 
 import (
-<<<<<<< HEAD
-	"bufio"
 	"fmt"
-=======
->>>>>>> 77b8e42f
 	"log"
 	"os"
 	"os/signal"
@@ -26,10 +22,6 @@
 func main() {
 	log.SetFlags(log.LstdFlags | log.Lshortfile)
 	statsdb := core.NewStatsDatabase()
-<<<<<<< HEAD
-	backend := transport.NewStubbedBackend()
-	port := os.Getenv("NN_PORT")
-=======
 
 	var costmatrix routing.CostMatrix
 	var routematrix routing.RouteMatrix
@@ -45,15 +37,13 @@
 		}
 	}()
 
-	port := os.Getenv("NN_RELAY_BACKEND_PORT")
->>>>>>> 77b8e42f
+	port := os.Getenv("NN_PORT")
 
 	if len(port) == 0 {
 		port = "30000"
 		fmt.Printf("NN_PORT env var is unset, settings port as 30000")
 	}
 
-<<<<<<< HEAD
 	// Attempt to connect to REDIS_HOST
 	// If it fails to connect then start a local in memory instance and connect to that instead
 	redisClient := redis.NewClient(&redis.Options{Addr: os.Getenv("REDIS_HOST")})
@@ -71,14 +61,7 @@
 		log.Printf("unable to connect to REDIS_HOST '%s', connected to in-memory redis %s", os.Getenv("REDIS_URL"), redisServer.Addr())
 	}
 
-	router := transport.NewRouter(redisClient, statsdb, backend)
-
-	go optimizeRoutine()
-
-	go timeoutRoutine()
-=======
-	router := transport.NewRouter(relaydb, statsdb, &costmatrix, &routematrix)
->>>>>>> 77b8e42f
+	router := transport.NewRouter(redisClient, statsdb, &costmatrix, &routematrix)
 
 	go transport.HTTPStart(port, router)
 
