--- conflicted
+++ resolved
@@ -644,9 +644,6 @@
 
 			case message := <-consumer.MessageChannel:
 
-				// todo
-				fmt.Printf("processing relay update message\n")
-
 				// read the relay update request packet
 
 				var relayUpdateRequest packets.RelayUpdateRequestPacket
@@ -657,14 +654,6 @@
 					break
 				}
 
-<<<<<<< HEAD
-=======
-				if relayUpdateRequest.Version != packets.VersionNumberRelayUpdateRequest {
-					core.Error("relay update version mismatch")
-					break
-				}
-
->>>>>>> 7ee43311
 				// look up the relay in the database
 
 				relayData := service.RelayData()
@@ -819,8 +808,6 @@
 
 	ticker := time.NewTicker(routeMatrixInterval)
 
-	// hasSeenDataStores := false
-
 	go func() {
 
 		for {
@@ -842,9 +829,6 @@
 				relaysCSVDataNew := relayManager.GetRelaysCSV(currentTime, relayData.RelayIds, relayData.RelayNames, relayData.RelayAddresses)
 
 				// build the cost matrix
-
-				// todo
-				fmt.Printf("get costs\n")
 
 				costs := relayManager.GetCosts(currentTime, relayData.RelayIds, maxJitter, maxPacketLoss)
 
@@ -861,9 +845,6 @@
 				}
 
 				// serve up as internal cost matrix
-
-				// todo
-				fmt.Printf("write cost matrix data new\n")
 
 				costMatrixDataNew, err := costMatrixNew.Write(costMatrixBufferSize)
 				if err != nil {
@@ -942,9 +923,6 @@
 					continue
 				}
 
-				// todo
-				// hasSeenDataStores = true
-
 				relaysCSVDataNew = dataStores[0].Data
 				if relaysCSVDataNew == nil {
 					core.Error("failed to get relays from redis")
