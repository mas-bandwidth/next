/*
 * Network Next Relay.
 * Copyright © 2017 - 2020 Network Next, Inc. All rights reserved.
 */

#include "includes.h"

#include "util.hpp"

#include "crypto/keychain.hpp"

#include "encoding/base64.hpp"

#include "bench/bench.hpp"
#include "testing/test.hpp"

#include "relay/relay.hpp"
#include "relay/relay_platform.hpp"

#include "core/router_info.hpp"
#include "core/packet_processor.hpp"
#include "core/ping_processor.hpp"

using namespace std::chrono_literals;

namespace
{
  volatile bool gAlive;

  void interrupt_handler(int signal)
  {
    (void)signal;
    gAlive = false;
  }

  void segfaultHandler(int sig)
  {
    gAlive = false;
    const auto StacktraceDepth = 13;
    void* arr[StacktraceDepth];

    // get stack frames
    size_t size = backtrace(arr, StacktraceDepth);

    // print the stack trace
    fprintf(stderr, "Error: signal %d:\n", sig);
    backtrace_symbols_fd(arr, size, STDERR_FILENO);
    exit(1);
  }

  inline void updateLoop(CURL* curl,
   const char* backend_hostname,
   const uint8_t* relay_token,
   const char* relay_address_string,
   core::RelayManager& relayManager)
  {
    std::vector<uint8_t> update_response_memory;
    update_response_memory.resize(RESPONSE_MAX_BYTES);
    while (gAlive) {
      bool updated = false;

      for (int i = 0; i < 10; ++i) {
        if (relay::relay_update(
             curl, backend_hostname, relay_token, relay_address_string, update_response_memory.data(), relayManager) ==
            RELAY_OK) {
          updated = true;
          break;
        }
      }

      if (!updated) {
        printf("error: could not update relay\n\n");
        gAlive = false;
        break;
      }

      std::this_thread::sleep_for(1s);
    }
  }

  inline bool getCryptoKeys(crypto::Keychain& keychain)
  {
    const char* relay_private_key_env = relay::relay_platform_getenv("RELAY_PRIVATE_KEY");
    if (!relay_private_key_env) {
      printf("\nerror: RELAY_PRIVATE_KEY not set\n\n");
      return false;
    }

    if (encoding::base64_decode_data(relay_private_key_env, keychain.RelayPrivateKey.data(), RELAY_PRIVATE_KEY_BYTES) !=
        RELAY_PRIVATE_KEY_BYTES) {
      printf("\nerror: invalid relay private key\n\n");
      return false;
    }

    printf("    relay private key is '%s'\n", relay_private_key_env);

    const char* relay_public_key_env = relay::relay_platform_getenv("RELAY_PUBLIC_KEY");
    if (!relay_public_key_env) {
      printf("\nerror: RELAY_PUBLIC_KEY not set\n\n");
      return false;
    }

    if (encoding::base64_decode_data(relay_public_key_env, keychain.RelayPublicKey.data(), RELAY_PUBLIC_KEY_BYTES) !=
        RELAY_PUBLIC_KEY_BYTES) {
      printf("\nerror: invalid relay public key\n\n");
      return false;
    }

    printf("    relay public key is '%s'\n", relay_public_key_env);

    const char* router_public_key_env = relay::relay_platform_getenv("RELAY_ROUTER_PUBLIC_KEY");
    if (!router_public_key_env) {
      printf("\nerror: RELAY_ROUTER_PUBLIC_KEY not set\n\n");
      return false;
    }

    if (encoding::base64_decode_data(router_public_key_env, keychain.RouterPublicKey.data(), crypto_sign_PUBLICKEYBYTES) !=
        crypto_sign_PUBLICKEYBYTES) {
      printf("\nerror: invalid router public key\n\n");
      return false;
    }

    printf("    router public key is '%s'\n", router_public_key_env);

    return true;
  }

  inline bool getNumProcessors(unsigned int& numProcs)
  {
    const char* nproc = relay::relay_platform_getenv("RELAY_PROCESSOR_COUNT");
    if (nproc == nullptr) {
      numProcs = std::thread::hardware_concurrency();
      if (numProcs > 0) {
        Log("RELAY_PROCESSOR_COUNT not set, autodetected number of processors available: ", numProcs, "\n\n");
      } else {
        Log("error: RELAY_PROCESSOR_COUNT not set, could not detect processor count, please set the env var\n\n");
        return false;
      }
    } else {
      numProcs = std::atoi(nproc);
    }

    return true;
  }

  inline bool getPingProcNum(unsigned int numProcs)
  {
    auto actualProcCount = std::thread::hardware_concurrency();

    // if already using all available procs, just use the first
    // else use the next one
    return actualProcCount > 0 && numProcs == actualProcCount ? 0 : numProcs + 1;
  }
}  // namespace

int main()
{
  gAlive = true;
  signal(SIGSEGV, segfaultHandler);

#ifdef TEST_BUILD
  return testing::SpecTest::Run() ? 0 : 1;
#endif

#ifdef BENCH_BUILD
  benchmarking::Benchmark::Run();
  return 0;
#endif

  const util::Clock relayClock;

  printf("\nNetwork Next Relay\n");

  printf("\nEnvironment:\n\n");

  // external relay address - exposed to the internet
  // sent to the relay backend and is the addr everything communicates with
  net::Address externalAddr;
  {
<<<<<<< HEAD
    auto env = std::getenv("EXTERNAL_RELAY_ADDRESS");
    if (env == nullptr) {
      Log("error: EXTERNAL_RELAY_ADDRESS not set\n");
=======
    auto env = std::getenv("RELAY_PUBLIC_ADDRESS");
    if (env == nullptr) {
      Log("error: RELAY_PUBLIC_ADDRESS not set\n");
>>>>>>> 19d035e7
      return 1;
    }

    if (!externalAddr.parse(env)) {
      Log("error: invalid relay address '", env, "'\n");
      return 1;
    }

    std::cout << "    external address is '" << externalAddr << "'\n";
  }

  // internal relay address - from your router
  // used to bind and allow the external address to work
  net::Address internalAddr;
  {
<<<<<<< HEAD
    auto env = std::getenv("INTERNAL_RELAY_ADDRESS");
    if (env == nullptr) {
      Log("error: INTERNAL_RELAY_ADDRESS not set, set it to your internal ip\n");
=======
    auto env = std::getenv("RELAY_BIND_ADDRESS");
    if (env == nullptr) {
      Log("error: RELAY_BIND_ADDRESS not set, set it to your internal ip\n");
>>>>>>> 19d035e7
      return 1;
    }

    if (!internalAddr.parse(env)) {
      Log("error: invalid relay bind address '", env, "'\n");
      return 1;
    }
<<<<<<< HEAD

    std::cout << "    internal address is '" << externalAddr << "'\n";
  }

  if (externalAddr.Port != internalAddr.Port) {
    Log("warning: external and internal ip ports not equal, make sure you have port forwarding setup");
=======

    std::cout << "    internal address is '" << externalAddr << "'\n";
  }

  if (externalAddr.Port != internalAddr.Port) {
    Log("warning: bind & public ports are not the same, this may cause issues on some providers (ex. google cloud)");
>>>>>>> 19d035e7
  }

  crypto::Keychain keychain;
  if (!getCryptoKeys(keychain)) {
    return 1;
  }

  std::string backendHostname;
  {
    backendHostname = std::getenv("RELAY_BACKEND_HOSTNAME");
    if (backendHostname.empty()) {
      Log("error: RELAY_BACKEND_HOSTNAME not set\n");
      return 1;
    }

    std::cout << "    backend hostname is '" << backendHostname << "'\n";
  }

  unsigned int numProcessors = 0;
  if (!getNumProcessors(numProcessors)) {
    return 1;
  }

  std::ofstream* output = nullptr;
  util::ThroughputLogger* logger = nullptr;
  {
    std::string relayThroughputLog = std::getenv("RELAY_LOG_FILE");
    if (!relayThroughputLog.empty()) {
      auto file = new std::ofstream;
      file->open(relayThroughputLog);

      if (*file) {
        output = file;
      } else {
        delete file;
      }
    }

    if (output != nullptr) {
      logger = new util::ThroughputLogger(*output);
    }
  }

  if (relay::relay_initialize() != RELAY_OK) {
    Log("error: failed to initialize relay\n\n");
    return 1;
  }

  CURL* curl = curl_easy_init();
  if (!curl) {
    Log("error: could not initialize curl\n\n");
    curl_easy_cleanup(curl);
    relay::relay_term();
    return 1;
  }

  uint8_t relay_token[RELAY_TOKEN_BYTES];

  Log("Initializing relay\n");

  core::RouterInfo routerInfo;
  core::RelayManager relayManager(relayClock);

  LogDebug("creating sockets and threads");

  std::atomic<bool> socketAndThreadReady(false);
  std::mutex lock;
  std::unique_lock<std::mutex> waitLock(lock);
  std::condition_variable waitVar;

  std::vector<os::SocketPtr> sockets;
  std::unique_ptr<std::thread> pingThread;
  std::vector<std::unique_ptr<std::thread>> packetThreads;
  std::string relayAddrString;

  // session map to be shared across packet processors
  core::SessionMap sessions;

  // helpful lambdas

  // wait until a processor is set, serializes the blocking io
  // so the relay doesn't commuicate with the backend until it
  // is fully ready to receive packets
  auto wait = [&waitVar, &waitLock, &socketAndThreadReady] {
    waitVar.wait(waitLock, [&socketAndThreadReady]() -> bool {
      return socketAndThreadReady;
    });
    socketAndThreadReady = false;
  };

  // closes all opened sockets in the vector
  auto closeSockets = [&sockets] {
    for (auto& socket : sockets) {
      socket->close();
    }
  };

  // joins all threads that were placed in the vector
  auto joinThreads = [&pingThread, &packetThreads] {
    pingThread->join();
    for (auto& thread : packetThreads) {
      thread->join();
    }
  };

  // makes a shared ptr to a socket object
  auto makeSocket = [&sockets](net::Address& addr) -> os::SocketPtr {
    auto socket = std::make_shared<os::Socket>(os::SocketType::Blocking);
<<<<<<< HEAD
    if (!socket->create(addr, 4194304, 4194304, 0.0f, true, 0)) {
=======
    if (!socket->create(addr, 100 * 1024, 100 * 1024, 0.0f, true, 0)) {
>>>>>>> 19d035e7
      return nullptr;
    }

    sockets.push_back(socket);

    return socket;
  };

  /* packet processing setup
   * must come before ping setup
   * otherwise ping may take the port that is reserved for packet processing, usually 40000
   * odds are slim but it may happen
   */
  {
    packetThreads.resize(numProcessors);

    for (unsigned int i = 0; i < numProcessors; i++) {
      auto packetSocket = makeSocket(internalAddr);
      {
        if (!packetSocket) {
          Log("could not create packetSocket");
          gAlive = false;
          closeSockets();
          joinThreads();
          relay::relay_term();
          return 1;
        }
      }

      sockets.push_back(packetSocket);

      packetThreads[i] = std::make_unique<std::thread>(
       [&waitVar, &socketAndThreadReady, packetSocket, &relayClock, &keychain, &routerInfo, &sessions, &relayManager, &logger] {
         core::PacketProcessor processor(
          *packetSocket, relayClock, keychain, routerInfo, sessions, relayManager, gAlive, logger);
         processor.process(waitVar, socketAndThreadReady);
       });

      wait();  // wait the the processor is ready to receive
<<<<<<< HEAD

      int error;
      if (!os::SetThreadAffinity(*packetThreads[i], i, error)) {
        Log("Error setting thread affinity: ", error);
      }
=======
>>>>>>> 19d035e7
    }
  }

  // if using port 0, it is discovered in ping socket's create(). That being said sockets
  // must be created before communicating with the backend otherwise port 0 will be reused
  LogDebug("Actual address: ", internalAddr);

  if (externalAddr.Port == 0) {
    Log("external port is 0, setting to same as internal (", internalAddr.Port, ')');
    externalAddr.Port = internalAddr.Port;
  }

  externalAddr.toString(relayAddrString);

  /* ping processing setup
   * pings are sent out on a different port number than received
   * if they are the same the relay behaves weird, it'll sometimes behave right
   * othertimes it'll just ignore everything coming to it
   */
  {
    net::Address bindAddr = internalAddr;
    {
      bindAddr.Port = 0;  // make sure the port is dynamically assigned
    }

    auto pingSocket = makeSocket(bindAddr);
    if (!pingSocket) {
      Log("could not create pingSocket");
      relay::relay_term();
      closeSockets();
      joinThreads();
      return 1;
    }

    sockets.push_back(pingSocket);

    // setup the ping processor to use the external address
    // relays use it to know where the receving port of other relays are
    pingThread = std::make_unique<std::thread>([&waitVar, &socketAndThreadReady, pingSocket, &relayManager, &externalAddr] {
      core::PingProcessor pingProcessor(*pingSocket, relayManager, gAlive, externalAddr);
      pingProcessor.process(waitVar, socketAndThreadReady);
    });

    wait();
<<<<<<< HEAD

    int error;
    if (!os::SetThreadAffinity(*pingThread, getPingProcNum(numProcessors), error)) {
      Log("Error setting thread affinity: ", error);
    }
=======
>>>>>>> 19d035e7
  }

  LogDebug("communicating with backend");
  bool relay_initialized = false;

  for (int i = 0; i < 60; ++i) {
    if (relay::relay_init(curl,
         backendHostname.c_str(),
         relay_token,
         relayAddrString.c_str(),
         keychain.RouterPublicKey.data(),
         keychain.RelayPrivateKey.data(),
         &routerInfo.InitalizeTimeInSeconds) == RELAY_OK) {
      printf("\n");
      relay_initialized = true;
      break;
    }

    std::cout << '.' << std::flush;

    std::this_thread::sleep_for(1s);
  }

  if (!relay_initialized) {
    Log("error: could not initialize relay\n\n");
    curl_easy_cleanup(curl);
    gAlive = false;
    joinThreads();
    closeSockets();
    relay::relay_term();
    return 1;
  }

  Log("Relay initialized\n\n");

  signal(SIGINT, interrupt_handler);  // ctrl c shuts down gracefully

  // g++ complains that updateLoop is ambiguous without the scope resolution op
  ::updateLoop(curl, backendHostname.c_str(), relay_token, relayAddrString.c_str(), relayManager);

  Log("Cleaning up\n");

  LogDebug("Closing sockets");
  closeSockets();

  LogDebug("Joining threads");
  joinThreads();

  LogDebug("Stopping throughput logger");
  if (logger != nullptr) {
    logger->stop();
    delete logger;
  }

  LogDebug("Closing log file");
  if (output != nullptr) {
    output->close();
    delete output;
  }

  LogDebug("Cleaning up curl");
  curl_easy_cleanup(curl);

  LogDebug("Terminating relay");
  relay::relay_term();

  LogDebug("Relay terminated. Address: ", internalAddr);

  return 0;
}<|MERGE_RESOLUTION|>--- conflicted
+++ resolved
@@ -177,15 +177,9 @@
   // sent to the relay backend and is the addr everything communicates with
   net::Address externalAddr;
   {
-<<<<<<< HEAD
-    auto env = std::getenv("EXTERNAL_RELAY_ADDRESS");
-    if (env == nullptr) {
-      Log("error: EXTERNAL_RELAY_ADDRESS not set\n");
-=======
     auto env = std::getenv("RELAY_PUBLIC_ADDRESS");
     if (env == nullptr) {
       Log("error: RELAY_PUBLIC_ADDRESS not set\n");
->>>>>>> 19d035e7
       return 1;
     }
 
@@ -201,15 +195,9 @@
   // used to bind and allow the external address to work
   net::Address internalAddr;
   {
-<<<<<<< HEAD
-    auto env = std::getenv("INTERNAL_RELAY_ADDRESS");
-    if (env == nullptr) {
-      Log("error: INTERNAL_RELAY_ADDRESS not set, set it to your internal ip\n");
-=======
     auto env = std::getenv("RELAY_BIND_ADDRESS");
     if (env == nullptr) {
       Log("error: RELAY_BIND_ADDRESS not set, set it to your internal ip\n");
->>>>>>> 19d035e7
       return 1;
     }
 
@@ -217,21 +205,12 @@
       Log("error: invalid relay bind address '", env, "'\n");
       return 1;
     }
-<<<<<<< HEAD
-
-    std::cout << "    internal address is '" << externalAddr << "'\n";
-  }
-
-  if (externalAddr.Port != internalAddr.Port) {
-    Log("warning: external and internal ip ports not equal, make sure you have port forwarding setup");
-=======
 
     std::cout << "    internal address is '" << externalAddr << "'\n";
   }
 
   if (externalAddr.Port != internalAddr.Port) {
     Log("warning: bind & public ports are not the same, this may cause issues on some providers (ex. google cloud)");
->>>>>>> 19d035e7
   }
 
   crypto::Keychain keychain;
@@ -340,11 +319,7 @@
   // makes a shared ptr to a socket object
   auto makeSocket = [&sockets](net::Address& addr) -> os::SocketPtr {
     auto socket = std::make_shared<os::Socket>(os::SocketType::Blocking);
-<<<<<<< HEAD
     if (!socket->create(addr, 4194304, 4194304, 0.0f, true, 0)) {
-=======
-    if (!socket->create(addr, 100 * 1024, 100 * 1024, 0.0f, true, 0)) {
->>>>>>> 19d035e7
       return nullptr;
     }
 
@@ -384,14 +359,11 @@
        });
 
       wait();  // wait the the processor is ready to receive
-<<<<<<< HEAD
 
       int error;
       if (!os::SetThreadAffinity(*packetThreads[i], i, error)) {
         Log("Error setting thread affinity: ", error);
       }
-=======
->>>>>>> 19d035e7
     }
   }
 
@@ -436,14 +408,11 @@
     });
 
     wait();
-<<<<<<< HEAD
 
     int error;
     if (!os::SetThreadAffinity(*pingThread, getPingProcNum(numProcessors), error)) {
       Log("Error setting thread affinity: ", error);
     }
-=======
->>>>>>> 19d035e7
   }
 
   LogDebug("communicating with backend");
