--- conflicted
+++ resolved
@@ -363,13 +363,8 @@
 
     // setup the ping processor to use the external address
     // relays use it to know where the receiving port of other relays are
-<<<<<<< HEAD
-    auto thread = std::make_shared<std::thread>([&waitVar, &socketAndThreadReady, socket, &relayManager, &relayAddr] {
-      core::PingProcessor pingProcessor(*socket, relayManager, gAlive, relayAddr);
-=======
-    pingThread = std::make_unique<std::thread>([&waitVar, &socketAndThreadReady, pingSocket, &relayManager, &relayAddr, &recorder] {
-      core::PingProcessor pingProcessor(*pingSocket, relayManager, ::gAlive, relayAddr, recorder);
->>>>>>> ffb05b23
+    auto thread = std::make_shared<std::thread>([&waitVar, &socketAndThreadReady, socket, &relayManager, &relayAddr, &recorder] {
+      core::PingProcessor pingProcessor(*socket, relayManager, gAlive, relayAddr, recorder);
       pingProcessor.process(waitVar, socketAndThreadReady);
     });
 
