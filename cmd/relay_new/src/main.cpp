/*
 * Network Next Relay.
 * Copyright © 2017 - 2020 Network Next, Inc. All rights reserved.
 */

#include "includes.h"

#include "util.hpp"

#include "crypto/keychain.hpp"

#include "encoding/base64.hpp"

#include "bench/bench.hpp"
#include "testing/test.hpp"

#include "relay/relay.hpp"
#include "relay/relay_platform.hpp"

#include "core/router_info.hpp"
#include "core/packet_processor.hpp"
#include "core/ping_processor.hpp"

using namespace std::chrono_literals;

namespace
{
  volatile bool gAlive;

  void interrupt_handler(int signal)
  {
    (void)signal;
    gAlive = false;
  }

  void segfaultHandler(int sig)
  {
    gAlive = false;
    const auto StacktraceDepth = 13;
    void* arr[StacktraceDepth];

    // get stack frames
    size_t size = backtrace(arr, StacktraceDepth);

    // print the stack trace
    fprintf(stderr, "Error: signal %d:\n", sig);
    backtrace_symbols_fd(arr, size, STDERR_FILENO);
    exit(1);
  }

  inline void updateLoop(CURL* curl,
   const char* backend_hostname,
   const uint8_t* relay_token,
   const char* relay_address_string,
   core::RelayManager& relayManager,
   util::ThroughputLogger& logger)
  {
    std::vector<uint8_t> update_response_memory;
    update_response_memory.resize(RESPONSE_MAX_BYTES);
    while (gAlive) {
      auto bytesReceived = logger.print();
      bool updated = false;

      for (int i = 0; i < 10; ++i) {
        if (relay::relay_update(curl,
             backend_hostname,
             relay_token,
             relay_address_string,
             update_response_memory.data(),
             relayManager,
             bytesReceived) == RELAY_OK) {
          updated = true;
          break;
        }
      }

      if (!updated) {
        printf("error: could not update relay\n\n");
        gAlive = false;
        break;
      }

      std::this_thread::sleep_for(1s);
    }
  }

  inline bool getCryptoKeys(crypto::Keychain& keychain)
  {
    const char* relay_private_key_env = relay::relay_platform_getenv("RELAY_PRIVATE_KEY");
    if (!relay_private_key_env) {
      printf("\nerror: RELAY_PRIVATE_KEY not set\n\n");
      return false;
    }

    if (encoding::base64_decode_data(relay_private_key_env, keychain.RelayPrivateKey.data(), RELAY_PRIVATE_KEY_BYTES) !=
        RELAY_PRIVATE_KEY_BYTES) {
      printf("\nerror: invalid relay private key\n\n");
      return false;
    }

    printf("    relay private key is '%s'\n", relay_private_key_env);

    const char* relay_public_key_env = relay::relay_platform_getenv("RELAY_PUBLIC_KEY");
    if (!relay_public_key_env) {
      printf("\nerror: RELAY_PUBLIC_KEY not set\n\n");
      return false;
    }

    if (encoding::base64_decode_data(relay_public_key_env, keychain.RelayPublicKey.data(), RELAY_PUBLIC_KEY_BYTES) !=
        RELAY_PUBLIC_KEY_BYTES) {
      printf("\nerror: invalid relay public key\n\n");
      return false;
    }

    printf("    relay public key is '%s'\n", relay_public_key_env);

    const char* router_public_key_env = relay::relay_platform_getenv("RELAY_ROUTER_PUBLIC_KEY");
    if (!router_public_key_env) {
      printf("\nerror: RELAY_ROUTER_PUBLIC_KEY not set\n\n");
      return false;
    }

    if (encoding::base64_decode_data(router_public_key_env, keychain.RouterPublicKey.data(), crypto_sign_PUBLICKEYBYTES) !=
        crypto_sign_PUBLICKEYBYTES) {
      printf("\nerror: invalid router public key\n\n");
      return false;
    }

    printf("    router public key is '%s'\n", router_public_key_env);

    return true;
  }

  inline bool getNumProcessors(unsigned int& numProcs)
  {
    const char* nproc = relay::relay_platform_getenv("RELAY_PROCESSOR_COUNT");
    if (nproc == nullptr) {
      numProcs = std::thread::hardware_concurrency();
      if (numProcs > 0) {
        Log("RELAY_PROCESSOR_COUNT not set, autodetected number of processors available: ", numProcs, "\n\n");
      } else {
        Log("error: RELAY_PROCESSOR_COUNT not set, could not detect processor count, please set the env var\n\n");
        return false;
      }
    } else {
      numProcs = std::atoi(nproc);
    }

    return true;
  }

  inline bool getPingProcNum(unsigned int numProcs)
  {
    auto actualProcCount = std::thread::hardware_concurrency();

    // if already using all available procs, just use the first
    // else use the next one
    return actualProcCount > 0 && numProcs == actualProcCount ? 0 : numProcs + 1;
  }
}  // namespace

int main()
{
  gAlive = true;
  signal(SIGSEGV, segfaultHandler);

#ifdef TEST_BUILD
  return testing::SpecTest::Run() ? 0 : 1;
#endif

#ifdef BENCH_BUILD
  benchmarking::Benchmark::Run();
  return 0;
#endif

  const util::Clock relayClock;

  printf("\nNetwork Next Relay\n");

  printf("\nEnvironment:\n\n");

  // relay address - the address other devices should use to talk to this
  // sent to the relay backend and is the addr everything communicates with
  net::Address relayAddr;
  {
    auto env = std::getenv("RELAY_ADDRESS");
    if (env == nullptr) {
      Log("error: RELAY_ADDRESS not set\n");
      return 1;
    }

    if (!relayAddr.parse(env)) {
      Log("error: invalid relay address '", env, "'\n");
      return 1;
    }

<<<<<<< HEAD
    std::cout << "    external address is '" << externalAddr << "'\n";
  }

  // internal relay address - from your router
  // used to bind and allow the external address to work
  net::Address internalAddr;
  {
    auto env = std::getenv("RELAY_BIND_ADDRESS");
    if (env == nullptr) {
      Log("error: RELAY_BIND_ADDRESS not set, set it to your internal ip\n");
      return 1;
    }

    if (!internalAddr.parse(env)) {
      Log("error: invalid relay bind address '", env, "'\n");
      return 1;
    }

    std::cout << "    internal address is '" << internalAddr << "'\n";
  }

  if (externalAddr.Port != internalAddr.Port) {
    Log("warning: bind & public ports are not the same, this may cause issues on some providers (ex. google cloud)");
=======
    std::cout << "    relay address is '" << relayAddr << "'\n";
>>>>>>> 17d611d4
  }

  crypto::Keychain keychain;
  if (!getCryptoKeys(keychain)) {
    return 1;
  }

  std::string backendHostname;
  {
    backendHostname = std::getenv("RELAY_BACKEND_HOSTNAME");
    if (backendHostname.empty()) {
      Log("error: RELAY_BACKEND_HOSTNAME not set\n");
      return 1;
    }

    std::cout << "    backend hostname is '" << backendHostname << "'\n";
  }

  unsigned int numProcessors = 0;
  if (!getNumProcessors(numProcessors)) {
    return 1;
  }

  std::unique_ptr<std::ofstream> output;
  std::unique_ptr<util::ThroughputLogger> logger;
  {
<<<<<<< HEAD
    auto logFile = std::getenv("RELAY_LOG_FILE");
    if (logFile != nullptr) {
      std::string relayThroughputLogFile = logFile;
      if (!relayThroughputLogFile.empty()) {
        auto file = std::make_unique<std::ofstream>();
        file->open(relayThroughputLogFile);

        if (*file) {
          output = std::move(file);
        }
      }

      if (output != nullptr) {
        logger = std::make_unique<util::ThroughputLogger>(*output);
=======
    auto logfile = std::getenv("RELAY_LOG_FILE");
    if (logfile != nullptr && strlen(logfile) != 0) {
      auto file = std::make_unique<std::ofstream>();
      file->open(logfile);

      if (*file) {
        output = std::move(file);
      }

      if (output) {
        logger = std::make_unique<util::ThroughputLogger>(*output, true);
      } else {
        logger = std::make_unique<util::ThroughputLogger>(std::cout, false);
>>>>>>> 17d611d4
      }
    }
  }

  if (relay::relay_initialize() != RELAY_OK) {
    Log("error: failed to initialize relay\n\n");
    return 1;
  }

  CURL* curl = curl_easy_init();
  if (!curl) {
    Log("error: could not initialize curl\n\n");
    curl_easy_cleanup(curl);
    relay::relay_term();
    return 1;
  }

  uint8_t relay_token[RELAY_TOKEN_BYTES];

  Log("Initializing relay\n");

  core::RouterInfo routerInfo;
  core::RelayManager relayManager(relayClock);

  LogDebug("creating sockets and threads");

  std::atomic<bool> socketAndThreadReady(false);
  std::mutex lock;
  std::unique_lock<std::mutex> waitLock(lock);
  std::condition_variable waitVar;

  std::vector<os::SocketPtr> sockets;
  std::unique_ptr<std::thread> pingThread;
  std::vector<std::unique_ptr<std::thread>> packetThreads;
  std::string relayAddrString;

  // session map to be shared across packet processors
  core::SessionMap sessions;

  // helpful lambdas

  // wait until a processor is set, serializes the blocking io
  // so the relay doesn't commuicate with the backend until it
  // is fully ready to receive packets
  auto wait = [&waitVar, &waitLock, &socketAndThreadReady] {
    waitVar.wait(waitLock, [&socketAndThreadReady]() -> bool {
      return socketAndThreadReady;
    });
    socketAndThreadReady = false;
  };

  // closes all opened sockets in the vector
  auto closeSockets = [&sockets] {
    for (auto& socket : sockets) {
      socket->close();
    }
  };

  // joins all threads that were placed in the vector
  auto joinThreads = [&pingThread, &packetThreads] {
    pingThread->join();
    for (auto& thread : packetThreads) {
      thread->join();
    }
  };

  // makes a shared ptr to a socket object
  auto makeSocket = [&sockets](uint16_t& portNumber) -> os::SocketPtr {
    net::Address addr;
    addr.Port = portNumber;
    addr.Type = net::AddressType::IPv4;
    auto socket = std::make_shared<os::Socket>(os::SocketType::Blocking);
    if (!socket->create(addr, 4194304, 4194304, 0.0f, true, 0)) {
      return nullptr;
    }
    portNumber = addr.Port;

    sockets.push_back(socket);

    return socket;
  };

  /* packet processing setup
   * must come before ping setup
   * otherwise ping may take the port that is reserved for packet processing, usually 40000
   * odds are slim but it may happen
   */
  Log("creating ", numProcessors, " packet processing threads");
  {
    packetThreads.resize(numProcessors);

    for (unsigned int i = 0; i < numProcessors; i++) {
      auto packetSocket = makeSocket(relayAddr.Port);
      {
        if (!packetSocket) {
          Log("could not create packetSocket");
          gAlive = false;
          closeSockets();
          joinThreads();
          relay::relay_term();
          return 1;
        }
      }

      sockets.push_back(packetSocket);

      packetThreads[i] = std::make_unique<std::thread>(
       [&waitVar, &socketAndThreadReady, packetSocket, &relayClock, &keychain, &routerInfo, &sessions, &relayManager, &logger] {
         core::PacketProcessor processor(
<<<<<<< HEAD
          *packetSocket, relayClock, keychain, routerInfo, sessions, relayManager, gAlive, logger.get());
=======
          *packetSocket, relayClock, keychain, routerInfo, sessions, relayManager, gAlive, *logger);
>>>>>>> 17d611d4
         processor.process(waitVar, socketAndThreadReady);
       });

      wait();  // wait the the processor is ready to receive

      int error;
      if (!os::SetThreadAffinity(*packetThreads[i], i, error)) {
        Log("Error setting thread affinity: ", error);
      }
    }
  }

  // if using port 0, it is discovered in ping socket's create(). That being said sockets
  // must be created before communicating with the backend otherwise port 0 will be reused
  LogDebug("Actual address: ", relayAddr);

  relayAddr.toString(relayAddrString);

  /* ping processing setup
   * pings are sent out on a different port number than received
   * if they are the same the relay behaves weird, it'll sometimes behave right
   * othertimes it'll just ignore everything coming to it
   */
  {
    net::Address bindAddr = bindAddr;
    {
      bindAddr.Port = 0;  // make sure the port is dynamically assigned
    }

    auto pingSocket = makeSocket(bindAddr.Port);
    if (!pingSocket) {
      Log("could not create pingSocket");
      gAlive = false;
      relay::relay_term();
      closeSockets();
      joinThreads();
      return 1;
    }

    sockets.push_back(pingSocket);

    // setup the ping processor to use the external address
    // relays use it to know where the receving port of other relays are
    pingThread = std::make_unique<std::thread>([&waitVar, &socketAndThreadReady, pingSocket, &relayManager, &relayAddr] {
      core::PingProcessor pingProcessor(*pingSocket, relayManager, gAlive, relayAddr);
      pingProcessor.process(waitVar, socketAndThreadReady);
    });

    wait();

    int error;
    if (!os::SetThreadAffinity(*pingThread, getPingProcNum(numProcessors), error)) {
      Log("Error setting thread affinity: ", error);
    }
  }

  LogDebug("communicating with backend");
  bool relay_initialized = false;

  for (int i = 0; i < 60; ++i) {
    if (relay::relay_init(curl,
         backendHostname.c_str(),
         relay_token,
         relayAddrString.c_str(),
         keychain.RouterPublicKey.data(),
         keychain.RelayPrivateKey.data(),
         &routerInfo.InitalizeTimeInSeconds) == RELAY_OK) {
      printf("\n");
      relay_initialized = true;
      break;
    }

    std::cout << '.' << std::flush;

    std::this_thread::sleep_for(1s);
  }

  if (!relay_initialized) {
    Log("error: could not initialize relay\n\n");
    curl_easy_cleanup(curl);
    gAlive = false;
    joinThreads();
    closeSockets();
    relay::relay_term();
    return 1;
  }

  Log("Relay initialized\n\n");

  signal(SIGINT, interrupt_handler);  // ctrl c shuts down gracefully

  // g++ complains that updateLoop is ambiguous without the scope resolution op
  ::updateLoop(curl, backendHostname.c_str(), relay_token, relayAddrString.c_str(), relayManager, *logger);

  Log("Cleaning up\n");

  LogDebug("Closing sockets");
  closeSockets();

  LogDebug("Joining threads");
  joinThreads();

<<<<<<< HEAD
  LogDebug("Stopping throughput logger");
  if (logger != nullptr) {
    logger->stop();
  }

=======
>>>>>>> 17d611d4
  LogDebug("Closing log file");
  if (output) {
    output->close();
  }

  LogDebug("Cleaning up curl");
  curl_easy_cleanup(curl);

  LogDebug("Terminating relay");
  relay::relay_term();

  LogDebug("Relay terminated. Address: ", relayAddr);

  return 0;
}<|MERGE_RESOLUTION|>--- conflicted
+++ resolved
@@ -194,33 +194,7 @@
       return 1;
     }
 
-<<<<<<< HEAD
-    std::cout << "    external address is '" << externalAddr << "'\n";
-  }
-
-  // internal relay address - from your router
-  // used to bind and allow the external address to work
-  net::Address internalAddr;
-  {
-    auto env = std::getenv("RELAY_BIND_ADDRESS");
-    if (env == nullptr) {
-      Log("error: RELAY_BIND_ADDRESS not set, set it to your internal ip\n");
-      return 1;
-    }
-
-    if (!internalAddr.parse(env)) {
-      Log("error: invalid relay bind address '", env, "'\n");
-      return 1;
-    }
-
-    std::cout << "    internal address is '" << internalAddr << "'\n";
-  }
-
-  if (externalAddr.Port != internalAddr.Port) {
-    Log("warning: bind & public ports are not the same, this may cause issues on some providers (ex. google cloud)");
-=======
     std::cout << "    relay address is '" << relayAddr << "'\n";
->>>>>>> 17d611d4
   }
 
   crypto::Keychain keychain;
@@ -247,22 +221,6 @@
   std::unique_ptr<std::ofstream> output;
   std::unique_ptr<util::ThroughputLogger> logger;
   {
-<<<<<<< HEAD
-    auto logFile = std::getenv("RELAY_LOG_FILE");
-    if (logFile != nullptr) {
-      std::string relayThroughputLogFile = logFile;
-      if (!relayThroughputLogFile.empty()) {
-        auto file = std::make_unique<std::ofstream>();
-        file->open(relayThroughputLogFile);
-
-        if (*file) {
-          output = std::move(file);
-        }
-      }
-
-      if (output != nullptr) {
-        logger = std::make_unique<util::ThroughputLogger>(*output);
-=======
     auto logfile = std::getenv("RELAY_LOG_FILE");
     if (logfile != nullptr && strlen(logfile) != 0) {
       auto file = std::make_unique<std::ofstream>();
@@ -276,7 +234,6 @@
         logger = std::make_unique<util::ThroughputLogger>(*output, true);
       } else {
         logger = std::make_unique<util::ThroughputLogger>(std::cout, false);
->>>>>>> 17d611d4
       }
     }
   }
@@ -386,11 +343,7 @@
       packetThreads[i] = std::make_unique<std::thread>(
        [&waitVar, &socketAndThreadReady, packetSocket, &relayClock, &keychain, &routerInfo, &sessions, &relayManager, &logger] {
          core::PacketProcessor processor(
-<<<<<<< HEAD
-          *packetSocket, relayClock, keychain, routerInfo, sessions, relayManager, gAlive, logger.get());
-=======
           *packetSocket, relayClock, keychain, routerInfo, sessions, relayManager, gAlive, *logger);
->>>>>>> 17d611d4
          processor.process(waitVar, socketAndThreadReady);
        });
 
@@ -493,14 +446,6 @@
   LogDebug("Joining threads");
   joinThreads();
 
-<<<<<<< HEAD
-  LogDebug("Stopping throughput logger");
-  if (logger != nullptr) {
-    logger->stop();
-  }
-
-=======
->>>>>>> 17d611d4
   LogDebug("Closing log file");
   if (output) {
     output->close();
