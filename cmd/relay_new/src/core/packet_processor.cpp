#include "includes.h"
#include "packet_processor.hpp"

#include "encoding/read.hpp"
#include "encoding/write.hpp"

#include "relay/relay_platform.hpp"
#include "relay/relay.hpp"

namespace core
{
  PacketProcessor::PacketProcessor(const util::Clock& relayClock,
   const crypto::Keychain& keychain,
   const core::RouterInfo& routerInfo,
   core::SessionMap& sessions,
   core::RelayManager& relayManager,
   volatile bool& handle,
   util::ThroughputLogger* logger)
   : mRelayClock(relayClock),
     mKeychain(keychain),
     mRouterInfo(routerInfo),
     mSessionMap(sessions),
     mRelayManager(relayManager),
     mShouldProcess(handle),
     mLogger(logger)
  {}

  void PacketProcessor::process(os::Socket& socket, std::condition_variable& var, std::atomic<bool>& readyToReceive)
  {
    static std::atomic<int> listenCounter;
    int listenIndx = listenCounter.fetch_add(1);
    (void)listenIndx;

    GenericPacket packetData;

    LogDebug("listening for packets {", listenIndx, '}');

    readyToReceive = true;
    var.notify_one();

    while (this->mShouldProcess) {
      net::Address from;
      const int packet_bytes = socket.recv(from, packetData.data(), sizeof(uint8_t) * packetData.size());

      // timeout
      if (packet_bytes == 0) {
        continue;
      }

      LogDebug("got packet on {", listenIndx, "} / type: ", static_cast<unsigned int>(packetData[0]));

      if (packetData[0] == RELAY_PING_PACKET && packet_bytes == RELAY_PING_PACKET_BYTES) {
        this->handleRelayPingPacket(socket, packetData, packet_bytes);
      } else if (packetData[0] == RELAY_PONG_PACKET && packet_bytes == RELAY_PING_PACKET_BYTES) {
        this->handleRelayPongPacket(packetData, packet_bytes);
      } else if (packetData[0] == RELAY_ROUTE_REQUEST_PACKET) {
        this->handleRouteRequestPacket(socket, packetData, packet_bytes, from);
      } else if (packetData[0] == RELAY_ROUTE_RESPONSE_PACKET) {
        this->handleRouteResponsePacket(socket, packetData, packet_bytes, from);
      } else if (packetData[0] == RELAY_CONTINUE_REQUEST_PACKET) {
        this->handleContinueRequestPacket(socket, packetData, packet_bytes);
      } else if (packetData[0] == RELAY_CONTINUE_RESPONSE_PACKET) {
        this->handleContinueResponsePacket(socket, packetData, packet_bytes);
      } else if (packetData[0] == RELAY_CLIENT_TO_SERVER_PACKET) {
        this->handleClientToServerPacket(socket, packetData, packet_bytes);
      } else if (packetData[0] == RELAY_SERVER_TO_CLIENT_PACKET) {
        this->handleServerToClientPacket(socket, packetData, packet_bytes);
      } else if (packetData[0] == RELAY_SESSION_PING_PACKET) {
        this->handleSessionPingPacket(socket, packetData, packet_bytes);
      } else if (packetData[0] == RELAY_SESSION_PONG_PACKET) {
        this->handleSessionPongPacket(socket, packetData, packet_bytes);
      } else if (packetData[0] == RELAY_NEAR_PING_PACKET) {
        this->handleNearPingPacket(socket, packetData, packet_bytes, from);
      } else {
        LogDebug("received unknown packet type: ", std::hex, (int)packetData[0]);
        if (mLogger != nullptr) {
          mLogger->addToUnknown(packet_bytes);
        }
      }
    }
  }

  void PacketProcessor::handleRelayPingPacket(os::Socket& socket, GenericPacket& packet, const int size)
  {
    if (mLogger != nullptr) {
      mLogger->addToRelayPingPacket(size);
    }

<<<<<<< HEAD
    net::Address addr;  // where to send it back
=======
    net::Address addr; // where it actually came from
>>>>>>> 15109b90

    // mark the 0'th index as a pong and send it back from where it came
    packet[0] = RELAY_PONG_PACKET;  // set the identifier byte as pong
    size_t index = 1;               // skip the identifier byte
    uint64_t sequence = encoding::ReadUint64(packet, index);
    (void)sequence;
    size_t addrIndx = index;
<<<<<<< HEAD
    encoding::ReadAddress(packet, index, addr);  // pings are sent on a different port, need to read actual address
    (void)addr;
=======
    encoding::ReadAddress(packet, index, addr); // pings are sent on a different port, need to read actual address
    encoding::WriteAddress(packet, addrIndx, socket.getAddress());
>>>>>>> 15109b90
    LogDebug("got ping packet from ", addr);

    encoding::WriteAddress(packet, addrIndx, socket.getAddress());

    if (!socket.send(addr, packet.data(), RELAY_PING_PACKET_BYTES)) {
      Log("failed to send data");
    }
  }

  void PacketProcessor::handleRelayPongPacket(GenericPacket& packet, const int size)
  {
    if (mLogger != nullptr) {
      mLogger->addToRelayPongPacket(size);
    }

    net::Address addr;  // the actual from

    size_t index = 1;  // skip the identifier byte
    uint64_t sequence = encoding::ReadUint64(packet, index);
<<<<<<< HEAD
    encoding::ReadAddress(packet, index, addr);  // pings are sent on a different port, need to read actual address
=======
    encoding::ReadAddress(packet, index, addr); // pings are sent on a different port, need to read actual address to stay consistent
>>>>>>> 15109b90
    LogDebug("got pong packet from ", addr);

    // process the pong time
    mRelayManager.processPong(addr, sequence);
  }

  void PacketProcessor::handleRouteRequestPacket(os::Socket& socket, GenericPacket& packet, const int size, net::Address& from)
  {
    LogDebug("got route request from ", from);
    if (mLogger != nullptr) {
      mLogger->addToRouteReq(size);
    }

    if (size < int(1 + RELAY_ENCRYPTED_ROUTE_TOKEN_BYTES * 2)) {
      Log("ignoring route request. bad packet size (", size, ")");
      return;
    }

    // ignore the header byte of the packet
    uint8_t* p = &packet[1];
    relay::relay_route_token_t token;

    if (relay::relay_read_encrypted_route_token(
         &p, &token, mKeychain.RouterPublicKey.data(), mKeychain.RelayPrivateKey.data()) != RELAY_OK) {
      Log("ignoring route request. could not read route token");
      return;
    }

    // don't do anything if the token is expired - probably should log something here
    if (tokenIsExpired(token)) {
      Log("ignoring route request. token expired");
      return;
    }

    // create a new session and add it to the session map
    uint64_t hash = token.session_id ^ token.session_version;

    core::SessionMap::iterator iter, end;
    {
      std::lock_guard<std::mutex> lk(mSessionMap.Lock);
      iter = mSessionMap.find(hash);
      end = mSessionMap.end();
    }

    if (iter == end) {
      // create the session
      auto session = std::make_shared<Session>();
      assert(session);

      // fill it with data in the token
      session->ExpireTimestamp = token.expire_timestamp;
      session->SessionID = token.session_id;
      session->SessionVersion = token.session_version;
      session->ClientToServerSeq = 0;
      session->ServerToClientSeq = 0;
      session->KbpsUp = token.kbps_up;
      session->KbpsDown = token.kbps_down;
      session->PrevAddr = from;
      session->NextAddr = token.next_address;

      // store it
      memcpy(session->private_key, token.private_key, crypto_box_SECRETKEYBYTES);
      relay_replay_protection_reset(&session->ClientToServerProtection);
      relay_replay_protection_reset(&session->ServerToClientProtection);

      {
        std::lock_guard<std::mutex> lk(mSessionMap.Lock);
        mSessionMap[hash] = session;
      }

      // printf("session created: %" PRIx64 ".%d\n", token.session_id, token.session_version);
      std::stringstream ss;
      ss << std::hex << token.session_id << '.' << std::dec << static_cast<unsigned int>(token.session_version);
      Log("session created: ", ss.str());
    }  // TODO else what?

    // remove this part of the token by offseting it the request packet bytes
    packet[RELAY_ENCRYPTED_ROUTE_TOKEN_BYTES] = RELAY_ROUTE_REQUEST_PACKET;
    socket.send(
     token.next_address, packet.data() + RELAY_ENCRYPTED_ROUTE_TOKEN_BYTES, size - RELAY_ENCRYPTED_ROUTE_TOKEN_BYTES);
    LogDebug("sent route request to ", token.next_address);
  }

  void PacketProcessor::handleRouteResponsePacket(os::Socket& socket, GenericPacket& packet, const int size, net::Address& from)
  {
    (void)from;
    LogDebug("got route response from ", from);
    if (mLogger != nullptr) {
      mLogger->addToRouteResp(size);
    }

    if (size != RELAY_HEADER_BYTES) {
      Log("ignoring route response, header byte count invalid: ", size, " != ", RELAY_HEADER_BYTES);
      return;
    }

    uint8_t type;
    uint64_t sequence;
    uint64_t session_id;
    uint8_t session_version;
    if (relay::relay_peek_header(
         RELAY_DIRECTION_SERVER_TO_CLIENT, &type, &sequence, &session_id, &session_version, packet.data(), size) != RELAY_OK) {
      Log("ignoring route response, relay header could not be read");
      return;
    }

    uint64_t hash = session_id ^ session_version;

    core::SessionMap::iterator iter, end;
    {
      std::lock_guard<std::mutex> lk(mSessionMap.Lock);
      iter = mSessionMap.find(hash);
      end = mSessionMap.end();
    }

    if (iter == end) {
      Log("ignoring route response, could not find session");
      return;
    }

    core::SessionPtr session;
    {
      std::lock_guard<std::mutex> lk(mSessionMap.Lock);
      session = mSessionMap[hash];
    }

    if (sessionIsExpired(session)) {
      return;
    }

    uint64_t clean_sequence = relay::relay_clean_sequence(sequence);
    if (clean_sequence <= session->ServerToClientSeq) {
      return;
    }

    session->ServerToClientSeq = clean_sequence;
    if (relay::relay_verify_header(RELAY_DIRECTION_SERVER_TO_CLIENT, session->private_key, packet.data(), size) != RELAY_OK) {
      return;
    }

    socket.send(session->PrevAddr, packet.data(), size);
    LogDebug("sent response to ", session->PrevAddr);
  }

  void PacketProcessor::handleContinueRequestPacket(os::Socket& socket, GenericPacket& packet, const int size)
  {
    if (mLogger != nullptr) {
      mLogger->addToContReq(size);
    }

    if (size < int(1 + RELAY_ENCRYPTED_CONTINUE_TOKEN_BYTES * 2)) {
      Log("ignoring continue request. bad packet size (", size, ")");
      return;
    }

    uint8_t* p = &packet[1];
    relay::relay_continue_token_t token;
    if (relay_read_encrypted_continue_token(&p, &token, mKeychain.RouterPublicKey.data(), mKeychain.RelayPrivateKey.data()) !=
        RELAY_OK) {
      Log("ignoring continue request. could not read continue token");
      return;
    }

    if (tokenIsExpired(token)) {
      return;
    }

    uint64_t hash = token.session_id ^ token.session_version;

    core::SessionMap::iterator iter, end;
    {
      std::lock_guard<std::mutex> lk(mSessionMap.Lock);
      iter = mSessionMap.find(hash);
      end = mSessionMap.end();
    }

    if (iter == end) {
      return;
    }

    core::SessionPtr session;
    {
      std::lock_guard<std::mutex> lk(mSessionMap.Lock);
      session = mSessionMap[hash];
    }

    if (sessionIsExpired(session)) {
      return;
    }

    if (session->ExpireTimestamp != token.expire_timestamp) {
      printf("session continued: %" PRIx64 ".%d\n", token.session_id, token.session_version);
    }

    session->ExpireTimestamp = token.expire_timestamp;
    packet[RELAY_ENCRYPTED_CONTINUE_TOKEN_BYTES] = RELAY_CONTINUE_REQUEST_PACKET;

    socket.send(
     session->NextAddr, packet.data() + RELAY_ENCRYPTED_CONTINUE_TOKEN_BYTES, size - RELAY_ENCRYPTED_CONTINUE_TOKEN_BYTES);
  }

  void PacketProcessor::handleContinueResponsePacket(os::Socket& socket, GenericPacket& packet, const int size)
  {
    if (mLogger != nullptr) {
      mLogger->addToContResp(size);
    }

    if (size != RELAY_HEADER_BYTES) {
      return;
    }

    uint8_t type;
    uint64_t sequence;
    uint64_t session_id;
    uint8_t session_version;

    if (relay::relay_peek_header(
         RELAY_DIRECTION_SERVER_TO_CLIENT, &type, &sequence, &session_id, &session_version, packet.data(), size) != RELAY_OK) {
      return;
    }

    uint64_t hash = session_id ^ session_version;

    core::SessionMap::iterator iter, end;
    {
      std::lock_guard<std::mutex> lk(mSessionMap.Lock);
      iter = mSessionMap.find(hash);
      end = mSessionMap.end();
    }

    if (iter == end) {
      return;
    }

    core::SessionPtr session;
    {
      std::lock_guard<std::mutex> lk(mSessionMap.Lock);
      session = mSessionMap[hash];
    }

    if (sessionIsExpired(session)) {
      return;
    }

    uint64_t clean_sequence = relay::relay_clean_sequence(sequence);

    if (clean_sequence <= session->ServerToClientSeq) {
      return;
    }

    session->ServerToClientSeq = clean_sequence;

    if (relay::relay_verify_header(RELAY_DIRECTION_SERVER_TO_CLIENT, session->private_key, packet.data(), size) != RELAY_OK) {
      return;
    }
    socket.send(session->PrevAddr, packet.data(), size);
  }

  void PacketProcessor::handleClientToServerPacket(os::Socket& socket, GenericPacket& packet, const int size)
  {
    LogDebug("got client to server packet");
    if (mLogger != nullptr) {
      mLogger->addToCliToServ(size);
    }

    if (size <= RELAY_HEADER_BYTES || size > RELAY_HEADER_BYTES + RELAY_MTU) {
      return;
    }

    uint8_t type;
    uint64_t sequence;
    uint64_t session_id;
    uint8_t session_version;

    if (relay::relay_peek_header(
         RELAY_DIRECTION_CLIENT_TO_SERVER, &type, &sequence, &session_id, &session_version, packet.data(), size) != RELAY_OK) {
      return;
    }

    uint64_t hash = session_id ^ session_version;

    core::SessionMap::iterator iter, end;
    {
      std::lock_guard<std::mutex> lk(mSessionMap.Lock);
      iter = mSessionMap.find(hash);
      end = mSessionMap.end();
    }

    if (iter == end) {
      return;
    }

    core::SessionPtr session;
    {
      std::lock_guard<std::mutex> lk(mSessionMap.Lock);
      session = mSessionMap[hash];
    }

    if (sessionIsExpired(session)) {
      return;
    }

    uint64_t clean_sequence = relay::relay_clean_sequence(sequence);
    if (relay_replay_protection_already_received(&session->ClientToServerProtection, clean_sequence)) {
      return;
    }

    relay_replay_protection_advance_sequence(&session->ClientToServerProtection, clean_sequence);
    if (relay::relay_verify_header(RELAY_DIRECTION_CLIENT_TO_SERVER, session->private_key, packet.data(), size) != RELAY_OK) {
      return;
    }

    socket.send(session->NextAddr, packet.data(), size);
    LogDebug("sent client packet to ", session->NextAddr);
  }

  void PacketProcessor::handleServerToClientPacket(os::Socket& socket, GenericPacket& packet, const int size)
  {
    LogDebug("got server to client packet");
    if (mLogger != nullptr) {
      mLogger->addToServToCli(size);
    }

    if (size <= RELAY_HEADER_BYTES || size > RELAY_HEADER_BYTES + RELAY_MTU) {
      return;
    }

    uint8_t type;
    uint64_t sequence;
    uint64_t session_id;
    uint8_t session_version;

    if (relay::relay_peek_header(
         RELAY_DIRECTION_SERVER_TO_CLIENT, &type, &sequence, &session_id, &session_version, packet.data(), size) != RELAY_OK) {
      return;
    }

    uint64_t hash = session_id ^ session_version;

    core::SessionMap::iterator iter, end;
    {
      std::lock_guard<std::mutex> lk(mSessionMap.Lock);
      iter = mSessionMap.find(hash);
      end = mSessionMap.end();
    }

    if (iter == end) {
      return;
    }

    core::SessionPtr session;
    {
      std::lock_guard<std::mutex> lk(mSessionMap.Lock);
      session = mSessionMap[hash];
    }

    if (sessionIsExpired(session)) {
      return;
    }

    uint64_t clean_sequence = relay::relay_clean_sequence(sequence);
    if (relay_replay_protection_already_received(&session->ServerToClientProtection, clean_sequence)) {
      return;
    }

    relay_replay_protection_advance_sequence(&session->ServerToClientProtection, clean_sequence);
    if (relay::relay_verify_header(RELAY_DIRECTION_SERVER_TO_CLIENT, session->private_key, packet.data(), size) != RELAY_OK) {
      return;
    }

    socket.send(session->PrevAddr, packet.data(), size);
    LogDebug("sent server packet to ", session->PrevAddr);
  }

  void PacketProcessor::handleSessionPingPacket(os::Socket& socket, GenericPacket& packet, const int size)
  {
    if (mLogger != nullptr) {
      mLogger->addToSessionPing(size);
    }

    if (size > RELAY_HEADER_BYTES + 32) {
      return;
    }

    uint8_t type;
    uint64_t sequence;
    uint64_t session_id;
    uint8_t session_version;

    if (relay::relay_peek_header(
         RELAY_DIRECTION_CLIENT_TO_SERVER, &type, &sequence, &session_id, &session_version, packet.data(), size) != RELAY_OK) {
      return;
    }

    uint64_t hash = session_id ^ session_version;

    core::SessionMap::iterator iter, end;
    {
      std::lock_guard<std::mutex> lk(mSessionMap.Lock);
      iter = mSessionMap.find(hash);
      end = mSessionMap.end();
    }

    if (iter == end) {
      return;
    }

    core::SessionPtr session;
    {
      std::lock_guard<std::mutex> lk(mSessionMap.Lock);
      session = mSessionMap[hash];
    }

    if (sessionIsExpired(session)) {
      return;
    }

    uint64_t clean_sequence = relay::relay_clean_sequence(sequence);
    if (clean_sequence <= session->ClientToServerSeq) {
      return;
    }

    session->ClientToServerSeq = clean_sequence;
    if (relay::relay_verify_header(RELAY_DIRECTION_CLIENT_TO_SERVER, session->private_key, packet.data(), size) != RELAY_OK) {
      return;
    }

    socket.send(session->NextAddr, packet.data(), size);
  }

  void PacketProcessor::handleSessionPongPacket(os::Socket& socket, GenericPacket& packet, const int size)
  {
    if (mLogger != nullptr) {
      mLogger->addToSessionPong(size);
    }

    if (size > RELAY_HEADER_BYTES + 32) {
      return;
    }

    uint8_t type;
    uint64_t sequence;
    uint64_t session_id;
    uint8_t session_version;

    if (relay::relay_peek_header(
         RELAY_DIRECTION_SERVER_TO_CLIENT, &type, &sequence, &session_id, &session_version, packet.data(), size) != RELAY_OK) {
      return;
    }

    uint64_t hash = session_id ^ session_version;

    core::SessionMap::iterator iter, end;
    {
      std::lock_guard<std::mutex> lk(mSessionMap.Lock);
      iter = mSessionMap.find(hash);
      end = mSessionMap.end();
    }

    if (iter == end) {
      return;
    }

    core::SessionPtr session;
    {
      std::lock_guard<std::mutex> lk(mSessionMap.Lock);
      session = mSessionMap[hash];
    }

    if (sessionIsExpired(session)) {
      return;
    }

    uint64_t clean_sequence = relay::relay_clean_sequence(sequence);
    if (clean_sequence <= session->ServerToClientSeq) {
      return;
    }

    session->ServerToClientSeq = clean_sequence;
    if (relay::relay_verify_header(RELAY_DIRECTION_SERVER_TO_CLIENT, session->private_key, packet.data(), size) != RELAY_OK) {
      return;
    }

    socket.send(session->PrevAddr, packet.data(), size);
  }

  void PacketProcessor::handleNearPingPacket(os::Socket& socket, GenericPacket& packet, const int size, net::Address& from)
  {
    if (mLogger != nullptr) {
      mLogger->addToNearPing(size);
    }

    if (size != 1 + 8 + 8 + 8 + 8) {
      return;
    }

    packet[0] = RELAY_NEAR_PONG_PACKET;
    socket.send(from, packet.data(), size - 16);  // TODO why 16?
  }
}  // namespace core<|MERGE_RESOLUTION|>--- conflicted
+++ resolved
@@ -86,11 +86,8 @@
       mLogger->addToRelayPingPacket(size);
     }
 
-<<<<<<< HEAD
-    net::Address addr;  // where to send it back
-=======
     net::Address addr; // where it actually came from
->>>>>>> 15109b90
+    (void)addr;
 
     // mark the 0'th index as a pong and send it back from where it came
     packet[0] = RELAY_PONG_PACKET;  // set the identifier byte as pong
@@ -98,13 +95,7 @@
     uint64_t sequence = encoding::ReadUint64(packet, index);
     (void)sequence;
     size_t addrIndx = index;
-<<<<<<< HEAD
-    encoding::ReadAddress(packet, index, addr);  // pings are sent on a different port, need to read actual address
-    (void)addr;
-=======
     encoding::ReadAddress(packet, index, addr); // pings are sent on a different port, need to read actual address
-    encoding::WriteAddress(packet, addrIndx, socket.getAddress());
->>>>>>> 15109b90
     LogDebug("got ping packet from ", addr);
 
     encoding::WriteAddress(packet, addrIndx, socket.getAddress());
@@ -124,11 +115,7 @@
 
     size_t index = 1;  // skip the identifier byte
     uint64_t sequence = encoding::ReadUint64(packet, index);
-<<<<<<< HEAD
-    encoding::ReadAddress(packet, index, addr);  // pings are sent on a different port, need to read actual address
-=======
     encoding::ReadAddress(packet, index, addr); // pings are sent on a different port, need to read actual address to stay consistent
->>>>>>> 15109b90
     LogDebug("got pong packet from ", addr);
 
     // process the pong time
