#include "includes.h"
#include "relay.hpp"

#include "encoding/binary.hpp"
#include "encoding/read.hpp"
#include "encoding/write.hpp"

#include "net/curl.hpp"

#include "core/relay_stats.hpp"

#include "util/logger.hpp"

int relay_debug = 0;
namespace relay
{
  int relay_initialize()
  {
    if (relay::relay_platform_init() != RELAY_OK) {
      Log("failed to initialize platform");
      return RELAY_ERROR;
    }

    if (sodium_init() == -1) {
      Log("failed to initialize sodium");
      return RELAY_ERROR;
    }

    const char* relay_debug_env = relay::relay_platform_getenv("RELAY_DEBUG");
    if (relay_debug_env) {
      // TODO replace this flag with a makefile compile-time define
      relay_debug = atoi(relay_debug_env);
    }

    return RELAY_OK;
  }

  void relay_term()
  {
    relay::relay_platform_term();
  }

  int relay_init(CURL* curl,
   const char* hostname,
   uint8_t* relay_token,
   const char* relay_address,
   const uint8_t* router_public_key,
   const uint8_t* relay_private_key,
   uint64_t* router_timestamp)
  {
    const uint32_t init_request_magic = 0x9083708f;

    uint32_t init_request_version = 0;

    uint8_t init_data[1024];
    memset(init_data, 0, sizeof(init_data));

    unsigned char nonce[crypto_box_NONCEBYTES];
    legacy::relay_random_bytes(nonce, crypto_box_NONCEBYTES);

    uint8_t* p = init_data;

    encoding::write_uint32(&p, init_request_magic);
    encoding::write_uint32(&p, init_request_version);
    encoding::write_bytes(&p, nonce, crypto_box_NONCEBYTES);
    encoding::write_string(&p, relay_address, RELAY_MAX_ADDRESS_STRING_LENGTH);

    uint8_t* q = p;

    encoding::write_bytes(&p, relay_token, RELAY_TOKEN_BYTES);

    int encrypt_length = int(p - q);

    if (crypto_box_easy(q, q, encrypt_length, nonce, router_public_key, relay_private_key) != 0) {
      LogDebug("could not encrypt relay token");
      return RELAY_ERROR;
    }

    int init_length = (int)(p - init_data) + encrypt_length + crypto_box_MACBYTES;

    struct curl_slist* slist = curl_slist_append(NULL, "Content-Type:application/octet-stream");

    net::curl_buffer_t init_response_buffer;
    init_response_buffer.size = 0;
    init_response_buffer.max_size = 1024;
    init_response_buffer.data = (uint8_t*)alloca(init_response_buffer.max_size);

    char init_url[1024];
    sprintf(init_url, "%s/relay_init", hostname);

    curl_easy_setopt(curl, CURLOPT_BUFFERSIZE, 102400L);
    curl_easy_setopt(curl, CURLOPT_URL, init_url);
    curl_easy_setopt(curl, CURLOPT_NOPROGRESS, 1L);
    curl_easy_setopt(curl, CURLOPT_POSTFIELDS, init_data);
    curl_easy_setopt(curl, CURLOPT_POSTFIELDSIZE_LARGE, (curl_off_t)init_length);
    curl_easy_setopt(curl, CURLOPT_HTTPHEADER, slist);
    curl_easy_setopt(curl, CURLOPT_USERAGENT, "network next relay");
    curl_easy_setopt(curl, CURLOPT_MAXREDIRS, 50L);
    curl_easy_setopt(curl, CURLOPT_HTTP_VERSION, (long)CURL_HTTP_VERSION_2TLS);
    curl_easy_setopt(curl, CURLOPT_TCP_KEEPALIVE, 1L);
    curl_easy_setopt(curl, CURLOPT_TIMEOUT_MS, long(1000));
    curl_easy_setopt(curl, CURLOPT_WRITEDATA, &init_response_buffer);
    curl_easy_setopt(curl, CURLOPT_WRITEFUNCTION, &net::curl_buffer_write_function);

    CURLcode ret = curl_easy_perform(curl);

    curl_slist_free_all(slist);
    slist = NULL;

    if (ret != 0) {
      LogDebug("curl error: ", ret);
      return RELAY_ERROR;
    }

    long code;
    curl_easy_getinfo(curl, CURLINFO_RESPONSE_CODE, &code);
    if (code != 200) {
      LogDebug("http call not success, code: ", code);
      return RELAY_ERROR;
    }

    if (init_response_buffer.size < 4) {
      Log("error: bad relay init response size. too small to have valid data (", init_response_buffer.size, ")");
      return RELAY_ERROR;
    }

    const uint8_t* r = init_response_buffer.data;

    uint32_t version = encoding::read_uint32(&r);

    const uint32_t init_response_version = 0;

    if (version != init_response_version) {
      Log("error: bad relay init response version. expected ", init_response_version, ", got ", version);
      return RELAY_ERROR;
    }

    if (init_response_buffer.size != 4 + 8 + RELAY_TOKEN_BYTES) {
      Log("error: bad relay init response size. expected ", RELAY_TOKEN_BYTES, " bytes, got ", init_response_buffer.size);
      return RELAY_ERROR;
    }

    *router_timestamp = encoding::read_uint64(&r);

    memcpy(relay_token, init_response_buffer.data + 4 + 8, RELAY_TOKEN_BYTES);

    return RELAY_OK;
  }

  int relay_update(CURL* curl,
   const char* hostname,
   const uint8_t* relay_token,
   const char* relay_address,
   uint8_t* update_response_memory,
   core::RelayManager& manager, uint64_t bytesReceived)
  {
    // build update data

    uint32_t update_version = 0;

<<<<<<< HEAD
    uint8_t update_data[10 * 1024];  // TODO pass this in like response memory is
=======
    uint8_t update_data[10 * 1024 + 8]; // TODO pass this in like response memory is
>>>>>>> e56709e8

    uint8_t* p = update_data;
    encoding::write_uint32(&p, update_version);
    encoding::write_string(&p, relay_address, 256);
    encoding::write_bytes(&p, relay_token, RELAY_TOKEN_BYTES);

    core::RelayStats stats;
    manager.getStats(stats);

    encoding::write_uint32(&p, stats.NumRelays);
    for (unsigned int i = 0; i < stats.NumRelays; ++i) {
      encoding::write_uint64(&p, stats.IDs[i]);
      encoding::write_float32(&p, stats.RTT[i]);
      encoding::write_float32(&p, stats.Jitter[i]);
      encoding::write_float32(&p, stats.PacketLoss[i]);
    }

    encoding::write_uint64(&p, bytesReceived);

    int update_data_length = (int)(p - update_data);

    // post it to backend

    struct curl_slist* slist = curl_slist_append(NULL, "Content-Type:application/octet-stream");

    net::curl_buffer_t update_response_buffer;
    update_response_buffer.size = 0;
    update_response_buffer.max_size = RESPONSE_MAX_BYTES;
    update_response_buffer.data = (uint8_t*)update_response_memory;

    char update_url[1024];
    sprintf(update_url, "%s/relay_update", hostname);

    curl_easy_setopt(curl, CURLOPT_BUFFERSIZE, 102400L);
    curl_easy_setopt(curl, CURLOPT_URL, update_url);
    curl_easy_setopt(curl, CURLOPT_NOPROGRESS, 1L);
    curl_easy_setopt(curl, CURLOPT_POSTFIELDS, update_data);
    curl_easy_setopt(curl, CURLOPT_POSTFIELDSIZE_LARGE, (curl_off_t)update_data_length);
    curl_easy_setopt(curl, CURLOPT_HTTPHEADER, slist);
    curl_easy_setopt(curl, CURLOPT_USERAGENT, "network next relay");
    curl_easy_setopt(curl, CURLOPT_MAXREDIRS, 50L);
    curl_easy_setopt(curl, CURLOPT_HTTP_VERSION, (long)CURL_HTTP_VERSION_2TLS);
    curl_easy_setopt(curl, CURLOPT_TCP_KEEPALIVE, 1L);
    curl_easy_setopt(curl, CURLOPT_TIMEOUT_MS, long(1000));
    curl_easy_setopt(curl, CURLOPT_WRITEDATA, &update_response_buffer);
    curl_easy_setopt(curl, CURLOPT_WRITEFUNCTION, &net::curl_buffer_write_function);

    CURLcode ret = curl_easy_perform(curl);

    curl_slist_free_all(slist);
    slist = NULL;

    if (ret != 0) {
      Log("error: could not post relay update. curl error: ", ret, '\n');
      return RELAY_ERROR;
    }

    long code;
    curl_easy_getinfo(curl, CURLINFO_RESPONSE_CODE, &code);
    if (code != 200) {
      Log("error: relay update response was ", code, ", expected 200\n");
      return RELAY_ERROR;
    }

    // parse update response

    const uint8_t* q = update_response_buffer.data;

    uint32_t version = encoding::read_uint32(&q);

    const uint32_t update_response_version = 0;

    if (version != update_response_version) {
      Log("error: bad relay update response version. expected ", update_response_version, ", got ", version, '\n');
      return RELAY_ERROR;
    }

    uint32_t num_relays = encoding::read_uint32(&q);

    if (num_relays > MAX_RELAYS) {
      Log("error: too many relays to ping. max is ", MAX_RELAYS, ", got ", num_relays, '\n');
      return RELAY_ERROR;
    }

    bool error = false;

    struct relay_ping_data_t
    {
      uint64_t id;
      net::Address address;
    };

    relay_ping_data_t relay_ping_data[MAX_RELAYS];

    for (uint32_t i = 0; i < num_relays; ++i) {
      char address_string[RELAY_MAX_ADDRESS_STRING_LENGTH];
      relay_ping_data[i].id = encoding::read_uint64(&q);
      encoding::read_string(&q, address_string, RELAY_MAX_ADDRESS_STRING_LENGTH);
      if (!relay_ping_data[i].address.parse(address_string)) {
        error = true;
        break;
      }
    }

    if (error) {
      Log("error: error while reading set of relays to ping in update response\n");
      return RELAY_ERROR;
    }

    // TODO can avoid this loop entirely by just moving ping data to it's own file and having manager take it as a param
    std::array<uint64_t, MAX_RELAYS> relayIDs;
    std::array<net::Address, MAX_RELAYS> relayAddresses;
    for (unsigned int i = 0; i < num_relays; ++i) {
      relayIDs[i] = relay_ping_data[i].id;
      relayAddresses[i] = relay_ping_data[i].address;
    }

    manager.update(num_relays, relayIDs, relayAddresses);

    return RELAY_OK;
  }

  int relay_write_header(int direction,
   uint8_t type,
   uint64_t sequence,
   uint64_t session_id,
   uint8_t session_version,
   const uint8_t* private_key,
   uint8_t* buffer,
   int buffer_length)
  {
    assert(private_key);
    assert(buffer);
    assert(RELAY_HEADER_BYTES <= buffer_length);

    (void)buffer_length;

    uint8_t* start = buffer;

    (void)start;

    if (direction == RELAY_DIRECTION_SERVER_TO_CLIENT) {
      // high bit must be set
      assert(sequence & (1ULL << 63));
    } else {
      // high bit must be clear
      assert((sequence & (1ULL << 63)) == 0);
    }

    if (type == RELAY_SESSION_PING_PACKET || type == RELAY_SESSION_PONG_PACKET || type == RELAY_ROUTE_RESPONSE_PACKET ||
        type == RELAY_CONTINUE_RESPONSE_PACKET) {
      // second highest bit must be set
      assert(sequence & (1ULL << 62));
    } else {
      // second highest bit must be clear
      assert((sequence & (1ULL << 62)) == 0);
    }

    encoding::write_uint8(&buffer, type);

    encoding::write_uint64(&buffer, sequence);

    uint8_t* additional = buffer;
    const int additional_length = 8 + 2;

    encoding::write_uint64(&buffer, session_id);
    encoding::write_uint8(&buffer, session_version);
    encoding::write_uint8(&buffer, 0);  // todo: remove this once we fully switch to new relay

    uint8_t nonce[12];
    {
      uint8_t* p = nonce;
      encoding::write_uint32(&p, 0);
      encoding::write_uint64(&p, sequence);
    }

    unsigned long long encrypted_length = 0;

    int result = crypto_aead_chacha20poly1305_ietf_encrypt(
     buffer, &encrypted_length, buffer, 0, additional, (unsigned long long)additional_length, NULL, nonce, private_key);

    if (result != 0)
      return RELAY_ERROR;

    buffer += encrypted_length;

    assert(int(buffer - start) == RELAY_HEADER_BYTES);

    return RELAY_OK;
  }

  int relay_peek_header(int direction,
   uint8_t* type,
   uint64_t* sequence,
   uint64_t* session_id,
   uint8_t* session_version,
   const uint8_t* buffer,
   int buffer_length)
  {
    uint8_t packet_type;
    uint64_t packet_sequence;

    assert(buffer);

    if (buffer_length < RELAY_HEADER_BYTES)
      return RELAY_ERROR;

    packet_type = encoding::read_uint8(&buffer);

    packet_sequence = encoding::read_uint64(&buffer);

    if (direction == RELAY_DIRECTION_SERVER_TO_CLIENT) {
      // high bit must be set
      if (!(packet_sequence & (1ULL << 63)))
        return RELAY_ERROR;
    } else {
      // high bit must be clear
      if (packet_sequence & (1ULL << 63))
        return RELAY_ERROR;
    }

    *type = packet_type;

    if (*type == RELAY_SESSION_PING_PACKET || *type == RELAY_SESSION_PONG_PACKET || *type == RELAY_ROUTE_RESPONSE_PACKET ||
        *type == RELAY_CONTINUE_RESPONSE_PACKET) {
      // second highest bit must be set
      assert(packet_sequence & (1ULL << 62));
    } else {
      // second highest bit must be clear
      assert((packet_sequence & (1ULL << 62)) == 0);
    }

    *sequence = packet_sequence;
    *session_id = encoding::read_uint64(&buffer);
    *session_version = encoding::read_uint8(&buffer);

    return RELAY_OK;
  }

  int relay_verify_header(int direction, const uint8_t* private_key, uint8_t* buffer, int buffer_length)
  {
    assert(private_key);
    assert(buffer);

    if (buffer_length < RELAY_HEADER_BYTES) {
      return RELAY_ERROR;
    }

    const uint8_t* p = buffer;

    uint8_t packet_type = encoding::read_uint8(&p);

    uint64_t packet_sequence = encoding::read_uint64(&p);

    if (direction == RELAY_DIRECTION_SERVER_TO_CLIENT) {
      // high bit must be set
      if (!(packet_sequence & (1ULL << 63))) {
        return RELAY_ERROR;
      }
    } else {
      // high bit must be clear
      if (packet_sequence & (1ULL << 63)) {
        return RELAY_ERROR;
      }
    }

    if (packet_type == RELAY_SESSION_PING_PACKET || packet_type == RELAY_SESSION_PONG_PACKET ||
        packet_type == RELAY_ROUTE_RESPONSE_PACKET || packet_type == RELAY_CONTINUE_RESPONSE_PACKET) {
      // second highest bit must be set
      assert(packet_sequence & (1ULL << 62));
    } else {
      // second highest bit must be clear
      assert((packet_sequence & (1ULL << 62)) == 0);
    }

    const uint8_t* additional = p;

    const int additional_length = 8 + 2;

    uint64_t packet_session_id = encoding::read_uint64(&p);
    uint8_t packet_session_version = encoding::read_uint8(&p);
    uint8_t packet_session_flags = encoding::read_uint8(&p);  // todo: remove once we fully switch over to new relay

    (void)packet_session_id;
    (void)packet_session_version;
    (void)packet_session_flags;

    uint8_t nonce[12];
    {
      uint8_t* q = nonce;
      encoding::write_uint32(&q, 0);
      encoding::write_uint64(&q, packet_sequence);
    }

    unsigned long long decrypted_length;

    int result = crypto_aead_chacha20poly1305_ietf_decrypt(buffer + 19,
     &decrypted_length,
     NULL,
     buffer + 19,
     (unsigned long long)crypto_aead_chacha20poly1305_IETF_ABYTES,
     additional,
     (unsigned long long)additional_length,
     nonce,
     private_key);

    if (result != 0) {
      return RELAY_ERROR;
    }

    return RELAY_OK;
  }

  uint64_t relay_clean_sequence(uint64_t sequence)
  {
    uint64_t mask = ~((1ULL << 63) | (1ULL << 62));
    return sequence & mask;
  }
}  // namespace relay<|MERGE_RESOLUTION|>--- conflicted
+++ resolved
@@ -158,11 +158,7 @@
 
     uint32_t update_version = 0;
 
-<<<<<<< HEAD
-    uint8_t update_data[10 * 1024];  // TODO pass this in like response memory is
-=======
     uint8_t update_data[10 * 1024 + 8]; // TODO pass this in like response memory is
->>>>>>> e56709e8
 
     uint8_t* p = update_data;
     encoding::write_uint32(&p, update_version);
