/*
   Network Next. You control the network.
   Copyright © 2017 - 2020 Network Next, Inc. All rights reserved.
*/

package main

import (
	"context"
	"fmt"
	"runtime"

	"net/http"
	"os"
	"os/signal"

	"time"

	"github.com/go-kit/kit/log/level"
	"github.com/gorilla/mux"
	"github.com/networknext/backend/backend"
	"github.com/networknext/backend/envvar"
	"github.com/networknext/backend/metrics"
	portalcruncher "github.com/networknext/backend/portal_cruncher"
	"github.com/networknext/backend/transport"
	"github.com/networknext/backend/transport/pubsub"
<<<<<<< HEAD

	"cloud.google.com/go/bigtable"
	gcplogging "cloud.google.com/go/logging"
	"cloud.google.com/go/profiler"
=======
>>>>>>> 3aeec451
)

var (
	buildtime     string
	commitMessage string
	sha           string
	tag           string
)

// Allows us to return an exit code and allows log flushes and deferred functions
// to finish before exiting.
func main() {
	os.Exit(mainReturnWithCode())
}

func mainReturnWithCode() int {
	serviceName := "portal_cruncher"
	fmt.Printf("%s: Git Hash: %s - Commit: %s\n", serviceName, sha, commitMessage)

	ctx := context.Background()

	gcpProjectID := backend.GetGCPProjectID()

	backend.GetLogger(ctx, gcpProjectID, serviceName)

	logger, err := backend.GetLogger(ctx, gcpProjectID, serviceName)
	if err != nil {
		level.Error(logger).Log("err", err)
		return 1
	}

	env, err := backend.GetEnv()
	if err != nil {
		level.Error(logger).Log("err", err)
		return 1
	}

	metricsHandler, err := backend.GetMetricsHandler(ctx, logger, gcpProjectID)
	if err != nil {
		level.Error(logger).Log("err", err)
		return 1
	}

	if gcpProjectID != "" {
		if err := backend.InitStackDriverProfiler(gcpProjectID, serviceName, env); err != nil {
			level.Error(logger).Log("msg", "failed to initialze StackDriver profiler", "err", err)
			return 1
		}
	}

	portalCruncherMetrics, err := metrics.NewPortalCruncherMetrics(ctx, metricsHandler)
	if err != nil {
		level.Error(logger).Log("msg", "failed to create portal cruncher metrics", "err", err)
		return 1
	}

	// Setup the stats print routine
	{
		memoryUsed := func() float64 {
			var m runtime.MemStats
			runtime.ReadMemStats(&m)
			return float64(m.Alloc) / (1000.0 * 1000.0)
		}

		go func() {
			for {
				portalCruncherMetrics.Goroutines.Set(float64(runtime.NumGoroutine()))
				portalCruncherMetrics.MemoryAllocated.Set(memoryUsed())

				fmt.Printf("-----------------------------\n")
				fmt.Printf("%d goroutines\n", int(portalCruncherMetrics.Goroutines.Value()))
				fmt.Printf("%.2f mb allocated\n", portalCruncherMetrics.MemoryAllocated.Value())
				fmt.Printf("%d messages received\n", int(portalCruncherMetrics.ReceivedMessageCount.Value()))
				fmt.Printf("-----------------------------\n")

				time.Sleep(time.Second * 10)
			}
		}()
	}

<<<<<<< HEAD
	// Setup Bigtable

	_, btEmulatorOK := os.LookupEnv("BIGTABLE_EMULATOR_HOST")
	if btEmulatorOK {
		// Emulator is used for local testing
		// Requires that emulator has been started in another terminal to work as intended
		gcpProjectID = "local"
		level.Info(logger).Log("msg", "Detected bigtable emulator")
	}

	// Get Bigtable client, table, and column family name
	var btClient *storage.BigTable
	var btTbl *bigtable.Table
	var btCfNames []string

	if gcpOK || btEmulatorOK {
		// Get Bigtable instance ID
		btInstanceID := envvar.Get("GOOGLE_BIGTABLE_INSTANCE_ID", "")

		// Get the table name
		btTableName := envvar.Get("GOOGLE_BIGTABLE_TABLE_NAME", "")

		// Get the column family names and put them in a slice
		btCfName := envvar.Get("GOOGLE_BIGTABLE_CF_NAME", "")
		btCfNames = []string{btCfName}

		// Create a bigtable admin for setup
		btAdmin, err := storage.NewBigTableAdmin(ctx, gcpProjectID, btInstanceID, logger)
=======
	redisFlushCount, err := envvar.GetInt("PORTAL_CRUNCHER_REDIS_FLUSH_COUNT", 1000)
	if err != nil {
		level.Error(logger).Log("err", err)
		return 1
	}

	// Start portal cruncher subscriber
	var portalSubscriber pubsub.Subscriber
	{
		cruncherPort := envvar.Get("CRUNCHER_PORT", "5555")
>>>>>>> 3aeec451
		if err != nil {
			level.Error(logger).Log("err", err)
			return 1
		}

		// Check if the table exists in the instance
		tableExists, err := btAdmin.VerifyTableExists(ctx, btTableName)
		if err != nil {
			level.Error(logger).Log("err", err)
			return 1
		}

		// Verify if the table needed exists
		if !tableExists {
			// Create a table with the given name and column families
			if err = btAdmin.CreateTable(ctx, btTableName, btCfNames); err != nil {
				level.Error(logger).Log("err", err)
				return 1
			}

			// Get the max number of days the data should be kept in Bigtable
			maxDays, err := envvar.GetInt("GOOGLE_BIGTABLE_MAX_AGE_DAYS", 90)
			if err != nil {
				level.Error(logger).Log("err", err)
				return 1
			}

			// Set a garbage collection policy of 90 days
			maxAge := time.Hour * time.Duration(24*maxDays)
			if err = btAdmin.SetMaxAgePolicy(ctx, btTableName, btCfNames, maxAge); err != nil {
				level.Error(logger).Log("err", err)
				return 1
			}
		}

		// Close the admin client
		if err = btAdmin.Close(); err != nil {
			level.Error(logger).Log("err", err)
			return 1
		}

		// Create a standard client for writing to the table
		btClient, err = storage.NewBigTable(ctx, gcpProjectID, btInstanceID, logger)
		if err != nil {
			level.Error(logger).Log("err", err)
			return 1
		}

		btTbl = btClient.GetTable(btTableName)

	}

	// Start portal cruncher subscriber
	zeroMQCruncherPort := envvar.Get("CRUNCHER_PORT_REDIS", "5555")
	zeroMQSubscriber, err := getPortalSubscriber(logger, zeroMQCruncherPort)
	if err != nil {
		return 1
	}

	receiveGoroutineCount, err := envvar.GetInt("CRUNCHER_RECEIVE_GOROUTINE_COUNT", 1)
	if err != nil {
		level.Error(logger).Log("err", err)
		return 1
	}

	redisGoroutineCount, err := envvar.GetInt("CRUNCHER_REDIS_GOROUTINE_COUNT", 1)
	if err != nil {
		level.Error(logger).Log("err", err)
		return 1
	}

	btGoroutineCount, err := envvar.GetInt("CRUNCHER_BIGTABLE_GOROUTINE_COUNT", 1)
	if err != nil {
		level.Error(logger).Log("err", err)
		return 1
	}

	messageChanSize, err := envvar.GetInt("CRUNCHER_MESSAGE_CHANNEL_SIZE", 10000000)
	if err != nil {
		level.Error(logger).Log("err", err)
		return 1
	}

<<<<<<< HEAD
	redisMessageChan := make(chan []byte, messageChanSize)
	btMessageChan := make(chan []byte, messageChanSize)

	// Start receive loops
	for i := 0; i < receiveGoroutineCount; i += 2 {
		// Redis portal subscriber
		go func() {
			for {
				if err := ReceivePortalMessage(zeroMQSubscriber, portalCruncherMetrics, redisMessageChan, btMessageChan); err != nil {
					switch err.(type) {
					case *ErrReceiveMessage:
						level.Error(logger).Log("err", err)
						os.Exit(1) // todo: don't os.Exit() here, but somehow quit
					case *ErrChannelFull:
						level.Error(logger).Log("err", err)
					}
				}
			}
		}()
	}

=======
>>>>>>> 3aeec451
	redisHostTopSessions := envvar.Get("REDIS_HOST_TOP_SESSIONS", "127.0.0.1:6379")
	redisHostSessionMap := envvar.Get("REDIS_HOST_SESSION_MAP", "127.0.0.1:6379")
	redisHostSessionMeta := envvar.Get("REDIS_HOST_SESSION_META", "127.0.0.1:6379")
	redisHostSessionSlices := envvar.Get("REDIS_HOST_SESSION_SLICES", "127.0.0.1:6379")

<<<<<<< HEAD
	// Start redis insertion loop
	{
		for i := 0; i < redisGoroutineCount; i++ {
			go func() {
				clientTopSessions, clientSessionMap, clientSessionMeta, clientSessionSlices, err := createRedis(redisHostTopSessions, redisHostSessionMap, redisHostSessionMeta, redisHostSessionSlices)
				if err != nil {
					level.Error(logger).Log("err", err)
					os.Exit(1) // todo: don't exit here but find some way to return
				}

				if err := pingRedis(clientTopSessions, clientSessionMap, clientSessionMeta, clientSessionSlices); err != nil {
					level.Error(logger).Log("err", err)
					os.Exit(1) // todo: don't exit here but find some way to return
				}

				redisPortalDataBuffer := make([]transport.SessionPortalData, 0)

				flushTime := time.Now()
				pingTime := time.Now()

				for {
					// Pull the message out of the channel
					sessionData, err := PullMessage(redisMessageChan)
					if err != nil {
						level.Error(logger).Log("err", err)
						os.Exit(1) // todo: don't exit here but find some way to return
					}

					// Handle Redis functionality
					if err := RedisHandler(clientTopSessions, clientSessionMap, clientSessionMeta, clientSessionSlices, sessionData, redisPortalDataBuffer, flushTime, pingTime, redisFlushCount); err != nil {
						level.Error(logger).Log("err", err)
						os.Exit(1) // todo: don't exit here but find some way to return
					}
				}
			}()
		}
	}

	// Start Bigtable insertion loop
	{
		for i := 0; i < btGoroutineCount; i++ {
			go func() {

				btPortalDataBuffer := make([]transport.SessionPortalData, 0)

				for {
					// Pull the message out of the channel
					sessionData, err := PullMessage(btMessageChan)
					if err != nil {
						level.Error(logger).Log("err", err)
						os.Exit(1) // todo: don't exit here but find some way to return
					}

					// Insert data into bigtable
					if err := BTHandler(ctx, btClient, btTbl, btCfNames, sessionData, btPortalDataBuffer); err != nil {
						level.Error(logger).Log("err", err)
						os.Exit(1) // todo: don't exit here but find some way to return
					}
				}
			}()
		}
=======
	portalCruncher, err := portalcruncher.NewPortalCruncher(portalSubscriber, redisHostTopSessions, redisHostSessionMap, redisHostSessionMeta, redisHostSessionSlices, messageChanSize, redisFlushCount, portalCruncherMetrics)
	if err != nil {
		level.Error(logger).Log("err", err)
		return 1
	}

	if err := portalCruncher.PingRedis(); err != nil {
		level.Error(logger).Log("err", err)
		return 1
>>>>>>> 3aeec451
	}

	errChan := make(chan error, 1)
	go func() {
		if err := portalCruncher.Start(ctx, receiveGoroutineCount, redisGoroutineCount); err != nil {
			level.Error(logger).Log("err", err)
			errChan <- err
			return
		}
	}()

	// Start HTTP server
	{
		go func() {
			router := mux.NewRouter()
			router.HandleFunc("/health", transport.HealthHandlerFunc())
			router.HandleFunc("/version", transport.VersionHandlerFunc(buildtime, sha, tag, commitMessage))

			port, ok := os.LookupEnv("HTTP_PORT")
			if !ok {
				level.Error(logger).Log("err", "env var HTTP_PORT must be set")
				errChan <- err
				return
			}

			err := http.ListenAndServe(":"+port, router)
			if err != nil {
				level.Error(logger).Log("err", err)
				errChan <- err
				return
			}
		}()
	}

	// Wait for interrupt signal
	sigint := make(chan os.Signal, 1)
	signal.Notify(sigint, os.Interrupt)
<<<<<<< HEAD
	<-sigint

	// Close the Bigtable client
	btClient.Close()

	return 0
}

type ErrReceiveMessage struct {
	err error
}

func (e *ErrReceiveMessage) Error() string {
	return fmt.Sprintf("error receiving message: %v", e.err)
}

type ErrChannelFull struct{}

func (e *ErrChannelFull) Error() string {
	return "message channel full, dropping message"
}

type ErrUnmarshalMessage struct {
	err error
}

func (e *ErrUnmarshalMessage) Error() string {
	return fmt.Sprintf("could not unmarshal message: %v", e.err)
}

func ReceivePortalMessage(portalSubscriber pubsub.Subscriber, metrics *metrics.PortalCruncherMetrics, redisMessageChan chan []byte, btMessageChan chan []byte) error {
	_, message, err := portalSubscriber.ReceiveMessage()
	if err != nil {
		return &ErrReceiveMessage{err: err}
	}

	metrics.ReceivedMessageCount.Add(1)

	select {
	case redisMessageChan <- message:
	case btMessageChan <- message:
	default:
		return &ErrChannelFull{}
	}

	return nil
}

func BTHandler(ctx context.Context,
	bt *storage.BigTable,
	btTbl *bigtable.Table,
	btCfNames []string,
	sessionData transport.SessionPortalData,
	portalDataBuffer []transport.SessionPortalData) error {

	portalDataBuffer = append(portalDataBuffer, sessionData)

	for j := range portalDataBuffer {
		meta := &portalDataBuffer[j].Meta
		slice := &portalDataBuffer[j].Slice

		// Use customer (buyer) ID and user hash as our row key prefixes
		// Then have session ID as the identifier in the row key to indicate what to group by
		sessionRowKey := fmt.Sprintf("%016x#%016x", meta.BuyerID, meta.ID)
		userRowKey := fmt.Sprintf("%016x#%016x", meta.UserHash, meta.ID)

		rowKeys := []string{sessionRowKey, userRowKey}

		// Have 2 columns under 1 column family
		// 1) Meta
		// 2) Slice

		// Create byte slices of the session data
		metaBinary, err := meta.MarshalBinary()
		if err != nil {
			return err
		}
		sliceBinary, err := slice.MarshalBinary()
		if err != nil {
			return err
		}

		// Insert session data into Bigtable
		if err := bt.InsertSessionData(ctx, btTbl, btCfNames, metaBinary, sliceBinary, rowKeys); err != nil {
			return err
		}
	}

	portalDataBuffer = portalDataBuffer[:0]

	return nil
}

func RedisHandler(
	clientTopSessions storage.RedisClient,
	clientSessionMap storage.RedisClient,
	clientSessionMeta storage.RedisClient,
	clientSessionSlices storage.RedisClient,
	sessionData transport.SessionPortalData,
	portalDataBuffer []transport.SessionPortalData,
	flushTime time.Time,
	pingTime time.Time,
	redisFlushCount int) error {

	portalDataBuffer = append(portalDataBuffer, sessionData)

	if time.Since(flushTime) < time.Second && len(portalDataBuffer) < redisFlushCount {
		return nil
	}

	// Periodically ping the redis instances and restart if we don't get a pong
	if time.Since(pingTime) >= time.Second*10 {
		if err := pingRedis(clientTopSessions, clientSessionMap, clientSessionMeta, clientSessionSlices); err != nil {
			return err
		}

		pingTime = time.Now()
	}

	flushTime = time.Now()
	minutes := flushTime.Unix() / 60

	InsertToRedis(clientTopSessions, clientSessionMap, clientSessionMeta, clientSessionSlices, portalDataBuffer, minutes)
	return nil
}

func PullMessage(messageChan chan []byte) (transport.SessionPortalData, error) {
	message := <-messageChan

	var sessionPortalData transport.SessionPortalData
	if err := sessionPortalData.UnmarshalBinary(message); err != nil {
		return transport.SessionPortalData{}, &ErrUnmarshalMessage{err: err}
	}

	return sessionPortalData, nil
}

func InsertToRedis(
	clientTopSessions storage.RedisClient,
	clientSessionMap storage.RedisClient,
	clientSessionMeta storage.RedisClient,
	clientSessionSlices storage.RedisClient,
	portalDataBuffer []transport.SessionPortalData,
	minutes int64) {

	// Remove the old global top sessions minute bucket from 2 minutes ago if it didn't expire
	clientTopSessions.Command("DEL", "s-%d", minutes-2)

	// Update the current global top sessions minute bucket
	var format string
	args := make([]interface{}, 0)

	format += "s-%d"
	args = append(args, minutes)

	for j := range portalDataBuffer {
		meta := portalDataBuffer[j].Meta
		largeCustomer := portalDataBuffer[j].LargeCustomer
		everOnNext := portalDataBuffer[j].EverOnNext

		// For large customers, only insert the session if they have ever taken network next
		if largeCustomer && !meta.OnNetworkNext && !everOnNext {
			continue // Early out if we shouldn't add this session
		}

		sessionID := fmt.Sprintf("%016x", meta.ID)
		score := meta.DeltaRTT
		if score < 0 {
			score = 0
		}
		if !meta.OnNetworkNext {
			score = -meta.DirectRTT
		}

		format += " %.2f %s"
		args = append(args, score, sessionID)
	}

	clientTopSessions.Command("ZADD", format, args...)
	clientTopSessions.Command("EXPIRE", "s-%d %d", minutes, 30)

	for j := range portalDataBuffer {
		meta := &portalDataBuffer[j].Meta
		largeCustomer := portalDataBuffer[j].LargeCustomer
		everOnNext := portalDataBuffer[j].EverOnNext

		// For large customers, only insert the session if they have ever taken network next
		if largeCustomer && !meta.OnNetworkNext && !everOnNext {
			continue // Early out if we shouldn't add this session
		}

		slice := &portalDataBuffer[j].Slice
		point := &portalDataBuffer[j].Point
		sessionID := fmt.Sprintf("%016x", meta.ID)
		customerID := fmt.Sprintf("%016x", meta.BuyerID)
		next := meta.OnNetworkNext
		score := meta.DeltaRTT
		if score < 0 {
			score = 0
		}
		if !next {
			score = -100000 + meta.DirectRTT
		}

		// Remove the old per-buyer top sessions minute bucket from 2 minutes ago if it didnt expire
		// and update the current per-buyer top sessions list
		clientTopSessions.Command("DEL", "sc-%s-%d", customerID, minutes-2)
		clientTopSessions.Command("ZADD", "sc-%s-%d %.2f %s", customerID, minutes, score, sessionID)
		clientTopSessions.Command("EXPIRE", "sc-%s-%d %d", customerID, minutes, 30)

		// Remove the old map points minute buckets from 2 minutes ago if it didn't expire
		clientSessionMap.Command("HDEL", "d-%s-%d %s", customerID, minutes-2, sessionID)
		clientSessionMap.Command("HDEL", "n-%s-%d %s", customerID, minutes-2, sessionID)

		// Update the map points for this minute bucket
		// Make sure to remove the session ID from the opposite bucket in case the session
		// has switched from direct -> next or next -> direct
		pointString := point.RedisString()
		if next {
			clientSessionMap.Command("HSET", "n-%s-%d %s %s", customerID, minutes, sessionID, pointString)
			clientSessionMap.Command("HDEL", "d-%s-%d %s", customerID, minutes-1, sessionID)
			clientSessionMap.Command("HDEL", "d-%s-%d %s", customerID, minutes, sessionID)
		} else {
			clientSessionMap.Command("HSET", "d-%s-%d %s %s", customerID, minutes, sessionID, pointString)
			clientSessionMap.Command("HDEL", "n-%s-%d %s", customerID, minutes-1, sessionID)
			clientSessionMap.Command("HDEL", "n-%s-%d %s", customerID, minutes, sessionID)
		}

		// Expire map points
		clientSessionMap.Command("EXPIRE", "n-%s-%d %d", customerID, minutes, 30)
		clientSessionMap.Command("EXPIRE", "d-%s-%d %d", customerID, minutes, 30)

		// Update session meta
		clientSessionMeta.Command("SET", "sm-%s \"%s\" EX %d", sessionID, meta.RedisString(), 120)

		// Update session slices
		clientSessionSlices.Command("RPUSH", "ss-%s %s", sessionID, slice.RedisString())
		clientSessionSlices.Command("EXPIRE", "ss-%s %d", sessionID, 120)
	}

	portalDataBuffer = portalDataBuffer[:0]
}

func createRedis(redisHostTopSessions string, redisHostSessionMap string, redisHostSessionMeta string, redisHostSessionSlices string) (clientTopSessions *storage.RawRedisClient, clientSessionMap *storage.RawRedisClient, clientSessionMeta *storage.RawRedisClient, clientSessionSlices *storage.RawRedisClient, err error) {
	clientTopSessions, err = storage.NewRawRedisClient(redisHostTopSessions)
	if err != nil {
		return nil, nil, nil, nil, fmt.Errorf("failed to create redis client for %s: %v", redisHostTopSessions, err)
	}

	clientSessionMap, err = storage.NewRawRedisClient(redisHostSessionMap)
	if err != nil {
		return nil, nil, nil, nil, fmt.Errorf("failed to create redis client for %s: %v", redisHostSessionMap, err)
	}

	clientSessionMeta, err = storage.NewRawRedisClient(redisHostSessionMeta)
	if err != nil {
		return nil, nil, nil, nil, fmt.Errorf("failed to create redis client for %s: %v", redisHostSessionMeta, err)
	}

	clientSessionSlices, err = storage.NewRawRedisClient(redisHostSessionSlices)
	if err != nil {
		return nil, nil, nil, nil, fmt.Errorf("failed to create redis client for %s: %v", redisHostSessionSlices, err)
	}

	return clientTopSessions, clientSessionMap, clientSessionMeta, clientSessionSlices, nil
}

func pingRedis(clientTopSessions storage.RedisClient, clientSessionMap storage.RedisClient, clientSessionMeta storage.RedisClient, clientSessionSlices storage.RedisClient) error {
	if err := clientTopSessions.Ping(); err != nil {
		return err
	}

	if err := clientSessionMap.Ping(); err != nil {
		return err
	}

	if err := clientSessionMeta.Ping(); err != nil {
		return err
	}

	if err := clientSessionSlices.Ping(); err != nil {
		return err
	}

	return nil
}

func getPortalSubscriber(logger log.Logger, cruncherPort string) (pubsub.Subscriber, error) {

	receiveBufferSize, err := envvar.GetInt("CRUNCHER_RECEIVE_BUFFER_SIZE", 1000000)
	if err != nil {
		level.Error(logger).Log("err", err)
		return nil, err
	}

	portalCruncherSubscriber, err := pubsub.NewPortalCruncherSubscriber(cruncherPort, int(receiveBufferSize))
	if err != nil {
		level.Error(logger).Log("msg", "could not create portal cruncher subscriber", "err", err)
		return nil, err
	}

	if err := portalCruncherSubscriber.Subscribe(pubsub.TopicPortalCruncherSessionData); err != nil {
		level.Error(logger).Log("msg", "could not subscribe to portal cruncher session data topic", "err", err)
		return nil, err
	}

	if err := portalCruncherSubscriber.Subscribe(pubsub.TopicPortalCruncherSessionCounts); err != nil {
		level.Error(logger).Log("msg", "could not subscribe to portal cruncher session counts topic", "err", err)
		return nil, err
	}

	return portalCruncherSubscriber, nil
=======

	select {
	case <-sigint:
		return 0
	case <-errChan: // Exit with an error code of 1 if we receive any errors from goroutines
		return 1
	}
>>>>>>> 3aeec451
}<|MERGE_RESOLUTION|>--- conflicted
+++ resolved
@@ -24,13 +24,6 @@
 	portalcruncher "github.com/networknext/backend/portal_cruncher"
 	"github.com/networknext/backend/transport"
 	"github.com/networknext/backend/transport/pubsub"
-<<<<<<< HEAD
-
-	"cloud.google.com/go/bigtable"
-	gcplogging "cloud.google.com/go/logging"
-	"cloud.google.com/go/profiler"
-=======
->>>>>>> 3aeec451
 )
 
 var (
@@ -111,36 +104,6 @@
 		}()
 	}
 
-<<<<<<< HEAD
-	// Setup Bigtable
-
-	_, btEmulatorOK := os.LookupEnv("BIGTABLE_EMULATOR_HOST")
-	if btEmulatorOK {
-		// Emulator is used for local testing
-		// Requires that emulator has been started in another terminal to work as intended
-		gcpProjectID = "local"
-		level.Info(logger).Log("msg", "Detected bigtable emulator")
-	}
-
-	// Get Bigtable client, table, and column family name
-	var btClient *storage.BigTable
-	var btTbl *bigtable.Table
-	var btCfNames []string
-
-	if gcpOK || btEmulatorOK {
-		// Get Bigtable instance ID
-		btInstanceID := envvar.Get("GOOGLE_BIGTABLE_INSTANCE_ID", "")
-
-		// Get the table name
-		btTableName := envvar.Get("GOOGLE_BIGTABLE_TABLE_NAME", "")
-
-		// Get the column family names and put them in a slice
-		btCfName := envvar.Get("GOOGLE_BIGTABLE_CF_NAME", "")
-		btCfNames = []string{btCfName}
-
-		// Create a bigtable admin for setup
-		btAdmin, err := storage.NewBigTableAdmin(ctx, gcpProjectID, btInstanceID, logger)
-=======
 	redisFlushCount, err := envvar.GetInt("PORTAL_CRUNCHER_REDIS_FLUSH_COUNT", 1000)
 	if err != nil {
 		level.Error(logger).Log("err", err)
@@ -151,64 +114,34 @@
 	var portalSubscriber pubsub.Subscriber
 	{
 		cruncherPort := envvar.Get("CRUNCHER_PORT", "5555")
->>>>>>> 3aeec451
 		if err != nil {
 			level.Error(logger).Log("err", err)
 			return 1
 		}
 
-		// Check if the table exists in the instance
-		tableExists, err := btAdmin.VerifyTableExists(ctx, btTableName)
+		receiveBufferSize, err := envvar.GetInt("CRUNCHER_RECEIVE_BUFFER_SIZE", 1000000)
 		if err != nil {
 			level.Error(logger).Log("err", err)
 			return 1
 		}
 
-		// Verify if the table needed exists
-		if !tableExists {
-			// Create a table with the given name and column families
-			if err = btAdmin.CreateTable(ctx, btTableName, btCfNames); err != nil {
-				level.Error(logger).Log("err", err)
-				return 1
-			}
-
-			// Get the max number of days the data should be kept in Bigtable
-			maxDays, err := envvar.GetInt("GOOGLE_BIGTABLE_MAX_AGE_DAYS", 90)
-			if err != nil {
-				level.Error(logger).Log("err", err)
-				return 1
-			}
-
-			// Set a garbage collection policy of 90 days
-			maxAge := time.Hour * time.Duration(24*maxDays)
-			if err = btAdmin.SetMaxAgePolicy(ctx, btTableName, btCfNames, maxAge); err != nil {
-				level.Error(logger).Log("err", err)
-				return 1
-			}
-		}
-
-		// Close the admin client
-		if err = btAdmin.Close(); err != nil {
-			level.Error(logger).Log("err", err)
-			return 1
-		}
-
-		// Create a standard client for writing to the table
-		btClient, err = storage.NewBigTable(ctx, gcpProjectID, btInstanceID, logger)
+		portalCruncherSubscriber, err := pubsub.NewPortalCruncherSubscriber(cruncherPort, int(receiveBufferSize))
 		if err != nil {
-			level.Error(logger).Log("err", err)
-			return 1
-		}
-
-		btTbl = btClient.GetTable(btTableName)
-
-	}
-
-	// Start portal cruncher subscriber
-	zeroMQCruncherPort := envvar.Get("CRUNCHER_PORT_REDIS", "5555")
-	zeroMQSubscriber, err := getPortalSubscriber(logger, zeroMQCruncherPort)
-	if err != nil {
-		return 1
+			level.Error(logger).Log("msg", "could not create portal cruncher subscriber", "err", err)
+			return 1
+		}
+
+		if err := portalCruncherSubscriber.Subscribe(pubsub.TopicPortalCruncherSessionData); err != nil {
+			level.Error(logger).Log("msg", "could not subscribe to portal cruncher session data topic", "err", err)
+			return 1
+		}
+
+		if err := portalCruncherSubscriber.Subscribe(pubsub.TopicPortalCruncherSessionCounts); err != nil {
+			level.Error(logger).Log("msg", "could not subscribe to portal cruncher session counts topic", "err", err)
+			return 1
+		}
+
+		portalSubscriber = portalCruncherSubscriber
 	}
 
 	receiveGoroutineCount, err := envvar.GetInt("CRUNCHER_RECEIVE_GOROUTINE_COUNT", 1)
@@ -223,110 +156,17 @@
 		return 1
 	}
 
-	btGoroutineCount, err := envvar.GetInt("CRUNCHER_BIGTABLE_GOROUTINE_COUNT", 1)
-	if err != nil {
-		level.Error(logger).Log("err", err)
-		return 1
-	}
-
 	messageChanSize, err := envvar.GetInt("CRUNCHER_MESSAGE_CHANNEL_SIZE", 10000000)
 	if err != nil {
 		level.Error(logger).Log("err", err)
 		return 1
 	}
 
-<<<<<<< HEAD
-	redisMessageChan := make(chan []byte, messageChanSize)
-	btMessageChan := make(chan []byte, messageChanSize)
-
-	// Start receive loops
-	for i := 0; i < receiveGoroutineCount; i += 2 {
-		// Redis portal subscriber
-		go func() {
-			for {
-				if err := ReceivePortalMessage(zeroMQSubscriber, portalCruncherMetrics, redisMessageChan, btMessageChan); err != nil {
-					switch err.(type) {
-					case *ErrReceiveMessage:
-						level.Error(logger).Log("err", err)
-						os.Exit(1) // todo: don't os.Exit() here, but somehow quit
-					case *ErrChannelFull:
-						level.Error(logger).Log("err", err)
-					}
-				}
-			}
-		}()
-	}
-
-=======
->>>>>>> 3aeec451
 	redisHostTopSessions := envvar.Get("REDIS_HOST_TOP_SESSIONS", "127.0.0.1:6379")
 	redisHostSessionMap := envvar.Get("REDIS_HOST_SESSION_MAP", "127.0.0.1:6379")
 	redisHostSessionMeta := envvar.Get("REDIS_HOST_SESSION_META", "127.0.0.1:6379")
 	redisHostSessionSlices := envvar.Get("REDIS_HOST_SESSION_SLICES", "127.0.0.1:6379")
 
-<<<<<<< HEAD
-	// Start redis insertion loop
-	{
-		for i := 0; i < redisGoroutineCount; i++ {
-			go func() {
-				clientTopSessions, clientSessionMap, clientSessionMeta, clientSessionSlices, err := createRedis(redisHostTopSessions, redisHostSessionMap, redisHostSessionMeta, redisHostSessionSlices)
-				if err != nil {
-					level.Error(logger).Log("err", err)
-					os.Exit(1) // todo: don't exit here but find some way to return
-				}
-
-				if err := pingRedis(clientTopSessions, clientSessionMap, clientSessionMeta, clientSessionSlices); err != nil {
-					level.Error(logger).Log("err", err)
-					os.Exit(1) // todo: don't exit here but find some way to return
-				}
-
-				redisPortalDataBuffer := make([]transport.SessionPortalData, 0)
-
-				flushTime := time.Now()
-				pingTime := time.Now()
-
-				for {
-					// Pull the message out of the channel
-					sessionData, err := PullMessage(redisMessageChan)
-					if err != nil {
-						level.Error(logger).Log("err", err)
-						os.Exit(1) // todo: don't exit here but find some way to return
-					}
-
-					// Handle Redis functionality
-					if err := RedisHandler(clientTopSessions, clientSessionMap, clientSessionMeta, clientSessionSlices, sessionData, redisPortalDataBuffer, flushTime, pingTime, redisFlushCount); err != nil {
-						level.Error(logger).Log("err", err)
-						os.Exit(1) // todo: don't exit here but find some way to return
-					}
-				}
-			}()
-		}
-	}
-
-	// Start Bigtable insertion loop
-	{
-		for i := 0; i < btGoroutineCount; i++ {
-			go func() {
-
-				btPortalDataBuffer := make([]transport.SessionPortalData, 0)
-
-				for {
-					// Pull the message out of the channel
-					sessionData, err := PullMessage(btMessageChan)
-					if err != nil {
-						level.Error(logger).Log("err", err)
-						os.Exit(1) // todo: don't exit here but find some way to return
-					}
-
-					// Insert data into bigtable
-					if err := BTHandler(ctx, btClient, btTbl, btCfNames, sessionData, btPortalDataBuffer); err != nil {
-						level.Error(logger).Log("err", err)
-						os.Exit(1) // todo: don't exit here but find some way to return
-					}
-				}
-			}()
-		}
-=======
 	portalCruncher, err := portalcruncher.NewPortalCruncher(portalSubscriber, redisHostTopSessions, redisHostSessionMap, redisHostSessionMeta, redisHostSessionSlices, messageChanSize, redisFlushCount, portalCruncherMetrics)
 	if err != nil {
 		level.Error(logger).Log("err", err)
@@ -336,7 +176,6 @@
 	if err := portalCruncher.PingRedis(); err != nil {
 		level.Error(logger).Log("err", err)
 		return 1
->>>>>>> 3aeec451
 	}
 
 	errChan := make(chan error, 1)
@@ -374,320 +213,6 @@
 	// Wait for interrupt signal
 	sigint := make(chan os.Signal, 1)
 	signal.Notify(sigint, os.Interrupt)
-<<<<<<< HEAD
-	<-sigint
-
-	// Close the Bigtable client
-	btClient.Close()
-
-	return 0
-}
-
-type ErrReceiveMessage struct {
-	err error
-}
-
-func (e *ErrReceiveMessage) Error() string {
-	return fmt.Sprintf("error receiving message: %v", e.err)
-}
-
-type ErrChannelFull struct{}
-
-func (e *ErrChannelFull) Error() string {
-	return "message channel full, dropping message"
-}
-
-type ErrUnmarshalMessage struct {
-	err error
-}
-
-func (e *ErrUnmarshalMessage) Error() string {
-	return fmt.Sprintf("could not unmarshal message: %v", e.err)
-}
-
-func ReceivePortalMessage(portalSubscriber pubsub.Subscriber, metrics *metrics.PortalCruncherMetrics, redisMessageChan chan []byte, btMessageChan chan []byte) error {
-	_, message, err := portalSubscriber.ReceiveMessage()
-	if err != nil {
-		return &ErrReceiveMessage{err: err}
-	}
-
-	metrics.ReceivedMessageCount.Add(1)
-
-	select {
-	case redisMessageChan <- message:
-	case btMessageChan <- message:
-	default:
-		return &ErrChannelFull{}
-	}
-
-	return nil
-}
-
-func BTHandler(ctx context.Context,
-	bt *storage.BigTable,
-	btTbl *bigtable.Table,
-	btCfNames []string,
-	sessionData transport.SessionPortalData,
-	portalDataBuffer []transport.SessionPortalData) error {
-
-	portalDataBuffer = append(portalDataBuffer, sessionData)
-
-	for j := range portalDataBuffer {
-		meta := &portalDataBuffer[j].Meta
-		slice := &portalDataBuffer[j].Slice
-
-		// Use customer (buyer) ID and user hash as our row key prefixes
-		// Then have session ID as the identifier in the row key to indicate what to group by
-		sessionRowKey := fmt.Sprintf("%016x#%016x", meta.BuyerID, meta.ID)
-		userRowKey := fmt.Sprintf("%016x#%016x", meta.UserHash, meta.ID)
-
-		rowKeys := []string{sessionRowKey, userRowKey}
-
-		// Have 2 columns under 1 column family
-		// 1) Meta
-		// 2) Slice
-
-		// Create byte slices of the session data
-		metaBinary, err := meta.MarshalBinary()
-		if err != nil {
-			return err
-		}
-		sliceBinary, err := slice.MarshalBinary()
-		if err != nil {
-			return err
-		}
-
-		// Insert session data into Bigtable
-		if err := bt.InsertSessionData(ctx, btTbl, btCfNames, metaBinary, sliceBinary, rowKeys); err != nil {
-			return err
-		}
-	}
-
-	portalDataBuffer = portalDataBuffer[:0]
-
-	return nil
-}
-
-func RedisHandler(
-	clientTopSessions storage.RedisClient,
-	clientSessionMap storage.RedisClient,
-	clientSessionMeta storage.RedisClient,
-	clientSessionSlices storage.RedisClient,
-	sessionData transport.SessionPortalData,
-	portalDataBuffer []transport.SessionPortalData,
-	flushTime time.Time,
-	pingTime time.Time,
-	redisFlushCount int) error {
-
-	portalDataBuffer = append(portalDataBuffer, sessionData)
-
-	if time.Since(flushTime) < time.Second && len(portalDataBuffer) < redisFlushCount {
-		return nil
-	}
-
-	// Periodically ping the redis instances and restart if we don't get a pong
-	if time.Since(pingTime) >= time.Second*10 {
-		if err := pingRedis(clientTopSessions, clientSessionMap, clientSessionMeta, clientSessionSlices); err != nil {
-			return err
-		}
-
-		pingTime = time.Now()
-	}
-
-	flushTime = time.Now()
-	minutes := flushTime.Unix() / 60
-
-	InsertToRedis(clientTopSessions, clientSessionMap, clientSessionMeta, clientSessionSlices, portalDataBuffer, minutes)
-	return nil
-}
-
-func PullMessage(messageChan chan []byte) (transport.SessionPortalData, error) {
-	message := <-messageChan
-
-	var sessionPortalData transport.SessionPortalData
-	if err := sessionPortalData.UnmarshalBinary(message); err != nil {
-		return transport.SessionPortalData{}, &ErrUnmarshalMessage{err: err}
-	}
-
-	return sessionPortalData, nil
-}
-
-func InsertToRedis(
-	clientTopSessions storage.RedisClient,
-	clientSessionMap storage.RedisClient,
-	clientSessionMeta storage.RedisClient,
-	clientSessionSlices storage.RedisClient,
-	portalDataBuffer []transport.SessionPortalData,
-	minutes int64) {
-
-	// Remove the old global top sessions minute bucket from 2 minutes ago if it didn't expire
-	clientTopSessions.Command("DEL", "s-%d", minutes-2)
-
-	// Update the current global top sessions minute bucket
-	var format string
-	args := make([]interface{}, 0)
-
-	format += "s-%d"
-	args = append(args, minutes)
-
-	for j := range portalDataBuffer {
-		meta := portalDataBuffer[j].Meta
-		largeCustomer := portalDataBuffer[j].LargeCustomer
-		everOnNext := portalDataBuffer[j].EverOnNext
-
-		// For large customers, only insert the session if they have ever taken network next
-		if largeCustomer && !meta.OnNetworkNext && !everOnNext {
-			continue // Early out if we shouldn't add this session
-		}
-
-		sessionID := fmt.Sprintf("%016x", meta.ID)
-		score := meta.DeltaRTT
-		if score < 0 {
-			score = 0
-		}
-		if !meta.OnNetworkNext {
-			score = -meta.DirectRTT
-		}
-
-		format += " %.2f %s"
-		args = append(args, score, sessionID)
-	}
-
-	clientTopSessions.Command("ZADD", format, args...)
-	clientTopSessions.Command("EXPIRE", "s-%d %d", minutes, 30)
-
-	for j := range portalDataBuffer {
-		meta := &portalDataBuffer[j].Meta
-		largeCustomer := portalDataBuffer[j].LargeCustomer
-		everOnNext := portalDataBuffer[j].EverOnNext
-
-		// For large customers, only insert the session if they have ever taken network next
-		if largeCustomer && !meta.OnNetworkNext && !everOnNext {
-			continue // Early out if we shouldn't add this session
-		}
-
-		slice := &portalDataBuffer[j].Slice
-		point := &portalDataBuffer[j].Point
-		sessionID := fmt.Sprintf("%016x", meta.ID)
-		customerID := fmt.Sprintf("%016x", meta.BuyerID)
-		next := meta.OnNetworkNext
-		score := meta.DeltaRTT
-		if score < 0 {
-			score = 0
-		}
-		if !next {
-			score = -100000 + meta.DirectRTT
-		}
-
-		// Remove the old per-buyer top sessions minute bucket from 2 minutes ago if it didnt expire
-		// and update the current per-buyer top sessions list
-		clientTopSessions.Command("DEL", "sc-%s-%d", customerID, minutes-2)
-		clientTopSessions.Command("ZADD", "sc-%s-%d %.2f %s", customerID, minutes, score, sessionID)
-		clientTopSessions.Command("EXPIRE", "sc-%s-%d %d", customerID, minutes, 30)
-
-		// Remove the old map points minute buckets from 2 minutes ago if it didn't expire
-		clientSessionMap.Command("HDEL", "d-%s-%d %s", customerID, minutes-2, sessionID)
-		clientSessionMap.Command("HDEL", "n-%s-%d %s", customerID, minutes-2, sessionID)
-
-		// Update the map points for this minute bucket
-		// Make sure to remove the session ID from the opposite bucket in case the session
-		// has switched from direct -> next or next -> direct
-		pointString := point.RedisString()
-		if next {
-			clientSessionMap.Command("HSET", "n-%s-%d %s %s", customerID, minutes, sessionID, pointString)
-			clientSessionMap.Command("HDEL", "d-%s-%d %s", customerID, minutes-1, sessionID)
-			clientSessionMap.Command("HDEL", "d-%s-%d %s", customerID, minutes, sessionID)
-		} else {
-			clientSessionMap.Command("HSET", "d-%s-%d %s %s", customerID, minutes, sessionID, pointString)
-			clientSessionMap.Command("HDEL", "n-%s-%d %s", customerID, minutes-1, sessionID)
-			clientSessionMap.Command("HDEL", "n-%s-%d %s", customerID, minutes, sessionID)
-		}
-
-		// Expire map points
-		clientSessionMap.Command("EXPIRE", "n-%s-%d %d", customerID, minutes, 30)
-		clientSessionMap.Command("EXPIRE", "d-%s-%d %d", customerID, minutes, 30)
-
-		// Update session meta
-		clientSessionMeta.Command("SET", "sm-%s \"%s\" EX %d", sessionID, meta.RedisString(), 120)
-
-		// Update session slices
-		clientSessionSlices.Command("RPUSH", "ss-%s %s", sessionID, slice.RedisString())
-		clientSessionSlices.Command("EXPIRE", "ss-%s %d", sessionID, 120)
-	}
-
-	portalDataBuffer = portalDataBuffer[:0]
-}
-
-func createRedis(redisHostTopSessions string, redisHostSessionMap string, redisHostSessionMeta string, redisHostSessionSlices string) (clientTopSessions *storage.RawRedisClient, clientSessionMap *storage.RawRedisClient, clientSessionMeta *storage.RawRedisClient, clientSessionSlices *storage.RawRedisClient, err error) {
-	clientTopSessions, err = storage.NewRawRedisClient(redisHostTopSessions)
-	if err != nil {
-		return nil, nil, nil, nil, fmt.Errorf("failed to create redis client for %s: %v", redisHostTopSessions, err)
-	}
-
-	clientSessionMap, err = storage.NewRawRedisClient(redisHostSessionMap)
-	if err != nil {
-		return nil, nil, nil, nil, fmt.Errorf("failed to create redis client for %s: %v", redisHostSessionMap, err)
-	}
-
-	clientSessionMeta, err = storage.NewRawRedisClient(redisHostSessionMeta)
-	if err != nil {
-		return nil, nil, nil, nil, fmt.Errorf("failed to create redis client for %s: %v", redisHostSessionMeta, err)
-	}
-
-	clientSessionSlices, err = storage.NewRawRedisClient(redisHostSessionSlices)
-	if err != nil {
-		return nil, nil, nil, nil, fmt.Errorf("failed to create redis client for %s: %v", redisHostSessionSlices, err)
-	}
-
-	return clientTopSessions, clientSessionMap, clientSessionMeta, clientSessionSlices, nil
-}
-
-func pingRedis(clientTopSessions storage.RedisClient, clientSessionMap storage.RedisClient, clientSessionMeta storage.RedisClient, clientSessionSlices storage.RedisClient) error {
-	if err := clientTopSessions.Ping(); err != nil {
-		return err
-	}
-
-	if err := clientSessionMap.Ping(); err != nil {
-		return err
-	}
-
-	if err := clientSessionMeta.Ping(); err != nil {
-		return err
-	}
-
-	if err := clientSessionSlices.Ping(); err != nil {
-		return err
-	}
-
-	return nil
-}
-
-func getPortalSubscriber(logger log.Logger, cruncherPort string) (pubsub.Subscriber, error) {
-
-	receiveBufferSize, err := envvar.GetInt("CRUNCHER_RECEIVE_BUFFER_SIZE", 1000000)
-	if err != nil {
-		level.Error(logger).Log("err", err)
-		return nil, err
-	}
-
-	portalCruncherSubscriber, err := pubsub.NewPortalCruncherSubscriber(cruncherPort, int(receiveBufferSize))
-	if err != nil {
-		level.Error(logger).Log("msg", "could not create portal cruncher subscriber", "err", err)
-		return nil, err
-	}
-
-	if err := portalCruncherSubscriber.Subscribe(pubsub.TopicPortalCruncherSessionData); err != nil {
-		level.Error(logger).Log("msg", "could not subscribe to portal cruncher session data topic", "err", err)
-		return nil, err
-	}
-
-	if err := portalCruncherSubscriber.Subscribe(pubsub.TopicPortalCruncherSessionCounts); err != nil {
-		level.Error(logger).Log("msg", "could not subscribe to portal cruncher session counts topic", "err", err)
-		return nil, err
-	}
-
-	return portalCruncherSubscriber, nil
-=======
 
 	select {
 	case <-sigint:
@@ -695,5 +220,4 @@
 	case <-errChan: // Exit with an error code of 1 if we receive any errors from goroutines
 		return 1
 	}
->>>>>>> 3aeec451
 }