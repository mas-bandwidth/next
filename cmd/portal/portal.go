package main

import (
	"context"
	"crypto/tls"
	"encoding/json"
	"fmt"
	"net/http"
	_ "net/http/pprof"
	"os"
	"os/signal"
	"runtime"
	"strings"
	"sync"
	"syscall"
	"time"

	"github.com/dgrijalva/jwt-go"
	"github.com/google/go-github/v36/github"
	"github.com/gorilla/mux"
	"github.com/gorilla/rpc/v2"
	"github.com/gorilla/rpc/v2/json2"
	"golang.org/x/oauth2"
	"gopkg.in/auth0.v4/management"

	"github.com/go-kit/kit/log"

	"github.com/networknext/backend/modules/backend"
	"github.com/networknext/backend/modules/config"
	"github.com/networknext/backend/modules/core"
	"github.com/networknext/backend/modules/envvar"
	"github.com/networknext/backend/modules/metrics"
	"github.com/networknext/backend/modules/storage"
	"github.com/networknext/backend/modules/transport"
	"github.com/networknext/backend/modules/transport/jsonrpc"
	"github.com/networknext/backend/modules/transport/looker"
	"github.com/networknext/backend/modules/transport/middleware"
	"github.com/networknext/backend/modules/transport/notifications"
)

var (
	buildtime     string
	commitMessage string
	sha           string
	tag           string
	keys          middleware.JWKS
)

const (
	MAILCHIMP_SERVER_PREFIX = "us20"
	MAILCHIMP_LIST_ID       = "553903bc6f"
)

func main() {
	os.Exit(mainReturnWithCode())
}

func mainReturnWithCode() int {
	serviceName := "portal"
	fmt.Printf("%s: Git Hash: %s - Commit: %s\n", serviceName, sha, commitMessage)

	est, _ := time.LoadLocation("EST")
	startTime := time.Now().In(est)

	ctx, ctxCancelFunc := context.WithCancel(context.Background())

	logger := log.NewNopLogger()

	// Setup the service
	gcpProjectID := backend.GetGCPProjectID()
	gcpOK := gcpProjectID != ""

	env, err := backend.GetEnv()
	if err != nil {
		core.Error("error getting env: %v", err)
		return 1
	}

	// Get redis connections
	redisHostname := envvar.Get("REDIS_HOSTNAME", "127.0.0.1:6379")
	redisPassword := envvar.Get("REDIS_PASSWORD", "")
	redisMaxIdleConns, err := envvar.GetInt("REDIS_MAX_IDLE_CONNS", 5)
	if err != nil {
		core.Error("failed to parse REDIS_MAX_IDLE_CONNS: %v", err)
		return 1
	}
	redisMaxActiveConns, err := envvar.GetInt("REDIS_MAX_ACTIVE_CONNS", 64)
	if err != nil {
		core.Error("failed to parse REDIS_MAX_ACTIVE_CONNS: %v", err)
		return 1
	}

	redisPoolTopSessions := storage.NewRedisPool(redisHostname, redisPassword, redisMaxIdleConns, redisMaxActiveConns)
	if err := storage.ValidateRedisPool(redisPoolTopSessions); err != nil {
		core.Error("failed to validate redis pool for top sessions: %v", err)
		return 1
	}

	redisPoolSessionMap := storage.NewRedisPool(redisHostname, redisPassword, redisMaxIdleConns, redisMaxActiveConns)
	if err := storage.ValidateRedisPool(redisPoolSessionMap); err != nil {
		core.Error("failed to validate redis pool for session map: %v", err)
		return 1
	}

	redisPoolSessionMeta := storage.NewRedisPool(redisHostname, redisPassword, redisMaxIdleConns, redisMaxActiveConns)
	if err := storage.ValidateRedisPool(redisPoolSessionMeta); err != nil {
		core.Error("failed to validate redis pool for session meta: %v", err)
		return 1
	}

	redisPoolSessionSlices := storage.NewRedisPool(redisHostname, redisPassword, redisMaxIdleConns, redisMaxActiveConns)
	if err := storage.ValidateRedisPool(redisPoolSessionSlices); err != nil {
		core.Error("failed to validate redis pool for session slices: %v", err)
		return 1
	}

	db, err := backend.GetStorer(ctx, logger, gcpProjectID, env)
	if err != nil {
		core.Error("failed to create storer: %v", err)
		return 1
	}

	// Setup feature config for bigtable
	var featureConfig config.Config
	envVarConfig := config.NewEnvVarConfig([]config.Feature{
		{
			Name:        "FEATURE_BIGTABLE",
			Enum:        config.FEATURE_BIGTABLE,
			Value:       false,
			Description: "Bigtable integration for historic session data",
		},
	})
	featureConfig = envVarConfig

	// Setup Bigtable

	btEmulatorOK := envvar.Exists("BIGTABLE_EMULATOR_HOST")
	if btEmulatorOK {
		// Emulator is used for local testing
		// Requires that emulator has been started in another terminal to work as intended
		gcpProjectID = "local"
		core.Debug("detected bigtable emulator host")
	}

	useBigtable := featureConfig.FeatureEnabled(config.FEATURE_BIGTABLE) && (gcpOK || btEmulatorOK)

	var btClient *storage.BigTable
	var btCfName string
	if useBigtable {
		// Get Bigtable instance ID
		btInstanceID := envvar.Get("BIGTABLE_INSTANCE_ID", "localhost:8086")

		// Get the table name
		btTableName := envvar.Get("BIGTABLE_TABLE_NAME", "")

		// Get the column family
		btCfName = envvar.Get("BIGTABLE_CF_NAME", "")

		// Create a bigtable admin for setup
		btAdmin, err := storage.NewBigTableAdmin(ctx, gcpProjectID, btInstanceID)
		if err != nil {
			core.Error("failed to create bigtable admin: %v", err)
			return 1
		}

		// Check if the table exists in the instance
		tableExists, err := btAdmin.VerifyTableExists(ctx, btTableName)
		if err != nil {
			core.Error("failed to verify if bigtable table %s exists: %v", btTableName, err)
			return 1
		}

		if !tableExists {
			core.Error("Table %s does not exist in Bigtable instance. Create the table before starting the portal", btTableName)
			return 1
		}

		// Close the admin client
		if err = btAdmin.Close(); err != nil {
			core.Error("failed to close the bigtable admin: %v", err)
			return 1
		}

		// Create a standard client for writing to the table
		btClient, err = storage.NewBigTable(ctx, gcpProjectID, btInstanceID, btTableName)
		if err != nil {
			core.Error("failed to create bigtable client: %v", err)
			return 1
		}
	}

	metricsHandler, err := backend.GetMetricsHandler(ctx, logger, gcpProjectID)
	if err != nil {
		core.Error("failed to get metrics handler: %v", err)
		return 1
	}

	btMetrics, err := metrics.NewBigTableMetrics(ctx, metricsHandler)
	if err != nil {
		core.Error("failed to create bigtable metrics: %v", err)
		return 1
	}

	if gcpOK {
		// Stackdriver Profiler
		if err := backend.InitStackDriverProfiler(gcpProjectID, serviceName, env); err != nil {
			core.Error("failed to initialze StackDriver profiler: %v", err)
			return 1
		}
	}

	serviceMetrics, err := metrics.NewBuyerEndpointMetrics(ctx, metricsHandler)
	if err != nil {
		core.Error("failed to create service metrics: %v", err)
		return 1
	}

	githubAccessToken := envvar.Get("GITHUB_ACCESS_TOKEN", "")
	if githubAccessToken == "" {
		core.Error("GITHUB_ACCESS_TOKEN not set")
		return 1
	}

	ts := oauth2.StaticTokenSource(
		&oauth2.Token{AccessToken: githubAccessToken},
	)
	tc := oauth2.NewClient(ctx, ts)

	githubClient := github.NewClient(tc)

	webHookUrl := envvar.Get("SLACK_WEBHOOK_URL", "")
	if webHookUrl == "" {
		core.Error("SLACK_WEBHOOK_URL not set")
		return 1
	}

	channel := envvar.Get("SLACK_CHANNEL", "")
	if channel == "" {
		core.Error("SLACK_CHANNEL not set")
		return 1
	}

	slackClient := notifications.SlackClient{
		WebHookUrl: webHookUrl,
		UserName:   "PortalBot",
		Channel:    channel,
	}

	// If the hubspot API key isn't set, hubspot functionality will be turned off
	hubspotAPIKey := envvar.Get("HUBSPOT_API_KEY", "")
	hubspotClient, err := notifications.NewHubSpotClient(hubspotAPIKey, 10*time.Second)

	// Get Auth0 config
	auth0Issuer := envvar.Get("AUTH0_ISSUER", "")
	if auth0Issuer == "" {
		core.Error("AUTH0_ISSUER not set")
		return 1
	}

	auth0Domain := envvar.Get("AUTH0_DOMAIN", "")
	if auth0Domain == "" {
		core.Error("AUTH0_DOMAIN not set")
		return 1
	}

	auth0ClientID := envvar.Get("AUTH0_CLIENTID", "")
	if auth0ClientID == "" {
		core.Error("AUTH0_CLIENTID not set")
		return 1
	}

	auth0ClientSecret := envvar.Get("AUTH0_CLIENTSECRET", "")

	manager, err := management.New(
		auth0Domain,
		auth0ClientID,
		auth0ClientSecret,
	)
	if err != nil {
		core.Error("failed to create Auth0 manager: %v", err)
		return 1
	}

	var jobManager storage.JobManager = manager.Job
	var roleManager storage.RoleManager = manager.Role
	var userManager storage.UserManager = manager.User

	authenticationClient, err := notifications.NewAuth0AuthClient(auth0ClientID, auth0Domain)
	if err != nil {
		core.Error("failed to create authentication client: %v", err)
		return 1
	}

	configService := jsonrpc.ConfigService{
		Storage: db,
	}

	lookerSecret := envvar.Get("LOOKER_SECRET", "")
	if lookerSecret == "" {
		core.Error("LOOKER_SECRET not set")
		return 1
	}

	lookerHost := envvar.Get("LOOKER_HOST", "")
	if lookerHost == "" {
		core.Error("LOOKER_HOST not set")
		return 1
	}

	lookerAPIClientID := envvar.Get("LOOKER_API_CLIENT_ID", "")
	if lookerAPIClientID == "" {
		core.Error("LOOKER_API_CLIENT_ID not set")
		return 1
	}

	lookerAPIClientSecret := envvar.Get("LOOKER_API_CLIENT_SECRET", "")
	if lookerAPIClientSecret == "" {
		core.Error("LOOKER_API_CLIENT_SECRET not set")
		return 1
	}

	lookerClient, err := looker.NewLookerClient(lookerHost, lookerSecret, lookerAPIClientID, lookerAPIClientSecret)
	if err != nil {
		core.Error("failed to create looker client: %v", err)
		return 1
	}

	opsService := jsonrpc.OpsService{
		Env:                  env,
		Release:              tag,
		BuildTime:            buildtime,
		Storage:              db,
		LookerClient:         lookerClient,
		LookerDashboardCache: make([]looker.LookerDashboard, 0),
	}

	// Create buyer service
	buyerService := jsonrpc.BuyersService{
		UseBigtable:            useBigtable,
		BigTableCfName:         btCfName,
		BigTable:               btClient,
		BigTableMetrics:        btMetrics,
		RedisPoolTopSessions:   redisPoolTopSessions,
		RedisPoolSessionMeta:   redisPoolSessionMeta,
		RedisPoolSessionSlices: redisPoolSessionSlices,
		RedisPoolSessionMap:    redisPoolSessionMap,
		Storage:                db,
		Env:                    env,
		Metrics:                serviceMetrics,
		GithubClient:           githubClient,
		SlackClient:            slackClient,
		LookerClient:           lookerClient,
	}

	// Create auth service
	authservice := &jsonrpc.AuthService{
		AuthenticationClient: authenticationClient,
		HubSpotClient:        hubspotClient,
		MailChimpManager: notifications.MailChimpHandler{
			HTTPHandler: *http.DefaultClient,
			MembersURI:  fmt.Sprintf("https://%s.api.mailchimp.com/3.0/lists/%s/members", MAILCHIMP_SERVER_PREFIX, MAILCHIMP_LIST_ID),
		},
		JobManager:   jobManager,
		RoleManager:  roleManager,
		UserManager:  userManager,
		SlackClient:  slackClient,
		Storage:      db,
		LookerClient: lookerClient,
	}

	// Setup error channel with wait group to exit from goroutines
	errChan := make(chan error, 1)
	wg := &sync.WaitGroup{}

	newKeys, err := middleware.FetchAuth0Cert(auth0Domain)
	if err != nil {
		core.Error("failed to fetch auth0 cert: %v", err)
		return 1
	}
	keys = newKeys

	fetchAuthCertInterval, err := envvar.GetDuration("AUTH0_CERT_INTERVAL", time.Minute*10)
	if err != nil {
		core.Error("failed to parse AUTH0_CERT_INTERVAL: %v", err)
		return 1
	}

	err = authservice.RefreshAuthRolesCache()
	if err != nil {
		core.Error("failed to refresh auth role cache: %v", err)
		return 1
	}

	wg.Add(1)
	go func() {
		defer wg.Done()

		ticker := time.NewTicker(fetchAuthCertInterval)
		for {
			select {
			case <-ctx.Done():
				return
			case <-ticker.C:
				newKeys, err := middleware.FetchAuth0Cert(auth0Domain)
				if err != nil {
					core.Error("failed to fetch auth0 cert: %v", err)
					continue
				}
				keys = newKeys
			}
		}
	}()

	wg.Add(1)
	go func() {
		defer wg.Done()

		ticker := time.NewTicker(time.Hour)
		for {
			select {
			case <-ctx.Done():
				return
			case <-ticker.C:
				err := authservice.RefreshAuthRolesCache()
				if err != nil {
					core.Error("failed to refresh auth roles cache: %v", err)
					continue
				}
			}
		}
	}()

	mapGenInterval, err := envvar.GetDuration("SESSION_MAP_INTERVAL", time.Second*1)
	if err != nil {
		core.Error("failed to parse SESSION_MAP_INTERVAL: %v", err)
		return 1
	}

	wg.Add(1)
	go func() {
		defer wg.Done()

		ticker := time.NewTicker(mapGenInterval)
		for {
			select {
			case <-ctx.Done():
				return
			case <-ticker.C:
				if err := buyerService.GenerateMapPointsPerBuyer(ctx); err != nil {
					core.Error("failed to generate session map points")
					errChan <- err
					return
				}
			}
		}
	}()

	fetchReleaseNotesInterval, err := envvar.GetDuration("RELEASE_NOTES_INTERVAL", time.Second*30)
	if err != nil {
		core.Error("failed to parse RELEASE_NOTES_INTERVAL: %v", err)
		return 1
	}

	wg.Add(1)
	go func() {
		defer wg.Done()

		ticker := time.NewTicker(fetchReleaseNotesInterval)
		for {
			select {
			case <-ctx.Done():
				return
			case <-ticker.C:
				if err := buyerService.FetchReleaseNotes(ctx); err != nil {
					core.Error("failed to fetch today's release notes: %v", err)
				}
			}
		}
	}()

	wg.Add(1)
	go func() {
		defer wg.Done()

		if err := opsService.RefreshLookerDashboardCache(); err != nil {
			core.Error("could not refresh looker dasbhoard cache: %v", err)
		}

		ticker := time.NewTicker(time.Minute)
		for {
			select {
			case <-ctx.Done():
				return
			case <-ticker.C:
				if err := opsService.RefreshLookerDashboardCache(); err != nil {
					core.Error("could not refresh looker dasbhoard cache: %v", err)
				}
			}
		}
	}()

	runExplorerRoleCleanUp, err := envvar.GetBool("EXPLORER_ROLE_CLEAN_UP", false)
	if err != nil {
		core.Error("failed to parse EXPLORER_ROLE_CLEAN_UP: %v", err)
		return 1
	}

	if runExplorerRoleCleanUp {
		wg.Add(1)
		go func() {
			defer wg.Done()

			if err := authservice.CleanUpExplorerRoles(ctx); err != nil {
				core.Error("could not clean up explorer roles: %v", err)
			}

			ticker := time.NewTicker(time.Hour * 24)
			for {
				select {
				case <-ctx.Done():
					return
				case <-ticker.C:
					if err := authservice.CleanUpExplorerRoles(ctx); err != nil {
						core.Error("could not clean up explorer roles: %v", err)
					}
				}
			}
		}()
	}

	// Setup the status handler info
	statusData := &metrics.PortalStatus{}
	var statusMutex sync.RWMutex

	{
		memoryUsed := func() float64 {
			var m runtime.MemStats
			runtime.ReadMemStats(&m)
			return float64(m.Alloc) / (1000.0 * 1000.0)
		}

		go func() {
			for {
				newStatusData := &metrics.PortalStatus{}

				// Service Information
				newStatusData.ServiceName = serviceName
				newStatusData.GitHash = sha
				newStatusData.Started = startTime.Format("Mon, 02 Jan 2006 15:04:05 EST")
				newStatusData.Uptime = time.Since(startTime).String()

				// Service Metrics
				newStatusData.Goroutines = runtime.NumGoroutine()
				newStatusData.MemoryAllocated = memoryUsed()

				// Bigtable Counts
				newStatusData.ReadMetaSuccessCount = int(btMetrics.ReadMetaSuccessCount.Value())
				newStatusData.ReadSliceSuccessCount = int(btMetrics.ReadSliceSuccessCount.Value())

				// Bigtable Errors
				newStatusData.ReadMetaFailureCount = int(btMetrics.ReadMetaFailureCount.Value())
				newStatusData.ReadSliceFailureCount = int(btMetrics.ReadSliceFailureCount.Value())

				// BuyerEndpoint Errors
				newStatusData.NoSlicesFailure = int(serviceMetrics.NoSlicesFailure.Value())

				statusMutex.Lock()
				statusData = newStatusData
				statusMutex.Unlock()

				time.Sleep(time.Second * 10)
			}
		}()
	}

	serveStatusFunc := func(w http.ResponseWriter, r *http.Request) {
		statusMutex.RLock()
		data := statusData
		statusMutex.RUnlock()

		w.Header().Set("Content-Type", "application/json")
		if err := json.NewEncoder(w).Encode(data); err != nil {
			core.Error("could not write status data to json: %v\n%+v", err, data)
			w.WriteHeader(http.StatusInternalServerError)
		}
	}

	port := envvar.Get("PORT", "")
	if port == "" {
		core.Error("PORT not set")
		return 1
	}

	// Start HTTP Server
	{
		s := rpc.NewServer()
		s.RegisterInterceptFunc(func(i *rpc.RequestInfo) *http.Request {
			user := i.Request.Context().Value(middleware.Keys.UserKey)
			if user != nil {
				claims := user.(*jwt.Token).Claims.(jwt.MapClaims)
				if requestData, ok := claims["https://networknext.com/userData"]; ok {
					var userRoles []string
					if roles, ok := requestData.(map[string]interface{})["roles"]; ok {
						rolesInterface := roles.([]interface{})
						userRoles = make([]string, len(rolesInterface))
						for i, v := range rolesInterface {
							userRoles[i] = v.(string)
						}
					}
					var companyCode string
					if companyCodeInterface, ok := requestData.(map[string]interface{})["company_code"]; ok {
						companyCode = companyCodeInterface.(string)
					}

					var newsletterConsent bool
					if consent, ok := requestData.(map[string]interface{})["newsletter"]; ok {
						newsletterConsent = consent.(bool)
					}

					var verified bool
					if emailVerified, ok := requestData.(map[string]interface{})["verified"]; ok {
						verified = emailVerified.(bool)
					}
					return middleware.AddTokenContext(i.Request, userRoles, companyCode, newsletterConsent, verified)
				}
			}
			return middleware.SetIsAnonymous(i.Request, i.Request.Header.Get("Authorization") == "")
		})

		s.RegisterCodec(json2.NewCodec(), "application/json")
		s.RegisterService(&opsService, "")
		s.RegisterService(&buyerService, "")
		s.RegisterService(&configService, "")
		s.RegisterService(authservice, "")

		analyticsMIG := envvar.Get("ANALYTICS_MIG", "")
		if analyticsMIG == "" {
			core.Error("ANALYTICS_MIG not set")
			return 1
		}

		analyticsPusherURI := envvar.Get("ANALYTICS_PUSHER_URI", "")
		if analyticsPusherURI == "" {
			core.Error("ANALYTICS_PUSHER_URI not set")
			return 1
		}

		billingMIG := envvar.Get("BILLING_MIG", "")
		if billingMIG == "" {
			core.Error("BILLING_MIG not set")
			return 1
		}

		pingdomURI := envvar.Get("PINGDOM_URI", "")
		if pingdomURI == "" {
			core.Error("PINGDOM_URI not set")
			// Don't return here because the pingdom writer does not exist in every env
		}

		portalBackendMIG := envvar.Get("PORTAL_BACKEND_MIG", "")
		if portalBackendMIG == "" {
			core.Error("PORTAL_BACKEND_MIG not set")
			return 1
		}

		portalCruncherURI := envvar.Get("PORTAL_CRUNCHER_URI", "")
		if portalCruncherURI == "" {
			core.Error("PORTAL_CRUNCHER_URI not set")
			return 1
		}

		relayForwarderURI := envvar.Get("RELAY_FORWARDER_URI", "")
		if relayForwarderURI == "" {
			core.Error("RELAY_FORWARDER_URI not set")
			// Don't return here because the relay forwarder does not exist in every env
		}

		relayFrontendURI := envvar.Get("RELAY_FRONTEND_URI", "")
		if relayFrontendURI == "" {
			core.Error("RELAY_FRONTEND_URI not set")
			return 1
		}

		relayGatewayURI := envvar.Get("RELAY_GATEWAY_URI", "")
		if relayGatewayURI == "" {
			core.Error("RELAY_GATEWAY_URI not set")
			return 1
		}

		relayPusherURI := envvar.Get("RELAY_PUSHER_URI", "")
		if relayPusherURI == "" {
			core.Error("RELAY_PUSHER_URI not set")
			return 1
		}

		serverBackendMIG := envvar.Get("SERVER_BACKEND_MIG", "")
		if serverBackendMIG == "" {
			core.Error("SERVER_BACKEND_MIG not set")
			return 1
		}

<<<<<<< HEAD
		mondayApiKey := envvar.Get("MONDAY_API_KEY", "")
		if mondayApiKey == "" {
			core.Error("MONDAY_API_KEY not set")
			// Don't return here because Monday is not used locally
		}

=======
>>>>>>> 0dca05dd
		s.RegisterService(&jsonrpc.RelayFleetService{
			AnalyticsMIG:       analyticsMIG,
			AnalyticsPusherURI: analyticsPusherURI,
			BillingMIG:         billingMIG,
			PingdomURI:         pingdomURI,
			PortalBackendMIG:   portalBackendMIG,
			PortalCruncherURI:  portalCruncherURI,
			RelayForwarderURI:  relayForwarderURI,
			RelayFrontendURI:   relayFrontendURI,
			RelayGatewayURI:    relayGatewayURI,
			RelayPusherURI:     relayPusherURI,
			ServerBackendMIG:   serverBackendMIG,
			Storage:            db,
			Env:                env,
		}, "")

		s.RegisterService(&jsonrpc.LiveServerService{}, "")

		allowedOrigins := envvar.Get("ALLOWED_ORIGINS", "")

		httpTimeout, err := envvar.GetDuration("HTTP_TIMEOUT", time.Second*40)
		if err != nil {
			core.Error("failed to parse HTTP_TIMEOUT: %v", err)
			return 1
		}

		r := mux.NewRouter()

		r.Handle("/rpc", middleware.HTTPAuthMiddleware(keys, envvar.GetList("JWT_AUDIENCES", []string{}), http.TimeoutHandler(s, httpTimeout, "Connection Timed Out!"), strings.Split(allowedOrigins, ","), auth0Issuer, true))
		r.HandleFunc("/health", transport.HealthHandlerFunc())
		r.HandleFunc("/version", transport.VersionHandlerFunc(buildtime, sha, tag, commitMessage, strings.Split(allowedOrigins, ",")))
		r.HandleFunc("/status", serveStatusFunc).Methods("GET")

		enablePProf, err := envvar.GetBool("FEATURE_ENABLE_PPROF", false)
		if err != nil {
			core.Error("failed to parse FEATURE_ENABLE_PPROF: %v", err)
		}
		if enablePProf {
			r.PathPrefix("/debug/pprof/").Handler(http.DefaultServeMux)
		}

		fmt.Printf("starting http server on port %s\n", port)

		go func() {
			// If the port is set to 443 then build the certificates and run a TLS-enabled HTTP server
			if port == "443" {
				cert, err := tls.X509KeyPair(transport.TLSCertificate, transport.TLSPrivateKey)
				if err != nil {
					core.Error("failed to create TSL cert: %v", err)
					errChan <- err
				}

				server := &http.Server{
					Addr:      ":" + port,
					TLSConfig: &tls.Config{Certificates: []tls.Certificate{cert}},
					Handler:   r,
				}

				err = server.ListenAndServeTLS("", "")
				if err != nil {
					core.Error("failed to start TLS-enabled HTTP server: %v", err)
					errChan <- err
				}
			} else {
				// Fall through to running on any other port defined with TLS disabled
				err = http.ListenAndServe(":"+port, r)
				if err != nil {
					core.Error("failed to start HTTP server: %v", err)
					errChan <- err
				}
			}
		}()
	}

	// Wait for shutdown signal
	termChan := make(chan os.Signal, 1)
	signal.Notify(termChan, os.Interrupt, syscall.SIGTERM)

	select {
	case <-termChan:
		fmt.Println("received shutdown signal")
		ctxCancelFunc()

		// Wait for essential goroutines to finish up
		wg.Wait()

		fmt.Println("successfully shutdown")
		return 0
	case <-errChan: // Exit with an error code of 1 if we receive any errors from goroutines
		ctxCancelFunc()
		return 1
	}
}<|MERGE_RESOLUTION|>--- conflicted
+++ resolved
@@ -699,15 +699,6 @@
 			return 1
 		}
 
-<<<<<<< HEAD
-		mondayApiKey := envvar.Get("MONDAY_API_KEY", "")
-		if mondayApiKey == "" {
-			core.Error("MONDAY_API_KEY not set")
-			// Don't return here because Monday is not used locally
-		}
-
-=======
->>>>>>> 0dca05dd
 		s.RegisterService(&jsonrpc.RelayFleetService{
 			AnalyticsMIG:       analyticsMIG,
 			AnalyticsPusherURI: analyticsPusherURI,
