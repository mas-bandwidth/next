--- conflicted
+++ resolved
@@ -6,11 +6,7 @@
 	"encoding/base64"
 	"encoding/binary"
 	"fmt"
-<<<<<<< HEAD
 	"io/ioutil"
-	"net"
-=======
->>>>>>> 946646e4
 	"net/http"
 	"os"
 	"os/signal"
@@ -28,11 +24,6 @@
 
 	"github.com/go-kit/kit/log"
 	"github.com/go-kit/kit/log/level"
-<<<<<<< HEAD
-	"github.com/networknext/backend/crypto"
-=======
-	"github.com/networknext/backend/encoding"
->>>>>>> 946646e4
 	"github.com/networknext/backend/logging"
 	"github.com/networknext/backend/storage"
 	"github.com/networknext/backend/transport"
@@ -362,11 +353,6 @@
 			if err := relayMap.ReadAndSwap(data); err != nil {
 				level.Error(logger).Log("msg", "unable to read relay stats map", "err", err)
 			}
-<<<<<<< HEAD
-=======
-
-			relayMap.Swap(&m)
->>>>>>> 946646e4
 		}
 	}()
 
