--- conflicted
+++ resolved
@@ -44,7 +44,6 @@
 		})
 		.catch((e) => {
 			console.log("Something went wrong with fetching sessions");
-<<<<<<< HEAD
 			console.log(e);
 		});
 	JSONRPCClient
@@ -79,8 +78,6 @@
 		})
 		.catch((e) => {
 			console.log("Something went wrong with fetching users");
-=======
->>>>>>> 9afa2430
 			console.log(e);
 		});
 	JSONRPCClient
@@ -100,7 +97,6 @@
 	JSONRPCClient
 		.call('OpsService.Relays', {})
 		.then((response) => {
-			console.log(response)
 			new Vue({
 				el: '#relays',
 				data: {
@@ -115,11 +111,6 @@
 
 function changePage(page) {
 	let account = document.getElementById("account-workspace");
-<<<<<<< HEAD
-=======
-	let session = document.getElementById("session-workspace");
-	let relay = document.getElementById("relay-workspace");
->>>>>>> 9afa2430
 	let map = document.getElementById("map-workspace");
 	let relay = document.getElementById("relay-workspace");
 	let session = document.getElementById("session-workspace");
@@ -129,30 +120,18 @@
 	let mapLink = document.getElementById("home-link");
 	let relayLink = document.getElementById("relay-link");
 	let sessionLink = document.getElementById("session-link");
-<<<<<<< HEAD
 	let usersLink = document.getElementById("users-link");
-=======
-	let relayLink = document.getElementById("relay-link");
->>>>>>> 9afa2430
 
 	account.style.display = 'none';
 	map.style.display = 'none';
 	relay.style.display = 'none';
 	session.style.display = 'none';
-<<<<<<< HEAD
 	users.style.display = 'none';
-=======
-	relay.style.display = 'none';
->>>>>>> 9afa2430
 
 	mapLink.classList.remove("active");
 	relayLink.classList.remove("active");
 	sessionLink.classList.remove("active");
-<<<<<<< HEAD
 	usersLink.classList.remove("active");
-=======
-	relayLink.classList.remove("active");
->>>>>>> 9afa2430
 
 	switch (page) {
 		case 'account':
@@ -165,7 +144,6 @@
 			relayLink.classList.add("active");
 			title.textContent = 'Relays Table';
 			break;
-<<<<<<< HEAD
 		case 'sessions':
 			session.style.display = 'block';
 			sessionLink.classList.add("active");
@@ -175,8 +153,7 @@
 			users.style.display = 'block';
 			usersLink.classList.add("active");
 			title.textContent = 'User Table';
-=======
->>>>>>> 9afa2430
+			break;
 		default:
 			map.style.display = 'block';
 			mapLink.classList.add("active");
@@ -187,14 +164,16 @@
 function changeAccountPage(page) {
 	let config = document.getElementById("config");
 	let accounts = document.getElementById("accounts");
-	let newUser = document.getElementById("newUser");
+	let newUser = document.getElementById("new-user");
+	let newUserButton = document.getElementById("new-user-button");
 
 	let accountsLink = document.getElementById("accounts-link");
 	let configLink = document.getElementById("config-link");
 
+	accounts.style.display = 'none';
 	config.style.display = 'none';
-	accounts.style.display = 'none';
 	newUser.style.display = 'none';
+	newUserButton.style.display = 'none';
 
 	accountsLink.classList.remove("active");
 	configLink.classList.remove("active");
@@ -210,6 +189,7 @@
 		default:
 			accounts.style.display = 'block';
 			accountsLink.classList.add("active");
+			newUserButton.style.display = 'block';
 	}
 }
 
