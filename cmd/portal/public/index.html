--- conflicted
+++ resolved
@@ -439,21 +439,7 @@
                                                 {{ parseFloat(session.next_rtt).toFixed(2) }}
                                             </td>
                                             <td class="text-right ">
-<<<<<<< HEAD
-                                                <span class="text-success" v-if="session.delta_rtt > 5">
-                                                    <b>
-                                                        {{ parseFloat(session.delta_rtt).toFixed(2) }}
-                                                    </b>
-                                                </span>
-                                                <span style="color: orange;" v-if="session.delta_rtt > 2 && session.delta_rtt <= 5">
-                                                    <b>
-                                                        {{ parseFloat(session.delta_rtt).toFixed(2) }}
-                                                    </b>
-                                                </span>
-                                                <span class="text-danger" v-if="session.delta_rtt <= 2">
-=======
                                                 <span v-if="session.next_rtt > 0" v-bind:class="{ 'text-success': session.delta_rtt >= 5, 'text-warning': session.delta_rtt > 2 && session.delta_rtt < 5, 'text-danger': session.delta_rtt <= 2 }">
->>>>>>> 60d31dc8
                                                     <b>
                                                         {{ parseFloat(session.delta_rtt).toFixed(2) }}
                                                     </b>
