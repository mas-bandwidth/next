/*
   Network Next. You control the network.
   Copyright © 2017 - 2020 Network Next, Inc. All rights reserved.
*/

package main

import (
	"bytes"
	"context"
	"encoding/binary"
	"expvar"
	"fmt"
	"io"
	"io/ioutil"
	"net"
	"net/http"
	"runtime"
	"sync"
	"syscall"
	"time"

	"os"
	"os/signal"

	"github.com/go-kit/kit/log"
	"github.com/go-kit/kit/log/level"
	"github.com/gorilla/mux"
	"github.com/networknext/backend/backend"
	"github.com/networknext/backend/billing"
	"github.com/networknext/backend/crypto"
	"github.com/networknext/backend/encoding"
	"github.com/networknext/backend/envvar"
	"github.com/networknext/backend/metrics"
	"github.com/networknext/backend/routing"
	"github.com/networknext/backend/storage"
	"github.com/networknext/backend/transport"
	"github.com/networknext/backend/transport/pubsub"
	"golang.org/x/sys/unix"

	googlepubsub "cloud.google.com/go/pubsub"
)

// MaxRelayCount is the maximum number of relays you can run locally with the firestore emulator
// An equal number of valve relays will also be added
const MaxRelayCount = 10

var (
	buildtime     string
	commitMessage string
	sha           string
	tag           string
)

// A mock locator used in staging to set each session to a random, unique lat/long
type stagingLocator struct {
	SessionID uint64
}

func (locator *stagingLocator) LocateIP(ip net.IP) (routing.Location, error) {
	// Generate a random lat/long from the session ID
	sessionIDBytes := [8]byte{}
	binary.LittleEndian.PutUint64(sessionIDBytes[0:8], locator.SessionID)

	// Randomize the location by using 4 bits of the sessionID for the lat, and the other 4 for the long
	latBits := binary.LittleEndian.Uint32(sessionIDBytes[0:4])
	longBits := binary.LittleEndian.Uint32(sessionIDBytes[4:8])

	lat := (float64(latBits)) / 0xFFFFFFFF
	long := (float64(longBits)) / 0xFFFFFFFF

	return routing.Location{
		Latitude:  (-90.0 + lat*180.0) * 0.5,
		Longitude: -180.0 + long*360.0,
	}, nil
}

// Allows us to return an exit code and allows log flushes and deferred functions
// to finish before exiting.
func main() {
	os.Exit(mainReturnWithCode())
}

func mainReturnWithCode() int {
	serviceName := "server_backend"
	fmt.Printf("%s: Git Hash: %s - Commit: %s\n", serviceName, sha, commitMessage)

	ctx := context.Background()

	gcpProjectID := backend.GetGCPProjectID()

	logger, err := backend.GetLogger(ctx, gcpProjectID, serviceName)
	if err != nil {
		level.Error(logger).Log("err", err)
		return 1
	}

<<<<<<< HEAD
	gcpProjectID, gcpOK := os.LookupEnv("GOOGLE_PROJECT_ID")

	// hardcoded dependency on InMemory will have to stay until we
	// move to NewSQL()
	var db storage.Storer = &storage.InMemory{
		LocalMode: true,
=======
	env, err := backend.GetEnv()
	if err != nil {
		level.Error(logger).Log("err", err)
		return 1
>>>>>>> 55994c1c
	}
	fs, err := storage.NewFirestore(ctx, gcpProjectID, logger)
	if err != nil {
		level.Error(logger).Log("err", err)
		os.Exit(1)
	}
	if fs != nil {
		db = fs
	}

<<<<<<< HEAD
	// Create a no-op biller
	var biller billing.Biller = &billing.NoOpBiller{}

	// Create a no-op metrics handler
	var metricsHandler metrics.Handler = &metrics.LocalHandler{}

	// Create dummy buyer and datacenter for local testing
	if env == "local" {
		if err = storage.SeedStorage(logger, ctx, db, relayPublicKey, customerID, customerPublicKey); err != nil {
			level.Error(logger).Log("err", err)
			os.Exit(1)
		}
=======
	metricsHandler, err := backend.GetMetricsHandler(ctx, logger, gcpProjectID)
	if err != nil {
		level.Error(logger).Log("err", err)
		return 1
	}

	if gcpProjectID != "" {
		if err := backend.InitStackDriverProfiler(gcpProjectID, serviceName, env); err != nil {
			level.Error(logger).Log("msg", "failed to initialze StackDriver profiler", "err", err)
			return 1
		}
	}

	storer, err := backend.GetStorer(ctx, logger, gcpProjectID, env)
	if err != nil {
		level.Error(logger).Log("err", err)
		return 1
>>>>>>> 55994c1c
	}

	// Create server backend metrics
	backendMetrics, err := metrics.NewServerBackendMetrics(ctx, metricsHandler)
	if err != nil {
		level.Error(logger).Log("msg", "failed to create server_backend metrics", "err", err)
		return 1
	}

	// Create maxmindb sync metrics
	maxmindSyncMetrics, err := metrics.NewMaxmindSyncMetrics(ctx, metricsHandler)
	if err != nil {
		level.Error(logger).Log("msg", "failed to create maxmind sync metrics", "err", err)
		return 1
	}

	// Create a goroutine to update metrics
	go func() {
		memoryUsed := func() float64 {
			var m runtime.MemStats
			runtime.ReadMemStats(&m)
			return float64(m.Alloc) / (1000.0 * 1000.0)
		}

		for {
			backendMetrics.ServiceMetrics.Goroutines.Set(float64(runtime.NumGoroutine()))
			backendMetrics.ServiceMetrics.MemoryAllocated.Set(memoryUsed())

			time.Sleep(time.Second * 10)
		}
	}()

	// Create datacenter tracker
	datacenterTracker := transport.NewDatacenterTracker()

	go func() {
		for {
			unknownDatacenters := datacenterTracker.GetUnknownDatacenters()
			emptyDatacenters := datacenterTracker.GetEmptyDatacenters()

			for _, datacenter := range unknownDatacenters {
				level.Warn(logger).Log("msg", "unknown datacenter", "datacenter", datacenter)
			}

			for _, datacenter := range emptyDatacenters {
				level.Warn(logger).Log("msg", "empty datacenter", "datacenter", datacenter)
			}

			time.Sleep(10 * time.Second)
		}
	}()

	if !envvar.Exists("SERVER_BACKEND_PRIVATE_KEY") {
		level.Error(logger).Log("err", "SERVER_BACKEND_PRIVATE_KEY not set")
		return 1
	}

	privateKey, err := envvar.GetBase64("SERVER_BACKEND_PRIVATE_KEY", nil)
	if err != nil {
		level.Error(logger).Log("err", err)
		return 1
	}

	if !envvar.Exists("RELAY_ROUTER_PRIVATE_KEY") {
		level.Error(logger).Log("err", "RELAY_ROUTER_PRIVATE_KEY not set")
		return 1
	}

	routerPrivateKeySlice, err := envvar.GetBase64("RELAY_ROUTER_PRIVATE_KEY", nil)
	if err != nil {
		level.Error(logger).Log("err", err)
		return 1
	}

	routerPrivateKey := [crypto.KeySize]byte{}
	copy(routerPrivateKey[:], routerPrivateKeySlice)

	getIPLocatorFunc := func(sessionID uint64) routing.IPLocator {
		return routing.NullIsland
	}

	// Open the Maxmind DB and create a routing.MaxmindDB from it
	maxmindCityURI := envvar.Get("MAXMIND_CITY_DB_URI", "")
	maxmindISPURI := envvar.Get("MAXMIND_ISP_DB_URI", "")
	if maxmindCityURI != "" && maxmindISPURI != "" {
		mmdb := &routing.MaxmindDB{
			HTTPClient: http.DefaultClient,
			CityURI:    maxmindCityURI,
			IspURI:     maxmindISPURI,
		}
		var mmdbMutex sync.RWMutex

		getIPLocatorFunc = func(sessionID uint64) routing.IPLocator {
			mmdbMutex.RLock()
			defer mmdbMutex.RUnlock()

			mmdbRet := mmdb
			return mmdbRet
		}

		if err := mmdb.Sync(ctx, maxmindSyncMetrics); err != nil {
			level.Error(logger).Log("err", err)
			return 1
		}

		// todo: disable the sync for now until we can find out why it's causing session drops

		// if envvar.Exists("MAXMIND_SYNC_DB_INTERVAL") {
		// 	syncInterval, err := envvar.GetDuration("MAXMIND_SYNC_DB_INTERVAL", time.Hour*24)
		// 	if err != nil {
		// 		level.Error(logger).Log("err", err)
		// 		return 1
		// 	}

		// 	// Start a goroutine to sync from Maxmind.com
		// 	go func() {
		// 		ticker := time.NewTicker(syncInterval)
		// 		for {
		// 			newMMDB := &routing.MaxmindDB{}

		// 			select {
		// 			case <-ticker.C:
		// 				if err := newMMDB.Sync(ctx, maxmindSyncMetrics); err != nil {
		// 					level.Error(logger).Log("err", err)
		// 					continue
		// 				}

		// 				// Pointer swap the mmdb so we can sync from Maxmind.com lock free
		// 				mmdbMutex.Lock()
		// 				mmdb = newMMDB
		// 				mmdbMutex.Unlock()
		// 			case <-ctx.Done():
		// 				return
		// 			}

		// 			time.Sleep(syncInterval)
		// 		}
		// 	}()
		// }
	}

	// Use a custom IP locator for staging so that clients
	// have different, random lat/longs
	if env == "staging" {
		getIPLocatorFunc = func(sessionID uint64) routing.IPLocator {
			return &stagingLocator{
				SessionID: sessionID,
			}
		}
	}

	routeMatrix := &routing.RouteMatrix{}
	var routeMatrixMutex sync.RWMutex

	getRouteMatrixFunc := func() *routing.RouteMatrix {
		routeMatrixMutex.RLock()
		rm4 := routeMatrix
		routeMatrixMutex.RUnlock()
		return rm4
	}

	// Sync route matrix
	{
		if envvar.Exists("ROUTE_MATRIX_URI") {
			uri := envvar.Get("ROUTE_MATRIX_URI", "")
			syncInterval, err := envvar.GetDuration("ROUTE_MATRIX_SYNC_INTERVAL", time.Second)
			if err != nil {
				level.Error(logger).Log("err", err)
				return 1
			}

			go func() {
				httpClient := &http.Client{
					Timeout: time.Second * 2,
				}
				for {
					var routeEntriesReader io.ReadCloser

					// Default to reading route matrix from file
					if f, err := os.Open(uri); err == nil {
						routeEntriesReader = f
					}

					// Prefer to get it remotely if possible
					if r, err := httpClient.Get(uri); err == nil {
						routeEntriesReader = r.Body
					}

					start := time.Now()

					if routeEntriesReader == nil {
						time.Sleep(syncInterval)
						continue
					}

					buffer, err := ioutil.ReadAll(routeEntriesReader)

					if routeEntriesReader != nil {
						routeEntriesReader.Close()
					}

					if err != nil {
						level.Error(logger).Log("envvar", "ROUTE_MATRIX_URI", "value", uri, "msg", "could not read route matrix", "err", err)
						time.Sleep(syncInterval)
						continue // Don't swap route matrix if we fail to read
					}

					var newRouteMatrix routing.RouteMatrix
					if len(buffer) > 0 {
						rs := encoding.CreateReadStream(buffer)
						if err := newRouteMatrix.Serialize(rs); err != nil {
							level.Error(logger).Log("msg", "could not serialize route matrix", "err", err)
							time.Sleep(syncInterval)
							continue // Don't swap route matrix if we fail to serialize
						}
					}

					routeEntriesTime := time.Since(start)

					duration := float64(routeEntriesTime.Milliseconds())
					backendMetrics.RouteMatrixUpdateDuration.Set(duration)

					if duration > 100 {
						backendMetrics.RouteMatrixUpdateLongDuration.Add(1)
					}

					numRoutes := int32(0)
					for i := range newRouteMatrix.RouteEntries {
						numRoutes += newRouteMatrix.RouteEntries[i].NumRoutes
					}
					backendMetrics.RouteMatrixNumRoutes.Set(float64(numRoutes))
					backendMetrics.RouteMatrixBytes.Set(float64(len(buffer)))

					routeMatrixMutex.Lock()
					routeMatrix = &newRouteMatrix
					routeMatrixMutex.Unlock()

					time.Sleep(syncInterval)
				}
			}()
		}
	}

	// Create a local biller
	var biller billing.Biller = &billing.LocalBiller{
		Logger:  logger,
		Metrics: backendMetrics.BillingMetrics,
	}

	pubsubEmulatorOK := envvar.Exists("PUBSUB_EMULATOR_HOST")
	if gcpProjectID != "" || pubsubEmulatorOK {

		pubsubCtx := ctx
		if pubsubEmulatorOK {
			gcpProjectID = "local"

			var cancelFunc context.CancelFunc
			pubsubCtx, cancelFunc = context.WithDeadline(ctx, time.Now().Add(5*time.Second))
			defer cancelFunc()

			level.Info(logger).Log("msg", "Detected pubsub emulator")
		}

		// Google Pubsub
		{
			clientCount, err := envvar.GetInt("BILLING_CLIENT_COUNT", 1)
			if err != nil {
				level.Error(logger).Log("err", err)
				return 1
			}

			countThreshold, err := envvar.GetInt("BILLING_BATCHED_MESSAGE_COUNT", 100)
			if err != nil {
				level.Error(logger).Log("err", err)
				return 1
			}

			byteThreshold, err := envvar.GetInt("BILLING_BATCHED_MESSAGE_MIN_BYTES", 1024)
			if err != nil {
				level.Error(logger).Log("err", err)
				return 1
			}

			// We do our own batching so don't stack the library's batching on top of ours
			// Specifically, don't stack the message count thresholds
			settings := googlepubsub.DefaultPublishSettings
			settings.CountThreshold = 1
			settings.ByteThreshold = byteThreshold
			settings.NumGoroutines = runtime.GOMAXPROCS(0)

			pubsub, err := billing.NewGooglePubSubBiller(pubsubCtx, backendMetrics.BillingMetrics, logger, gcpProjectID, "billing", clientCount, countThreshold, byteThreshold, &settings)
			if err != nil {
				level.Error(logger).Log("msg", "could not create pubsub biller", "err", err)
				return 1
			}

			biller = pubsub
		}
	}

	// Start portal cruncher publisher
	var portalPublisher pubsub.Publisher
	{
		portalCruncherHost := envvar.Get("PORTAL_CRUNCHER_HOST", "tcp://127.0.0.1:5555")

		postSessionPortalSendBufferSize, err := envvar.GetInt("POST_SESSION_PORTAL_SEND_BUFFER_SIZE", 1000000)
		if err != nil {
			level.Error(logger).Log("err", err)
			return 1
		}

		portalCruncherPublisher, err := pubsub.NewPortalCruncherPublisher(portalCruncherHost, postSessionPortalSendBufferSize)
		if err != nil {
			level.Error(logger).Log("msg", "could not create portal cruncher publisher", "err", err)
			return 1
		}

		portalPublisher = portalCruncherPublisher
	}

	numPostSessionGoroutines, err := envvar.GetInt("POST_SESSION_THREAD_COUNT", 1000)
	if err != nil {
		level.Error(logger).Log("err", err)
		return 1
	}

	postSessionBufferSize, err := envvar.GetInt("POST_SESSION_BUFFER_SIZE", 1000000)
	if err != nil {
		level.Error(logger).Log("err", err)
		return 1
	}

	postSessionPortalMaxRetries, err := envvar.GetInt("POST_SESSION_PORTAL_MAX_RETRIES", 10)
	if err != nil {
		level.Error(logger).Log("err", err)
		return 1
	}

	// Create a post session handler to handle the post process of session updates.
	// This way, we can quickly return from the session update handler and not spawn a
	// ton of goroutines if things get backed up.
	postSessionHandler := transport.NewPostSessionHandler(numPostSessionGoroutines, postSessionBufferSize, portalPublisher, postSessionPortalMaxRetries, biller, logger, backendMetrics.PostSessionMetrics)
	postSessionHandler.StartProcessing(ctx)

	// Create the multipath veto handler to handle syncing multipath vetoes to and from redis
	redisMultipathVetoHost := envvar.Get("REDIS_HOST_MULTIPATH_VETO", "127.0.0.1:6379")
	multipathVetoSyncFrequency, err := envvar.GetDuration("MULTIPATH_VETO_SYNC_FREQUENCY", time.Second*10)
	if err != nil {
		level.Error(logger).Log("err", err)
		return 1
	}

	multipathVetoHandler, err := storage.NewMultipathVetoHandler(redisMultipathVetoHost, storer)
	if err != nil {
		level.Error(logger).Log("err", err)
		return 1
	}

	if err := multipathVetoHandler.Sync(); err != nil {
		level.Error(logger).Log("err", err)
		return 1
	}

	// Start a routine to sync multipath vetoed users from redis to this instance
	{
		ticker := time.NewTicker(multipathVetoSyncFrequency)
		go func(ctx context.Context) {
			for {
				select {
				case <-ticker.C:
					if err := multipathVetoHandler.Sync(); err != nil {
						level.Error(logger).Log("err", err)
					}
				case <-ctx.Done():
					return
				}
			}
		}(ctx)
	}

	maxNearRelays, err := envvar.GetInt("MAX_NEAR_RELAYS", 32)
	if err != nil {
		level.Error(logger).Log("err", err)
		return 1
	}

	if maxNearRelays > 32 {
		level.Error(logger).Log("err", "cannot support more than 32 near relays")
		return 1
	}

	// Start HTTP server
	{
		router := mux.NewRouter()
		router.HandleFunc("/health", transport.HealthHandlerFunc())
		router.HandleFunc("/version", transport.VersionHandlerFunc(buildtime, sha, tag, commitMessage))
		router.Handle("/debug/vars", expvar.Handler())

		go func() {
			httpPort := envvar.Get("HTTP_PORT", "40001")

			err := http.ListenAndServe(":"+httpPort, router)
			if err != nil {
				level.Error(logger).Log("err", err)
				return
			}
		}()
	}

	numThreads, err := envvar.GetInt("NUM_THREADS", 1)
	if err != nil {
		level.Error(logger).Log("err", err)
		return 1
	}

	readBuffer, err := envvar.GetInt("READ_BUFFER", 100000)
	if err != nil {
		level.Error(logger).Log("err", err)
		return 1
	}

	writeBuffer, err := envvar.GetInt("WRITE_BUFFER", 100000)
	if err != nil {
		level.Error(logger).Log("err", err)
		return 1
	}

	udpPort := envvar.Get("UDP_PORT", "40000")

	var wg sync.WaitGroup

	wg.Add(numThreads)

	lc := net.ListenConfig{
		Control: func(network string, address string, c syscall.RawConn) error {
			err := c.Control(func(fileDescriptor uintptr) {
				err := unix.SetsockoptInt(int(fileDescriptor), unix.SOL_SOCKET, unix.SO_REUSEADDR, 1)
				if err != nil {
					panic(fmt.Sprintf("failed to set reuse address socket option: %v", err))
				}

				err = unix.SetsockoptInt(int(fileDescriptor), unix.SOL_SOCKET, unix.SO_REUSEPORT, 1)
				if err != nil {
					panic(fmt.Sprintf("failed to set reuse port socket option: %v", err))
				}
			})

			return err
		},
	}

	connections := make([]*net.UDPConn, numThreads)

	serverInitHandler := transport.ServerInitHandlerFunc(log.With(logger, "handler", "server_init"), storer, datacenterTracker, backendMetrics.ServerInitMetrics)
	serverUpdateHandler := transport.ServerUpdateHandlerFunc(log.With(logger, "handler", "server_update"), storer, datacenterTracker, backendMetrics.ServerUpdateMetrics)
	sessionUpdateHandler := transport.SessionUpdateHandlerFunc(log.With(logger, "handler", "session_update"), getIPLocatorFunc, getRouteMatrixFunc, multipathVetoHandler, storer, maxNearRelays, routerPrivateKey, postSessionHandler, backendMetrics.SessionUpdateMetrics)

	for i := 0; i < numThreads; i++ {
		go func(thread int) {
			lp, err := lc.ListenPacket(ctx, "udp", "0.0.0.0:"+udpPort)
			if err != nil {
				panic(fmt.Sprintf("could not bind socket: %v", err))
			}

			conn := lp.(*net.UDPConn)

			if err := conn.SetReadBuffer(readBuffer); err != nil {
				panic(fmt.Sprintf("could not set connection read buffer size: %v", err))
			}

			if err := conn.SetWriteBuffer(writeBuffer); err != nil {
				panic(fmt.Sprintf("could not set connection write buffer size: %v", err))
			}

			connections[thread] = conn

			dataArray := [transport.DefaultMaxPacketSize]byte{}
			for {
				data := dataArray[:]
				size, fromAddr, err := conn.ReadFromUDP(data)
				if err != nil {
					level.Error(logger).Log("msg", "failed to read UDP packet", "err", err)
					break
				}

				if size <= 0 {
					continue
				}

				data = data[:size]

				// Check the packet hash is legit and remove the hash from the beginning of the packet
				// to continue processing the packet as normal
				if !crypto.IsNetworkNextPacket(crypto.PacketHashKey, data) {
					level.Error(logger).Log("err", "received non network next packet")
					continue
				}

				packetType := data[0]
				data = data[crypto.PacketHashSize+1 : size]

				var buffer bytes.Buffer
				packet := transport.UDPPacket{SourceAddr: *fromAddr, Data: data}

				switch packetType {
				case transport.PacketTypeServerInitRequest:
					serverInitHandler(&buffer, &packet)
				case transport.PacketTypeServerUpdate:
					serverUpdateHandler(&buffer, &packet)
				case transport.PacketTypeSessionUpdate:
					sessionUpdateHandler(&buffer, &packet)
				default:
					level.Error(logger).Log("err", "unknown packet type", "packet_type", packet.Data[0])
				}

				if buffer.Len() > 0 {
					response := buffer.Bytes()

					// Sign and hash the response
					response = crypto.SignPacket(privateKey, response)
					crypto.HashPacket(crypto.PacketHashKey, response)

					if _, err := conn.WriteToUDP(response, fromAddr); err != nil {
						level.Error(logger).Log("msg", "failed to write UDP response", "err", err)
					}
				}
			}

			wg.Done()
		}(i)
	}

	level.Info(logger).Log("msg", "waiting for incoming connections")

	// Wait for interrupt signal
	sigint := make(chan os.Signal, 1)
	signal.Notify(sigint, os.Interrupt)
	<-sigint

	for _, connection := range connections {
		connection.Close()
	}

	return 0
}<|MERGE_RESOLUTION|>--- conflicted
+++ resolved
@@ -95,43 +95,12 @@
 		return 1
 	}
 
-<<<<<<< HEAD
-	gcpProjectID, gcpOK := os.LookupEnv("GOOGLE_PROJECT_ID")
-
-	// hardcoded dependency on InMemory will have to stay until we
-	// move to NewSQL()
-	var db storage.Storer = &storage.InMemory{
-		LocalMode: true,
-=======
 	env, err := backend.GetEnv()
 	if err != nil {
 		level.Error(logger).Log("err", err)
 		return 1
->>>>>>> 55994c1c
-	}
-	fs, err := storage.NewFirestore(ctx, gcpProjectID, logger)
-	if err != nil {
-		level.Error(logger).Log("err", err)
-		os.Exit(1)
-	}
-	if fs != nil {
-		db = fs
-	}
-
-<<<<<<< HEAD
-	// Create a no-op biller
-	var biller billing.Biller = &billing.NoOpBiller{}
-
-	// Create a no-op metrics handler
-	var metricsHandler metrics.Handler = &metrics.LocalHandler{}
-
-	// Create dummy buyer and datacenter for local testing
-	if env == "local" {
-		if err = storage.SeedStorage(logger, ctx, db, relayPublicKey, customerID, customerPublicKey); err != nil {
-			level.Error(logger).Log("err", err)
-			os.Exit(1)
-		}
-=======
+	}
+
 	metricsHandler, err := backend.GetMetricsHandler(ctx, logger, gcpProjectID)
 	if err != nil {
 		level.Error(logger).Log("err", err)
@@ -149,7 +118,6 @@
 	if err != nil {
 		level.Error(logger).Log("err", err)
 		return 1
->>>>>>> 55994c1c
 	}
 
 	// Create server backend metrics
