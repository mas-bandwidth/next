/*
   Network Next. You control the network.
   Copyright © 2017 - 2020 Network Next, Inc. All rights reserved.
*/

package main

import (
	"context"
	"encoding/base64"
	"fmt"
	"io/ioutil"
	"runtime"
	"sync"
	"sync/atomic"

	"io"
	"net"
	"net/http"
	"os"
	"os/signal"
	"strconv"

	"strings"
	"time"

	"github.com/go-kit/kit/log"
	"github.com/go-kit/kit/log/level"
	"github.com/gorilla/mux"
	"github.com/networknext/backend/billing"
	"github.com/networknext/backend/crypto"
	"github.com/networknext/backend/logging"
	"github.com/networknext/backend/metrics"
	"github.com/networknext/backend/routing"
	"github.com/networknext/backend/storage"
	"github.com/networknext/backend/transport"

	gcplogging "cloud.google.com/go/logging"
	"cloud.google.com/go/profiler"
)

var (
	buildtime     string
	commitMessage string
	sha           string
	tag           string
)

func main() {

	fmt.Printf("server_backend: Git Hash: %s - Commit: %s", sha, commitMessage)

	ctx := context.Background()

	// Configure local logging
	logger := log.NewLogfmtLogger(os.Stdout)

	// StackDriver Logging
	{
		var enableSDLogging bool
		enableSDLoggingString, ok := os.LookupEnv("ENABLE_STACKDRIVER_LOGGING")
		if ok {
			var err error
			enableSDLogging, err = strconv.ParseBool(enableSDLoggingString)
			if err != nil {
				level.Error(logger).Log("envvar", "ENABLE_STACKDRIVER_LOGGING", "msg", "could not parse", "err", err)
				os.Exit(1)
			}
		}

		if enableSDLogging {
			if projectID, ok := os.LookupEnv("GOOGLE_PROJECT_ID"); ok {
				loggingClient, err := gcplogging.NewClient(ctx, projectID)
				if err != nil {
					level.Error(logger).Log("msg", "failed to create GCP logging client", "err", err)
					os.Exit(1)
				}

				logger = logging.NewStackdriverLogger(loggingClient, "server-backend")
			}
		}
	}

	{
		switch os.Getenv("BACKEND_LOG_LEVEL") {
		case "none":
			logger = level.NewFilter(logger, level.AllowNone())
		case level.ErrorValue().String():
			logger = level.NewFilter(logger, level.AllowError())
		case level.WarnValue().String():
			logger = level.NewFilter(logger, level.AllowWarn())
		case level.InfoValue().String():
			logger = level.NewFilter(logger, level.AllowInfo())
		case level.DebugValue().String():
			logger = level.NewFilter(logger, level.AllowDebug())
		default:
			logger = level.NewFilter(logger, level.AllowWarn())
		}

		logger = log.With(logger, "ts", log.DefaultTimestampUTC)
	}

	// Get env
	env, ok := os.LookupEnv("ENV")
	if !ok {
		level.Error(logger).Log("err", "ENV not set")
		os.Exit(1)
	}

	var customerPublicKey []byte
	var serverPrivateKey []byte
	var routerPrivateKey []byte
	var err error
	{
		if key := os.Getenv("SERVER_BACKEND_PRIVATE_KEY"); len(key) != 0 {
			serverPrivateKey, err = base64.StdEncoding.DecodeString(key)
			if err != nil {
				level.Error(logger).Log("envvar", "SERVER_BACKEND_PRIVATE_KEY", "msg", "could not parse", "err", err)
				os.Exit(1)
			}
		} else {
			level.Error(logger).Log("err", "SERVER_BACKEND_PRIVATE_KEY not set")
			os.Exit(1)
		}

		if key := os.Getenv("RELAY_ROUTER_PRIVATE_KEY"); len(key) != 0 {
			routerPrivateKey, err = base64.StdEncoding.DecodeString(key)
			if err != nil {
				level.Error(logger).Log("envvar", "RELAY_ROUTER_PRIVATE_KEY", "msg", "could not parse", "err", err)
				os.Exit(1)
			}
		} else {
			level.Error(logger).Log("err", "RELAY_ROUTER_PRIVATE_KEY not set")
			os.Exit(1)
		}

		if key := os.Getenv("NEXT_CUSTOMER_PUBLIC_KEY"); len(key) != 0 {
			customerPublicKey, err = base64.StdEncoding.DecodeString(key)
			if err != nil {
				level.Error(logger).Log("envvar", "NEXT_CUSTOMER_PUBLIC_KEY", "msg", "could not parse", "err", err)
				os.Exit(1)
			}
			customerPublicKey = customerPublicKey[8:]
		}
	}

	redisPortalHosts := os.Getenv("REDIS_HOST_PORTAL")
	splitPortalHosts := strings.Split(redisPortalHosts, ",")
	redisClientPortal := storage.NewRedisClient(splitPortalHosts...)
	if err := redisClientPortal.Ping().Err(); err != nil {
		level.Error(logger).Log("envvar", "REDIS_HOST_PORTAL", "value", redisPortalHosts, "msg", "could not ping", "err", err)
		os.Exit(1)
	}

	redisPortalHostExpiration, err := time.ParseDuration(os.Getenv("REDIS_HOST_PORTAL_EXPIRATION"))
	if err != nil {
		level.Error(logger).Log("envvar", "REDIS_HOST_PORTAL_EXPIRATION", "msg", "could not parse", "err", err)
		os.Exit(1)
	}

	redisHost := os.Getenv("REDIS_HOST_RELAYS")
	redisClientRelays := storage.NewRedisClient(redisHost)
	if err := redisClientRelays.Ping().Err(); err != nil {
		level.Error(logger).Log("envvar", "REDIS_HOST_RELAYS", "value", redisHost, "msg", "could not ping", "err", err)
		os.Exit(1)
	}

	// we aren't using redis as cache at the moment
	/*
		redisHosts := strings.Split(os.Getenv("REDIS_HOST_CACHE"), ",")
		redisClientCache := storage.NewRedisClient(redisHosts...)
		if err := redisClientCache.Ping().Err(); err != nil {
			level.Error(logger).Log("envvar", "REDIS_HOST_CACHE", "value", redisHosts, "msg", "could not ping", "err", err)
			os.Exit(1)
		}
	*/

	// Create an in-memory db
	var db storage.Storer = &storage.InMemory{
		LocalMode: true,
	}

	// Create dummy buyer and datacenter for local testing
	if env == "local" {
		if err := db.AddBuyer(ctx, routing.Buyer{
			ID:                   13672574147039585173,
			Name:                 "local",
			PublicKey:            customerPublicKey,
			RoutingRulesSettings: routing.LocalRoutingRulesSettings,
		}); err != nil {
			level.Error(logger).Log("msg", "could not add buyer to storage", "err", err)
			os.Exit(1)
		}
		if err := db.AddDatacenter(ctx, routing.Datacenter{
			ID:      crypto.HashID("local"),
			Name:    "local",
			Enabled: true,
		}); err != nil {
			level.Error(logger).Log("msg", "could not add datacenter to storage", "err", err)
			os.Exit(1)
		}
	}

	// Create a no-op biller
	var biller billing.Biller = &billing.NoOpBiller{}

	// Create a no-op metrics handler
	var metricsHandler metrics.Handler = &metrics.NoOpHandler{}

	// Configure all GCP related services if the GOOGLE_PROJECT_ID is set
	// GCP VMs actually get populated with the GOOGLE_APPLICATION_CREDENTIALS
	// on creation so we can use that for the default then
	if gcpProjectID, ok := os.LookupEnv("GOOGLE_PROJECT_ID"); ok {
		// Firestore
		{
			// Create a Firestore Storer
			fs, err := storage.NewFirestore(ctx, gcpProjectID, logger)
			if err != nil {
				level.Error(logger).Log("msg", "could not create firestore", "err", err)
				os.Exit(1)
			}

			fssyncinterval := os.Getenv("GOOGLE_FIRESTORE_SYNC_INTERVAL")
			syncInterval, err := time.ParseDuration(fssyncinterval)
			if err != nil {
				level.Error(logger).Log("envvar", "GOOGLE_FIRESTORE_SYNC_INTERVAL", "value", fssyncinterval, "msg", "could not parse", "err", err)
				os.Exit(1)
			}
			// Start a goroutine to sync from Firestore
			go func() {
				ticker := time.NewTicker(syncInterval)
				fs.SyncLoop(ctx, ticker.C)
			}()

			// Set the Firestore Storer to give to handlers
			db = fs
		}

		// Google Pubsub
		{
			descriptor := billing.Descriptor{
				ClientCount:    1,
				DelayThreshold: time.Second * 10,
				CountThreshold: 1000,
				ByteThreshold:  100 * 1024,
				NumGoroutines:  runtime.GOMAXPROCS(0),
				Timeout:        time.Minute,
			}

			pubsub, err := billing.NewBiller(ctx, logger, gcpProjectID, "billing", &descriptor)
			if err != nil {
				fmt.Printf("could not create pubsub biller\n")
				os.Exit(1)
			}

			biller = pubsub
		}

		// StackDriver Metrics
		{
			var enableSDMetrics bool
			enableSDMetricsString, ok := os.LookupEnv("ENABLE_STACKDRIVER_METRICS")
			if ok {
				enableSDMetrics, err = strconv.ParseBool(enableSDMetricsString)
				if err != nil {
					level.Error(logger).Log("envvar", "ENABLE_STACKDRIVER_METRICS", "msg", "could not parse", "err", err)
					os.Exit(1)
				}
			}

			if enableSDMetrics {
				// Set up StackDriver metrics
				sd := metrics.StackDriverHandler{
					ProjectID:          gcpProjectID,
					OverwriteFrequency: time.Second,
					OverwriteTimeout:   10 * time.Second,
				}

				if err := sd.Open(ctx); err != nil {
					level.Error(logger).Log("msg", "Failed to create StackDriver metrics client", "err", err)
					os.Exit(1)
				}

				metricsHandler = &sd

				sdwriteinterval := os.Getenv("GOOGLE_STACKDRIVER_METRICS_WRITE_INTERVAL")
				writeInterval, err := time.ParseDuration(sdwriteinterval)
				if err != nil {
					level.Error(logger).Log("envvar", "GOOGLE_STACKDRIVER_METRICS_WRITE_INTERVAL", "value", sdwriteinterval, "err", err)
					os.Exit(1)
				}
				go func() {
					metricsHandler.WriteLoop(ctx, logger, writeInterval, 200)
				}()
			}
		}

		// StackDriver Profiler
		{
			var enableSDProfiler bool
			enableSDProfilerString, ok := os.LookupEnv("ENABLE_STACKDRIVER_PROFILER")
			if ok {
				enableSDProfiler, err = strconv.ParseBool(enableSDProfilerString)
				if err != nil {
					level.Error(logger).Log("envvar", "ENABLE_STACKDRIVER_PROFILER", "msg", "could not parse", "err", err)
					os.Exit(1)
				}
			}

			if enableSDProfiler {
				// Set up StackDriver profiler
				if err := profiler.Start(profiler.Config{
					Service:        "server_backend",
					ServiceVersion: env,
					ProjectID:      gcpProjectID,
					MutexProfiling: true,
				}); err != nil {
					level.Error(logger).Log("msg", "failed to initialze StackDriver profiler", "err", err)
					os.Exit(1)
				}
			}
		}
	}

	// Create server init metrics
	serverInitMetrics, err := metrics.NewServerInitMetrics(ctx, metricsHandler)
	if err != nil {
		level.Error(logger).Log("msg", "failed to create server init metrics", "err", err)
	}

	// Create server update metrics
	serverUpdateMetrics, err := metrics.NewServerUpdateMetrics(ctx, metricsHandler)
	if err != nil {
		level.Error(logger).Log("msg", "failed to create server update metrics", "err", err)
	}

	// Create session update metrics
	sessionUpdateMetrics, err := metrics.NewSessionMetrics(ctx, metricsHandler)
	if err != nil {
		level.Error(logger).Log("msg", "failed to create session metrics", "err", err)
	}

	// Create maxmindb sync metrics
	maxmindSyncMetrics, err := metrics.NewMaxmindSyncMetrics(ctx, metricsHandler)
	if err != nil {
		level.Error(logger).Log("msg", "failed to create session metrics", "err", err)
	}

	getIPLocatorFunc := func() routing.IPLocator {
		return routing.NullIsland
	}

	// Open the Maxmind DB and create a routing.MaxmindDB from it
	mmcitydburi := os.Getenv("MAXMIND_CITY_DB_URI")
	mmispdburi := os.Getenv("MAXMIND_ISP_DB_URI")
	if mmcitydburi != "" && mmispdburi != "" {
		mmdb := &routing.MaxmindDB{
			HTTPClient: http.DefaultClient,
			CityURI:    mmcitydburi,
			IspURI:     mmispdburi,
		}
		var mmdbMutex sync.RWMutex

		getIPLocatorFunc = func() routing.IPLocator {
			mmdbMutex.RLock()
			defer mmdbMutex.RUnlock()

			mmdbRet := mmdb
			return mmdbRet
		}

		if err := mmdb.Sync(ctx, maxmindSyncMetrics); err != nil {
			level.Error(logger).Log("err", err)
			os.Exit(1)
		}

		if mmsyncinterval, ok := os.LookupEnv("MAXMIND_SYNC_DB_INTERVAL"); ok {
			syncInterval, err := time.ParseDuration(mmsyncinterval)
			if err != nil {
				level.Error(logger).Log("envvar", "MAXMIND_SYNC_DB_INTERVAL", "value", mmsyncinterval, "msg", "could not parse", "err", err)
				os.Exit(1)
			}

			// Start a goroutine to sync from Maxmind.com
			go func() {
				ticker := time.NewTicker(syncInterval)
				for {
					newMMDB := &routing.MaxmindDB{}

					select {
					case <-ticker.C:
						if err := newMMDB.Sync(ctx, maxmindSyncMetrics); err != nil {
							level.Error(logger).Log("err", err)
							continue
						}

						// Pointer swap the mmdb so we can sync from Maxmind.com lock free
						mmdbMutex.Lock()
						mmdb = newMMDB
						mmdbMutex.Unlock()
					case <-ctx.Done():
						return
					}

					time.Sleep(syncInterval)
				}
			}()
		}
	}

	routeMatrix := &routing.RouteMatrix{}
	var routeMatrixMutex sync.RWMutex

	getRouteMatrixFunc := func() transport.RouteProvider {
		routeMatrixMutex.RLock()
		rm := routeMatrix
		routeMatrixMutex.RUnlock()
		return rm
	}

	// Sync route matrix
	var longRouteMatrixUpdates uint64
	var readRouteMatrixSuccessCount uint64
	{
		if uri, ok := os.LookupEnv("ROUTE_MATRIX_URI"); ok {
			rmsyncinterval := os.Getenv("ROUTE_MATRIX_SYNC_INTERVAL")
			syncInterval, err := time.ParseDuration(rmsyncinterval)
			if err != nil {
				level.Error(logger).Log("envvar", "ROUTE_MATRIX_SYNC_INTERVAL", "value", rmsyncinterval, "msg", "could not parse", "err", err)
				os.Exit(1)
			}

			go func() {
				for {
					newRouteMatrix := &routing.RouteMatrix{}
					var matrixReader io.Reader

					start := time.Now()

					// Default to reading route matrix from file
					if f, err := os.Open(uri); err == nil {
						matrixReader = f
					}

					// Prefer to get it remotely if possible
					if r, err := http.Get(uri); err == nil {
						matrixReader = r.Body
					}

					// Don't swap route matrix if we fail to read
					_, err := newRouteMatrix.ReadFrom(matrixReader)
					if err != nil {
						atomic.StoreUint64(&readRouteMatrixSuccessCount, 0)
						// level.Warn(logger).Log("matrix", "route", "op", "read", "envvar", "ROUTE_MATRIX_URI", "value", uri, "msg", "could not read route matrix", "err", err)
						time.Sleep(syncInterval)
						continue
					}

					routeMatrixTime := time.Since(start)

					// todo: ryan, please upload a metric for the time it takes to get the route matrix. we should watch it in stackdriver.

<<<<<<< HEAD
					if routeMatrixTime > 1.0*time.Second {
=======
					if routeMatrixTime.Seconds() > 1.0 {
>>>>>>> 169781bb
						fmt.Printf("long route matrix update\n")
						atomic.AddUint64(&longRouteMatrixUpdates, 1)
					}

					// Swap the route matrix pointer to the new one
					// This double buffered route matrix approach makes the route matrix lockless
					routeMatrixMutex.Lock()
					routeMatrix = newRouteMatrix
					routeMatrixMutex.Unlock()

					// Increment the successful route matrix read counter
					atomic.AddUint64(&readRouteMatrixSuccessCount, 1)

					level.Info(logger).Log("matrix", "route", "entries", len(routeMatrix.Entries))

					time.Sleep(syncInterval)
				}
			}()
		}
	}

	var conn *net.UDPConn

	// Initialize UDP connection
	{
		udp_port, ok := os.LookupEnv("UDP_PORT")
		if !ok {
			level.Error(logger).Log("err", "env var UDP_PORT must be set")
			os.Exit(1)
		}

		i_udp_port, err := strconv.ParseInt(udp_port, 10, 64)
		if err != nil {
			level.Error(logger).Log("envvar", "UDP_PORT", "msg", "could not parse", "err", err)
			os.Exit(1)
		}

		addr := net.UDPAddr{
			Port: int(i_udp_port),
		}

		conn, err = net.ListenUDP("udp", &addr)
		if err != nil {
			level.Error(logger).Log("msg", "failed to start listening for UDP traffic", "err", err)
			os.Exit(1)
		}

		readBufferString, ok := os.LookupEnv("READ_BUFFER")
		if ok {
			readBuffer, err := strconv.ParseInt(readBufferString, 10, 64)
			if err != nil {
				level.Error(logger).Log("envvar", "READ_BUFFER", "msg", "could not parse", "err", err)
				os.Exit(1)
			}
			conn.SetReadBuffer(int(readBuffer))
		}

		writeBufferString, ok := os.LookupEnv("WRITE_BUFFER")
		if ok {
			writeBuffer, err := strconv.ParseInt(writeBufferString, 10, 64)
			if err != nil {
				level.Error(logger).Log("envvar", "WRITE_BUFFER", "msg", "could not parse", "err", err)
				os.Exit(1)
			}
			conn.SetWriteBuffer(int(writeBuffer))
		}
	}

	vetoMap := transport.NewVetoMap()
	serverMap := transport.NewServerMap()
	sessionMap := transport.NewSessionMap()
	{
		// todo: ryan, please add the number of iterations to perform each check to each map timeout func below. currently hardcoded.

		// Start a goroutine to timeout vetoes
		go func() {
			timeout := time.Minute * 5
			frequency := time.Millisecond * 10
			// todo: iterations := 3 or whatever it is in the hardcoded...
			ticker := time.NewTicker(frequency)
			vetoMap.TimeoutLoop(ctx, timeout, ticker.C)
		}()

		// Start a goroutine to timeout servers
		go func() {
			timeout := time.Second * 30
			frequency := time.Millisecond * 10
			ticker := time.NewTicker(frequency)
			serverMap.TimeoutLoop(ctx, timeout, ticker.C)
		}()

		// Start a goroutine to timeout sessions
		go func() {
			timeout := time.Second * 30
			frequency := time.Millisecond * 10
			ticker := time.NewTicker(frequency)
			sessionMap.TimeoutLoop(ctx, timeout, ticker.C)
		}()
	}

	// Initialize the counters

	serverInitCounters := &transport.ServerInitCounters{}
	serverUpdateCounters := &transport.ServerUpdateCounters{}
	sessionUpdateCounters := &transport.SessionUpdateCounters{}

	// Setup the stats print routine
	{
		memoryUsed := func() float64 {
			var m runtime.MemStats
			runtime.ReadMemStats(&m)
			return float64(m.Alloc) / (1000.0 * 1000.0)
		}

		go func() {
			for {
				// todo: ryan. I would like to see all of the variables below, put into stackdriver metrics
				// so we can track them over time. right here in place, update the values in stackdriver once
				// every second

				fmt.Printf("-----------------------------\n")
				fmt.Printf("%d vetoes\n", vetoMap.NumVetoes())
				fmt.Printf("%d servers\n", serverMap.NumServers())
				fmt.Printf("%d sessions\n", sessionMap.NumSessions())
				fmt.Printf("%d goroutines\n", runtime.NumGoroutine())
				fmt.Printf("%.2f mb allocated\n", memoryUsed())
				fmt.Printf("%d billing entries submitted\n", biller.NumSubmitted())
				fmt.Printf("%d billing entries queued\n", biller.NumQueued())
				fmt.Printf("%d billing entries flushed\n", biller.NumFlushed())
				fmt.Printf("%d server init packets processed\n", atomic.LoadUint64(&serverInitCounters.Packets))
				fmt.Printf("%d server update packets processed\n", atomic.LoadUint64(&serverUpdateCounters.Packets))
				fmt.Printf("%d session update packets processed\n", atomic.LoadUint64(&sessionUpdateCounters.Packets))
				fmt.Printf("%d long server inits\n", atomic.LoadUint64(&serverInitCounters.LongDuration))
				fmt.Printf("%d long server updates\n", atomic.LoadUint64(&serverUpdateCounters.LongDuration))
				fmt.Printf("%d long session updates\n", atomic.LoadUint64(&sessionUpdateCounters.LongDuration))
				fmt.Printf("%d long route matrix updates\n", atomic.LoadUint64(&longRouteMatrixUpdates))
				fmt.Printf("-----------------------------\n")

				time.Sleep(time.Second)
			}
		}()
	}

	// Start UDP server
	{
		serverInitConfig := &transport.ServerInitParams{
			ServerPrivateKey: serverPrivateKey,
			Storer:           db,
			Metrics:          serverInitMetrics,
			Logger:           logger,
			Counters:         serverInitCounters,
		}

		serverUpdateConfig := &transport.ServerUpdateParams{
			Storer:    db,
			Metrics:   serverUpdateMetrics,
			Logger:    logger,
			ServerMap: serverMap,
			Counters:  serverUpdateCounters,
		}

		sessionUpdateConfig := &transport.SessionUpdateParams{
			ServerPrivateKey:     serverPrivateKey,
			RouterPrivateKey:     routerPrivateKey,
			GetRouteProvider:     getRouteMatrixFunc,
			GetIPLocator:         getIPLocatorFunc,
			Storer:               db,
			RedisClientPortal:    redisClientPortal,
			RedisClientPortalExp: redisPortalHostExpiration,
			Biller:               biller,
			Metrics:              sessionUpdateMetrics,
			Logger:               logger,
			VetoMap:              vetoMap,
			ServerMap:            serverMap,
			SessionMap:           sessionMap,
			Counters:             sessionUpdateCounters,
		}

		mux := transport.UDPServerMux{
			Conn:                     conn,
			MaxPacketSize:            transport.DefaultMaxPacketSize,
			ServerInitHandlerFunc:    transport.ServerInitHandlerFunc(serverInitConfig),
			ServerUpdateHandlerFunc:  transport.ServerUpdateHandlerFunc(serverUpdateConfig),
			SessionUpdateHandlerFunc: transport.SessionUpdateHandlerFunc(sessionUpdateConfig),
		}

		go func() {
			level.Info(logger).Log("protocol", "udp", "addr", conn.LocalAddr().String())
			if err := mux.Start(ctx); err != nil {
				fmt.Printf("could not start udp server: %v\n", err)
				// level.Error(logger).Log("protocol", "udp", "addr", conn.LocalAddr().String(), "msg", "could not start udp server", "err", err)
				os.Exit(1)
			}
		}()
	}

	// Start HTTP server
	{
		router := mux.NewRouter()
		// router.HandleFunc("/health", HealthHandlerFunc(&readRouteMatrixSuccessCount))
		router.HandleFunc("/health", transport.HealthHandlerFunc())
		router.HandleFunc("/version", transport.VersionHandlerFunc(buildtime, sha, tag, commitMessage))

		go func() {
			http_port, ok := os.LookupEnv("HTTP_PORT")
			if !ok {
				level.Error(logger).Log("err", "env var HTTP_PORT must be set")
				os.Exit(1)
			}

			level.Info(logger).Log("addr", ":"+http_port)

			err := http.ListenAndServe(":"+http_port, router)
			if err != nil {
				level.Error(logger).Log("err", err)
				os.Exit(1)
			}
		}()
	}

	// Wait for interrupt signal
	sigint := make(chan os.Signal, 1)
	signal.Notify(sigint, os.Interrupt)
	<-sigint
}

func HealthHandlerFunc(readRouteMatrixSuccessCount *uint64) func(w http.ResponseWriter, r *http.Request) {
	return func(w http.ResponseWriter, r *http.Request) {
		_, err := ioutil.ReadAll(r.Body)
		if err != nil {
			w.WriteHeader(http.StatusInternalServerError)
			return
		}
		defer r.Body.Close()

		statusCode := http.StatusOK
		if atomic.LoadUint64(readRouteMatrixSuccessCount) < 10 {
			statusCode = http.StatusNotFound
		}

		w.WriteHeader(statusCode)
		w.Write([]byte(http.StatusText(statusCode)))
	}
}<|MERGE_RESOLUTION|>--- conflicted
+++ resolved
@@ -460,11 +460,7 @@
 
 					// todo: ryan, please upload a metric for the time it takes to get the route matrix. we should watch it in stackdriver.
 
-<<<<<<< HEAD
-					if routeMatrixTime > 1.0*time.Second {
-=======
 					if routeMatrixTime.Seconds() > 1.0 {
->>>>>>> 169781bb
 						fmt.Printf("long route matrix update\n")
 						atomic.AddUint64(&longRouteMatrixUpdates, 1)
 					}
