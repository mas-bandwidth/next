/*
   Network Next. You control the network.
   Copyright © 2017 - 2020 Network Next, Inc. All rights reserved.
*/

package main

import (
	"context"
	"fmt"
	"io/ioutil"
	"runtime"

	"net/http"
	"os"
	"os/signal"
	"strconv"
	"sync/atomic"

	"time"

	"github.com/go-kit/kit/log"
	"github.com/go-kit/kit/log/level"
	"github.com/gorilla/mux"
	"github.com/networknext/backend/billing"
	"github.com/networknext/backend/logging"
	"github.com/networknext/backend/metrics"
	"github.com/networknext/backend/transport"

	"cloud.google.com/go/bigquery"
	gcplogging "cloud.google.com/go/logging"
	"cloud.google.com/go/profiler"
	"cloud.google.com/go/pubsub"
)

var (
	buildtime     string
	commitMessage string
	sha           string
	tag           string
)

func main() {

	fmt.Printf("welcome to the nerd zone 1.0\n")

	ctx := context.Background()

	// Configure local logging
	logger := log.NewLogfmtLogger(os.Stdout)

	// Create a no-op metrics handler
	var metricsHandler metrics.Handler = &metrics.NoOpHandler{}

	// StackDriver Logging
	{
		var enableSDLogging bool
		enableSDLoggingString, ok := os.LookupEnv("ENABLE_STACKDRIVER_LOGGING")
		if ok {
			var err error
			enableSDLogging, err = strconv.ParseBool(enableSDLoggingString)
			if err != nil {
				level.Error(logger).Log("envvar", "ENABLE_STACKDRIVER_LOGGING", "msg", "could not parse", "err", err)
				os.Exit(1)
			}
		}

		if enableSDLogging {
			if projectID, ok := os.LookupEnv("GOOGLE_PROJECT_ID"); ok {
				loggingClient, err := gcplogging.NewClient(ctx, projectID)
				if err != nil {
					level.Error(logger).Log("msg", "failed to create GCP logging client", "err", err)
					os.Exit(1)
				}

				logger = logging.NewStackdriverLogger(loggingClient, "server-backend")
			}
		}
	}

	{
		switch os.Getenv("BACKEND_LOG_LEVEL") {
		case "none":
			logger = level.NewFilter(logger, level.AllowNone())
		case level.ErrorValue().String():
			logger = level.NewFilter(logger, level.AllowError())
		case level.WarnValue().String():
			logger = level.NewFilter(logger, level.AllowWarn())
		case level.InfoValue().String():
			logger = level.NewFilter(logger, level.AllowInfo())
		case level.DebugValue().String():
			logger = level.NewFilter(logger, level.AllowDebug())
		default:
			logger = level.NewFilter(logger, level.AllowWarn())
		}

		logger = log.With(logger, "ts", log.DefaultTimestampUTC)
	}

	// Get env
	env, ok := os.LookupEnv("ENV")
	if !ok {
		level.Error(logger).Log("err", "ENV not set")
		os.Exit(1)
	}

	var billingEntriesReceived uint64

	// Create a no-op biller
	var biller billing.Biller = &billing.NoOpBiller{}

	// Configure all GCP related services if the GOOGLE_PROJECT_ID is set
	// GCP VMs actually get populated with the GOOGLE_APPLICATION_CREDENTIALS
	// on creation so we can use that for the default then
	if gcpProjectID, ok := os.LookupEnv("GOOGLE_PROJECT_ID"); ok {

		// Configure all GCP related services if the GOOGLE_PROJECT_ID is set
		// GCP VMs actually get populated with the GOOGLE_APPLICATION_CREDENTIALS
		// on creation so we can use that for the default then
		// if gcpProjectID, ok := os.LookupEnv("GOOGLE_PROJECT_ID"); ok {

		/*
			// Create a Firestore Storer
			fs, err := storage.NewFirestore(ctx, gcpProjectID)//, logger)
			if err != nil {
				// level.Error(logger).Log("err", err)
				fmt.Printf("could not create firestore: %v\n", err)
				os.Exit(1)
			}

			fssyncinterval := os.Getenv("GOOGLE_FIRESTORE_SYNC_INTERVAL")
			syncInterval, err := time.ParseDuration(fssyncinterval)
			if err != nil {
				// level.Error(logger).Log("envvar", "GOOGLE_FIRESTORE_SYNC_INTERVAL", "value", fssyncinterval, "err", err)
				fmt.Printf("bad GOOGLE_FIRESTORE_SYNC_INTERVAL\n")
				os.Exit(1)
			}
			// Start a goroutine to sync from Firestore
			go func() {
				ticker := time.NewTicker(syncInterval)
				fs.SyncLoop(ctx, ticker.C)
			}()

			// Set the Firestore Storer to give to handlers
			db = fs
		*/

		// Google BigQuery

		if billingDataset, ok := os.LookupEnv("GOOGLE_BIGQUERY_DATASET_BILLING"); ok {
			batchSize := billing.DefaultBigQueryBatchSize
			if size, ok := os.LookupEnv("GOOGLE_BIGQUERY_BATCH_SIZE"); ok {
				s, err := strconv.ParseInt(size, 10, 64)
				if err != nil {
					// level.Error(logger).Log("err", err)
					fmt.Println(err)
					os.Exit(1)
				}
				batchSize = int(s)
			}

			bqClient, err := bigquery.NewClient(ctx, gcpProjectID)
			if err != nil {
				// level.Error(logger).Log("err", err)
				fmt.Println(err)
				os.Exit(1)
			}
			b := billing.GoogleBigQueryClient{
				// Logger:        logger,
				TableInserter: bqClient.Dataset(billingDataset).Table(os.Getenv("GOOGLE_BIGQUERY_TABLE_BILLING")).Inserter(),
				BatchSize:     batchSize,
			}

			// Set the Biller to BigQuery
			biller = &b

			// Start the background WriteLoop to batch write to BigQuery
			go func() {
				b.WriteLoop(ctx)
			}()
		}

		// Google pubsub

		fmt.Printf("google project: %s\n", gcpProjectID)

		pubsubClient, err := pubsub.NewClient(ctx, gcpProjectID)
		if err != nil {
			fmt.Printf("could not create pubsub client\n")
			os.Exit(1)
		}

		subscriptionName := "billing"

		fmt.Printf("subscription name: %s\n", subscriptionName)

		pubsubSubscription := pubsubClient.Subscription(subscriptionName)

		go func() {
			err = pubsubSubscription.Receive(ctx, func(ctx context.Context, m *pubsub.Message) {
				atomic.AddUint64(&billingEntriesReceived, 1)
				billingEntry := billing.BillingEntry{}
				if billing.ReadBillingEntry(&billingEntry, m.Data) {
					m.Ack()
					billingEntry.Timestamp = uint64(m.PublishTime.Unix())
					if err := biller.Bill(context.Background(), &billingEntry); err != nil {
						fmt.Printf("could not submit billing entry: %v\n", err)
						// level.Error(params.Logger).Log("msg", "could not submit billing entry", "err", err)
						// params.Metrics.ErrorMetrics.BillingFailure.Add(1)
					}
				} else {
					// todo: metric for read failures
				}
			})
			if err != context.Canceled {
				fmt.Printf("could not setup to receive pubsub messages\n")
				os.Exit(1)
			}
		}()

		// StackDriver Metrics
		{
			var enableSDMetrics bool
			enableSDMetricsString, ok := os.LookupEnv("ENABLE_STACKDRIVER_METRICS")
			if ok {
				enableSDMetrics, err = strconv.ParseBool(enableSDMetricsString)
				if err != nil {
					level.Error(logger).Log("envvar", "ENABLE_STACKDRIVER_METRICS", "msg", "could not parse", "err", err)
					os.Exit(1)
				}
			}

			if enableSDMetrics {
				// Set up StackDriver metrics
				sd := metrics.StackDriverHandler{
					ProjectID:          gcpProjectID,
					OverwriteFrequency: time.Second,
					OverwriteTimeout:   10 * time.Second,
				}

				if err := sd.Open(ctx); err != nil {
					level.Error(logger).Log("msg", "Failed to create StackDriver metrics client", "err", err)
					os.Exit(1)
				}

				metricsHandler = &sd

				sdwriteinterval := os.Getenv("GOOGLE_STACKDRIVER_METRICS_WRITE_INTERVAL")
				writeInterval, err := time.ParseDuration(sdwriteinterval)
				if err != nil {
					level.Error(logger).Log("envvar", "GOOGLE_STACKDRIVER_METRICS_WRITE_INTERVAL", "value", sdwriteinterval, "err", err)
					os.Exit(1)
				}
				go func() {
					metricsHandler.WriteLoop(ctx, logger, writeInterval, 200)
				}()
			}
		}

		// StackDriver Profiler
		{
			var enableSDProfiler bool
			enableSDProfilerString, ok := os.LookupEnv("ENABLE_STACKDRIVER_PROFILER")
			if ok {
				enableSDProfiler, err = strconv.ParseBool(enableSDProfilerString)
				if err != nil {
					level.Error(logger).Log("envvar", "ENABLE_STACKDRIVER_PROFILER", "msg", "could not parse", "err", err)
					os.Exit(1)
				}
			}

			if enableSDProfiler {
				// Set up StackDriver profiler
				if err := profiler.Start(profiler.Config{
					Service:        "server_backend",
					ServiceVersion: env,
					ProjectID:      gcpProjectID,
					MutexProfiling: true,
				}); err != nil {
					level.Error(logger).Log("msg", "failed to initialze StackDriver profiler", "err", err)
					os.Exit(1)
				}
			}
		}
	}

	// Setup the stats print routine
	{
		memoryUsed := func() float64 {
			var m runtime.MemStats
			runtime.ReadMemStats(&m)
			return float64(m.Alloc) / (1000.0 * 1000.0)
		}

		go func() {
			for {

				fmt.Printf("-----------------------------\n")
				fmt.Printf("%d goroutines\n", runtime.NumGoroutine())
				fmt.Printf("%.2f mb allocated\n", memoryUsed())
				fmt.Printf("%d billing entries received\n", billingEntriesReceived)
				fmt.Printf("%d billing entries submitted\n", biller.NumSubmitted())
				fmt.Printf("%d billing entries queued\n", biller.NumQueued())
				fmt.Printf("%d billing entries flushed\n", biller.NumFlushed())
				fmt.Printf("-----------------------------\n")

				time.Sleep(time.Second * 10)
			}
		}()
	}

	// Start HTTP server
	{
		go func() {
			router := mux.NewRouter()
			router.HandleFunc("/health", HealthHandlerFunc())
<<<<<<< HEAD
			router.HandleFunc("/version", transport.VersionHandlerFunc(buildtime, sha, tag))
=======
			router.HandleFunc("/version", transport.VersionHandlerFunc(buildtime, sha, tag, commitMessage))
>>>>>>> cb8e55e5

			port, ok := os.LookupEnv("PORT")
			if !ok {
				level.Error(logger).Log("err", "env var PORT must be set")
				os.Exit(1)
			}

			level.Info(logger).Log("addr", ":"+port)

			err := http.ListenAndServe(":"+port, router)
			if err != nil {
				level.Error(logger).Log("err", err)
				os.Exit(1)
			}
		}()
	}

	// Wait for interrupt signal
	sigint := make(chan os.Signal, 1)
	signal.Notify(sigint, os.Interrupt)
	<-sigint
}

func HealthHandlerFunc() func(w http.ResponseWriter, r *http.Request) {
	return func(w http.ResponseWriter, r *http.Request) {
		_, err := ioutil.ReadAll(r.Body)
		if err != nil {
			w.WriteHeader(http.StatusInternalServerError)
			return
		}
		defer r.Body.Close()

		statusCode := http.StatusOK

		w.WriteHeader(statusCode)
		w.Write([]byte(http.StatusText(statusCode)))
	}
}<|MERGE_RESOLUTION|>--- conflicted
+++ resolved
@@ -313,12 +313,8 @@
 	{
 		go func() {
 			router := mux.NewRouter()
-			router.HandleFunc("/health", HealthHandlerFunc())
-<<<<<<< HEAD
-			router.HandleFunc("/version", transport.VersionHandlerFunc(buildtime, sha, tag))
-=======
+			router.HandleFunc("/health", HealthHandlerFunc()) 
 			router.HandleFunc("/version", transport.VersionHandlerFunc(buildtime, sha, tag, commitMessage))
->>>>>>> cb8e55e5
 
 			port, ok := os.LookupEnv("PORT")
 			if !ok {
