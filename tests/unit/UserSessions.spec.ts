--- conflicted
+++ resolved
@@ -118,11 +118,7 @@
               isp: 'local'
             },
             datacenter_name: 'local',
-<<<<<<< HEAD
             datacenter_alias: 'local',
-=======
-            datacenter_alias: '',
->>>>>>> f9da9f5f
             server_addr: '127.0.0.1'
           }],
           time_stamps: ['']
