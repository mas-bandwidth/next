import { shallowMount, createLocalVue, mount } from '@vue/test-utils'
import Vuex from 'vuex'
import GameConfiguration from '@/components/GameConfiguration.vue'
<<<<<<< HEAD
import { waitFor } from './utils'
import { JSONRPCPlugin } from '@/plugins/jsonrpc'
import { UserProfile } from '@/components/types/AuthTypes'
=======
>>>>>>> 70903a90

describe('GameConfiguration.vue', () => {

  const localVue = createLocalVue()

  localVue.use(Vuex)
  localVue.use(JSONRPCPlugin)

  const defaultStore = new Vuex.Store({
    state: {
      userProfile: {
        company: ''
      }
    },
    getters: {
      userProfile: (state: any) => state.userProfile
    }
  })

  describe('GameConfiguration.vue', () => {
    it('mounts the game config tab in the settings workspace successfully', () => {
      const store = defaultStore
      const wrapper = shallowMount(GameConfiguration, { localVue, store })
      expect(wrapper.exists()).toBe(true)
    })

    it('checks to make sure all elements are correct', () => {
      const store = defaultStore
      const wrapper = shallowMount(GameConfiguration, { localVue, store })
      // Check card information
      expect(wrapper.find('.card-title').text()).toBe('Game Configuration')
      expect(wrapper.find('.card-text').text()).toBe('Manage how your game connects to Network Next.')

      // Make sure the alert is hidden
      expect(wrapper.find('.alert').exists()).toBe(false)

      // Check labels
      const labels = wrapper.findAll('label')
      expect(labels.length).toBe(2)
      expect(labels.at(0).text()).toBe('Company Name')
      expect(labels.at(1).text()).toBe('Public Key')
      wrapper.destroy()
    })

    it('checks state handling unauthorized', () => {
      const store = defaultStore
      const wrapper = shallowMount(GameConfiguration, { localVue, store })

      // Check inputs
      const input = wrapper.findAll('input')
      const textArea = wrapper.findAll('textarea')
      expect(input.length).toBe(1)
      expect(input.at(0).attributes('disabled')).toBe('disabled')
      expect(textArea.length).toBe(1)
      expect(input.at(0).attributes('disabled')).toBe('disabled')

      // Check button
      const button = wrapper.findAll('button')
      expect(button.length).toBe(0)
      wrapper.destroy()
    })

    it('checks state handling authorized', () => {
      const store = new Vuex.Store({
        state: {
          userProfile: {
            company: ''
          }
        },
        getters: {
          userProfile: (state: any) => state.userProfile,
          isOwner: () => true,
          isAdmin: () => false
        }
      })
      const wrapper = shallowMount(GameConfiguration, { localVue, store })
      // Check inputs
      const input = wrapper.findAll('input')
      const textArea = wrapper.findAll('textarea')
      expect(input.length).toBe(1)
      expect(input.at(0).attributes('disabled')).toBe("disabled")
      expect(textArea.length).toBe(1)
      expect(textArea.at(0).attributes('disabled')).toBe(undefined)

      // Check button
      const button = wrapper.findAll('button')
      expect(button.length).toBe(1)
      wrapper.destroy()
    })

    const spy = jest.spyOn(localVue.prototype.$apiService, 'updateGameConfiguration').mockImplementationOnce(() => {
      return Promise.resolve({
        game_config: {
          company: 'test company',
          buyer_id: '123456789',
          public_key: 'abcdefghijklmnopqrstuvwxyz'
        }
      })
    })

    it('checks the components response to the update game configuration call', async () => {
      const store = new Vuex.Store({
        state: {
          userProfile: {
            company: '',
            pubKey: '',
            buyerID: ''
          }
        },
        getters: {
          userProfile: (state: any) => state.userProfile,
          isOwner: () => true,
          isAdmin: () => false
        },
        mutations: {
          UPDATE_USER_PROFILE (state: any, userProfile: UserProfile) {
            state.userProfile = userProfile
          },
        }
      })
      const wrapper = mount(GameConfiguration, { localVue, store })
      // Check inputs
      const input = wrapper.findAll('input')
      const textArea = wrapper.findAll('textarea')
      input.at(0).setValue('test company')
      textArea.at(0).setValue('abcdefghijklmnopqrstuvwxyz')

      wrapper.find('form').trigger('submit')

      expect(spy).toBeCalled()

      await waitFor(wrapper, '.alert')
      const alert = wrapper.find('.alert')
      expect(alert.exists()).toBe(true)
      expect(alert.classes().includes('alert-success')).toBe(true)
      expect(alert.text()).toBe('Updated public key successfully')

      expect(wrapper.vm.$store.state.userProfile.company).toBe('test company')
      expect(wrapper.vm.$store.state.userProfile.pubKey).toBe('abcdefghijklmnopqrstuvwxyz')
      expect(wrapper.vm.$store.state.userProfile.buyerID).toBe('123456789')
      wrapper.destroy()
    })
  })
})<|MERGE_RESOLUTION|>--- conflicted
+++ resolved
@@ -1,12 +1,9 @@
 import { shallowMount, createLocalVue, mount } from '@vue/test-utils'
 import Vuex from 'vuex'
 import GameConfiguration from '@/components/GameConfiguration.vue'
-<<<<<<< HEAD
 import { waitFor } from './utils'
 import { JSONRPCPlugin } from '@/plugins/jsonrpc'
 import { UserProfile } from '@/components/types/AuthTypes'
-=======
->>>>>>> 70903a90
 
 describe('GameConfiguration.vue', () => {
 
