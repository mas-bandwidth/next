--- conflicted
+++ resolved
@@ -156,14 +156,8 @@
 	    }
 	}
 	for i := range dirs {
-<<<<<<< HEAD
-		// SAFETY. We don't want to accidentally rm -rf /
-		if dirs[i][0] == '/' && dirs[i][1] == 't' && dirs[i][2] != 'm' && dirs[i][3] == 'p' && dirs[i][4] == '/' {
-			core.Debug("removing old ip2location files: '%s'", dirs[i])
-=======
 		if dirs[i][0] == '/' && dirs[i][1] == 't' && dirs[i][2] == 'm' && dirs[i][3] == 'p' && dirs[i][4] == '/' {
 			core.Debug("removed old ip2location file '%s'", dirs[i])
->>>>>>> e67b831a
 			os.RemoveAll(dirs[i])
 		}
 	}
