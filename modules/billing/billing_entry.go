--- conflicted
+++ resolved
@@ -3,8 +3,6 @@
 import (
 	"fmt"
 	"math"
-
-	"cloud.google.com/go/bigquery"
 
 	"cloud.google.com/go/bigquery"
 
@@ -722,11 +720,6 @@
 	return true
 }
 
-<<<<<<< HEAD
-// ------------------------------------------------------------------------
-
-const BillingEntryVersion2 = uint8(0)
-=======
 // Validate a billing entry. Returns true if the billing entry is valid, false if invalid.
 func (entry *BillingEntry) Validate() bool {
 
@@ -1246,7 +1239,6 @@
 		1 + // StaleRouteMatrix
 		2 // 2 extra bytes to let size be divisible by 4
 )
->>>>>>> 766e0825
 
 type BillingEntry2 struct {
 
@@ -1354,11 +1346,7 @@
 	if small {
 		stream.SerializeBits(&entry.SliceNumber, 10)
 	} else {
-<<<<<<< HEAD
-		stream.SerializeBits(&entry.SliceNumber, 32)	
-=======
 		stream.SerializeBits(&entry.SliceNumber, 32)
->>>>>>> 766e0825
 	}
 
 	stream.SerializeInteger(&entry.DirectRTT, 0, 1023)
@@ -1394,11 +1382,7 @@
 		stream.SerializeString(&entry.ISP, BillingEntryMaxISPLength)
 		stream.SerializeInteger(&entry.ConnectionType, 0, 3) // todo: constant
 		stream.SerializeInteger(&entry.PlatformType, 0, 10)  // todo: constant
-<<<<<<< HEAD
-		stream.SerializeString(&entry.SDKVersion, 10)        // todo: constant
-=======
 		stream.SerializeString(&entry.SDKVersion, 12)        // todo: constant
->>>>>>> 766e0825
 		stream.SerializeInteger(&entry.NumTags, 0, BillingEntryMaxTags)
 		for i := 0; i < int(entry.NumTags); i++ {
 			stream.SerializeUint64(&entry.Tags[i])
@@ -1453,11 +1437,7 @@
 		}
 
 		stream.SerializeUint64(&entry.TotalPrice)
-<<<<<<< HEAD
-		stream.SerializeInteger(&entry.RouteDiversity, 1, 31)
-=======
 		stream.SerializeInteger(&entry.RouteDiversity, 0, 31)
->>>>>>> 766e0825
 		stream.SerializeBool(&entry.Uncommitted)
 		stream.SerializeBool(&entry.Multipath)
 		stream.SerializeBool(&entry.RTTReduction)
@@ -1511,8 +1491,6 @@
 	return stream.Error()
 }
 
-<<<<<<< HEAD
-=======
 func WriteBillingEntry2(entry *BillingEntry2) ([]byte, error) {
 	defer func() {
 		if r := recover(); r != nil {
@@ -1730,7 +1708,6 @@
 	return nanOrInfExists, nanOrInfFields
 }
 
->>>>>>> 766e0825
 func (entry *BillingEntry2) Save() (map[string]bigquery.Value, string, error) {
 
 	e := make(map[string]bigquery.Value)
@@ -1747,11 +1724,7 @@
 	e["directRTT"] = int(entry.DirectRTT)
 	e["directJitter"] = int(entry.DirectJitter)
 	e["directPacketLoss"] = int(entry.DirectPacketLoss)
-<<<<<<< HEAD
-	e["realPacketLoss"] = float64(entry.RealPacketLoss)+float64(entry.RealPacketLoss_Frac)/256.0
-=======
 	e["realPacketLoss"] = float64(entry.RealPacketLoss) + float64(entry.RealPacketLoss_Frac)/256.0
->>>>>>> 766e0825
 	e["realJitter"] = int(entry.RealJitter)
 
 	if entry.Next {
@@ -1789,11 +1762,7 @@
 		e["connectionType"] = entry.ConnectionType
 		e["platformType"] = entry.PlatformType
 		e["sdkVersion"] = entry.SDKVersion
-<<<<<<< HEAD
-		
-=======
-
->>>>>>> 766e0825
+
 		if entry.NumTags > 0 {
 			tags := make([]bigquery.Value, entry.NumTags)
 			for i := 0; i < int(entry.NumTags); i++ {
@@ -1827,11 +1796,7 @@
 		e["serverToClientPacketsOutOfOrder"] = entry.ServerToClientPacketsOutOfOrder
 
 		if entry.NumNearRelays > 0 {
-<<<<<<< HEAD
-			
-=======
-
->>>>>>> 766e0825
+
 			nearRelayIDs := make([]bigquery.Value, entry.NumNearRelays)
 			nearRelayRTTs := make([]bigquery.Value, entry.NumNearRelays)
 			nearRelayJitters := make([]bigquery.Value, entry.NumNearRelays)
@@ -1868,11 +1833,7 @@
 		e["nearRelayRTT"] = int(entry.NearRelayRTT)
 
 		if entry.NumNextRelays > 0 {
-<<<<<<< HEAD
-	
-=======
-
->>>>>>> 766e0825
+
 			nextRelays := make([]bigquery.Value, entry.NumNextRelays)
 			nextRelayPrice := make([]bigquery.Value, entry.NumNextRelays)
 
