package common

import (
	"context"
	"sync"
	"time"

	"github.com/go-redis/redis/v8"
	"github.com/networknext/backend/modules/core"
	"github.com/networknext/backend/modules/encoding"
)

type RedisPubsubConfig struct {
	RedisHostname     string
	RedisPassword     string
	PubsubChannelName string
	BatchSize         int
	BatchDuration     time.Duration
}

type RedisPubsubProducer struct {
	MessageChannel  chan []byte
	config          RedisPubsubConfig
	mutex           sync.RWMutex
	redisDB         *redis.Client
	messageBatch    [][]byte
	batchStartTime  time.Time
	numMessagesSent int
	numBatchesSent  int
}

func CreateRedisPubsubProducer(ctx context.Context, config RedisPubsubConfig) (*RedisPubsubProducer, error) {
	
	redisDB := redis.NewClient(&redis.Options{
		Addr:     config.RedisHostname,
		Password: config.RedisPassword,
	})
	_, err := redisDB.Ping(ctx).Result()
	if err != nil {
		return nil, err
	}
<<<<<<< HEAD
	return &RedisPubsubProducer{config: config, redisDB: redisDB}, nil
}

func (producer *RedisPubsubProducer) ShutdownRedisPubsubProducer(ctx context.Context) error {
	if err := producer.redisDB.Close(); err != nil {
		return err
	}

	return nil
}

func (producer *RedisPubsubProducer) SendMessage(ctx context.Context, message []byte) {

	producer.mutex.Lock()
=======
	
	producer := &RedisPubsubProducer{}
>>>>>>> 0a90182a

	producer.config = config
	producer.redisDB = redisDB
	producer.MessageChannel = make(chan []byte, 10 * 1024)		// todo: make chan length configurable

	go producer.updateMessageChannel(ctx)

	return producer, nil
}

func (producer *RedisPubsubProducer) updateMessageChannel(ctx context.Context) {

	ticker := time.NewTicker(producer.config.BatchDuration)

	for {
		select {

		case <-ctx.Done():
			return

		case <-ticker.C:
			if len(producer.messageBatch) > 0 {
				producer.sendBatchToRedis()
			}
			break

		case message := <-producer.MessageChannel:
   			producer.messageBatch = append(producer.messageBatch, message)
			if len(producer.messageBatch) >= producer.config.BatchSize {
				producer.sendBatchToRedis()
			}
			break
		}
	}
}

func (producer *RedisPubsubProducer) sendBatchToRedis() {

	messageToSend := batchMessages(producer.numBatchesSent, producer.messageBatch)

	ctx, _ := context.WithTimeout(context.Background(), time.Duration(time.Second))

	_, err := producer.redisDB.Publish(ctx, producer.config.PubsubChannelName, messageToSend).Result()
	if err != nil {
		core.Error("failed to send batched pubsub messages to redis: %v", err)
		return
	}

	batchId := producer.numBatchesSent
	batchNumMessages := len(producer.messageBatch)

	producer.mutex.Lock()
	producer.numBatchesSent++
	producer.numMessagesSent += batchNumMessages
	producer.mutex.Unlock()

	producer.messageBatch = [][]byte{}

	core.Debug("sent batch %d containing %d messages (%d bytes)", batchId, batchNumMessages, len(messageToSend))
}

func batchMessages(batchId int, messages [][]byte) []byte {
	numMessages := len(messages)
	messageBytes := 4 + 4 + numMessages*4
	for i := range messages {
		messageBytes += len(messages[i])
	}
	messageData := make([]byte, messageBytes)
	index := 0
	encoding.WriteUint32(messageData, &index, uint32(batchId))
	encoding.WriteUint32(messageData, &index, uint32(len(messages)))
	for i := range messages {
		encoding.WriteUint32(messageData, &index, uint32(len(messages[i])))
		encoding.WriteBytes(messageData, &index, messages[i], len(messages[i]))
	}
	return messageData
}

func (producer *RedisPubsubProducer) NumMessagesSent() int {
	producer.mutex.Lock()
	numMessagesSent := producer.numMessagesSent
	producer.mutex.Unlock()
	return numMessagesSent
}

func (producer *RedisPubsubProducer) NumBatchesSent() int {
	producer.mutex.Lock()
	numBatchesSent := producer.numBatchesSent
	producer.mutex.Unlock()
	return numBatchesSent
}

// -----------------------------------------------

type RedisPubsubConsumer struct {
<<<<<<< HEAD
	config                   RedisPubsubConfig
	redisDB                  *redis.Client
	MessageChannel           <-chan *redis.Message
	pubsubHandler            *redis.PubSub
	NumberOfMessagesReceived int64
	NumberOfBatchesReceived  int64
=======
	MessageChannel      chan []byte
	config              RedisPubsubConfig
	redisDB             *redis.Client
	pubsubSubscription  *redis.PubSub
	pubsubChannel       <-chan *redis.Message
	mutex               sync.RWMutex
	numMessagesReceived int
	numBatchesReceived  int
>>>>>>> 0a90182a
}

func CreateRedisPubsubConsumer(ctx context.Context, config RedisPubsubConfig) (*RedisPubsubConsumer, error) {

	redisDB := redis.NewClient(&redis.Options{
		Addr:     config.RedisHostname,
		Password: config.RedisPassword,
	})
	_, err := redisDB.Ping(ctx).Result()
	if err != nil {
		return nil, err
	}
	
	consumer := &RedisPubsubConsumer{}

	consumer.config = config
	consumer.redisDB = redisDB
	consumer.pubsubSubscription = consumer.redisDB.Subscribe(ctx, config.PubsubChannelName)
	consumer.pubsubChannel = consumer.pubsubSubscription.Channel()
	consumer.MessageChannel = make(chan []byte, 10*1024)

	go consumer.processRedisMessages(ctx)

	return consumer, nil
}

<<<<<<< HEAD
	return &RedisPubsubConsumer{config: config, redisDB: redisDB, MessageChannel: messageChannel, pubsubHandler: pubsubHandler}, nil
}

func (consumer *RedisPubsubConsumer) ShutdownRedisPubsubConsumer(ctx context.Context) error {
	if err := consumer.pubsubHandler.Unsubscribe(ctx, consumer.config.ChannelName); err != nil {
		return err
	}

	if err := consumer.redisDB.Close(); err != nil {
		return err
	}

	return nil
=======
func (consumer *RedisPubsubConsumer) processRedisMessages(ctx context.Context) {

	for {
		select {

		case <-ctx.Done():
			return

		case messageBatch := <-consumer.pubsubChannel:
	
			batchMessages := parseMessages([]byte(messageBatch.Payload))

			core.Debug("received %d messages (%v bytes) from redis", len(batchMessages), len([]byte(messageBatch.Payload)))

			for _, message := range batchMessages {
			    consumer.MessageChannel <- message
			}

			consumer.numBatchesReceived += 1
			consumer.numMessagesReceived += len(batchMessages)
		}
	}
}

func parseMessages(messages []byte) [][]byte {
	index := 0
	var batchNum uint32
	var numMessages uint32
	if !encoding.ReadUint32(messages, &index, &batchNum) {
		core.Error("redis pubsub consumer: could not read batch number")
		return [][]byte{}
	}
	if !encoding.ReadUint32(messages, &index, &numMessages) {
		core.Error("redis pubsub consumer: could not read number of messages")
		return [][]byte{}
	}
	messagesData := make([][]byte, numMessages)
	for i := 0; i < int(numMessages); i++ {
		var messageLength uint32
		if !encoding.ReadUint32(messages, &index, &messageLength) {
			core.Error("redis pubsub consumer: could not read length of the message")
			return [][]byte{}
		}
		if !encoding.ReadBytes(messages, &index, &messagesData[i], uint32(messageLength)) {
			core.Error("redis pubsub consumer: could not read message data")
			return [][]byte{}
		}
	}
	return messagesData
}

func (consumer *RedisPubsubConsumer) NumMessageReceived() int {
	return consumer.numMessagesReceived
}

func (consumer *RedisPubsubConsumer) NumBatchesReceived() int {
	return consumer.numBatchesReceived
>>>>>>> 0a90182a
}<|MERGE_RESOLUTION|>--- conflicted
+++ resolved
@@ -14,6 +14,7 @@
 	RedisHostname     string
 	RedisPassword     string
 	PubsubChannelName string
+	PubsubChannelSize int
 	BatchSize         int
 	BatchDuration     time.Duration
 }
@@ -30,7 +31,6 @@
 }
 
 func CreateRedisPubsubProducer(ctx context.Context, config RedisPubsubConfig) (*RedisPubsubProducer, error) {
-	
 	redisDB := redis.NewClient(&redis.Options{
 		Addr:     config.RedisHostname,
 		Password: config.RedisPassword,
@@ -39,29 +39,15 @@
 	if err != nil {
 		return nil, err
 	}
-<<<<<<< HEAD
-	return &RedisPubsubProducer{config: config, redisDB: redisDB}, nil
-}
-
-func (producer *RedisPubsubProducer) ShutdownRedisPubsubProducer(ctx context.Context) error {
-	if err := producer.redisDB.Close(); err != nil {
-		return err
-	}
-
-	return nil
-}
-
-func (producer *RedisPubsubProducer) SendMessage(ctx context.Context, message []byte) {
-
-	producer.mutex.Lock()
-=======
-	
+
+	if config.PubsubChannelSize == 0 {
+		config.PubsubChannelSize = 10 * 1024
+	}
+
 	producer := &RedisPubsubProducer{}
->>>>>>> 0a90182a
-
 	producer.config = config
 	producer.redisDB = redisDB
-	producer.MessageChannel = make(chan []byte, 10 * 1024)		// todo: make chan length configurable
+	producer.MessageChannel = make(chan []byte, config.PubsubChannelSize)
 
 	go producer.updateMessageChannel(ctx)
 
@@ -85,7 +71,7 @@
 			break
 
 		case message := <-producer.MessageChannel:
-   			producer.messageBatch = append(producer.messageBatch, message)
+			producer.messageBatch = append(producer.messageBatch, message)
 			if len(producer.messageBatch) >= producer.config.BatchSize {
 				producer.sendBatchToRedis()
 			}
@@ -153,14 +139,6 @@
 // -----------------------------------------------
 
 type RedisPubsubConsumer struct {
-<<<<<<< HEAD
-	config                   RedisPubsubConfig
-	redisDB                  *redis.Client
-	MessageChannel           <-chan *redis.Message
-	pubsubHandler            *redis.PubSub
-	NumberOfMessagesReceived int64
-	NumberOfBatchesReceived  int64
-=======
 	MessageChannel      chan []byte
 	config              RedisPubsubConfig
 	redisDB             *redis.Client
@@ -169,11 +147,9 @@
 	mutex               sync.RWMutex
 	numMessagesReceived int
 	numBatchesReceived  int
->>>>>>> 0a90182a
 }
 
 func CreateRedisPubsubConsumer(ctx context.Context, config RedisPubsubConfig) (*RedisPubsubConsumer, error) {
-
 	redisDB := redis.NewClient(&redis.Options{
 		Addr:     config.RedisHostname,
 		Password: config.RedisPassword,
@@ -182,7 +158,7 @@
 	if err != nil {
 		return nil, err
 	}
-	
+
 	consumer := &RedisPubsubConsumer{}
 
 	consumer.config = config
@@ -196,23 +172,7 @@
 	return consumer, nil
 }
 
-<<<<<<< HEAD
-	return &RedisPubsubConsumer{config: config, redisDB: redisDB, MessageChannel: messageChannel, pubsubHandler: pubsubHandler}, nil
-}
-
-func (consumer *RedisPubsubConsumer) ShutdownRedisPubsubConsumer(ctx context.Context) error {
-	if err := consumer.pubsubHandler.Unsubscribe(ctx, consumer.config.ChannelName); err != nil {
-		return err
-	}
-
-	if err := consumer.redisDB.Close(); err != nil {
-		return err
-	}
-
-	return nil
-=======
 func (consumer *RedisPubsubConsumer) processRedisMessages(ctx context.Context) {
-
 	for {
 		select {
 
@@ -220,13 +180,13 @@
 			return
 
 		case messageBatch := <-consumer.pubsubChannel:
-	
+
 			batchMessages := parseMessages([]byte(messageBatch.Payload))
 
 			core.Debug("received %d messages (%v bytes) from redis", len(batchMessages), len([]byte(messageBatch.Payload)))
 
 			for _, message := range batchMessages {
-			    consumer.MessageChannel <- message
+				consumer.MessageChannel <- message
 			}
 
 			consumer.numBatchesReceived += 1
@@ -268,5 +228,4 @@
 
 func (consumer *RedisPubsubConsumer) NumBatchesReceived() int {
 	return consumer.numBatchesReceived
->>>>>>> 0a90182a
 }