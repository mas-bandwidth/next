package common

import (
	"context"
	"sync"
	"time"

	"cloud.google.com/go/pubsub"
	"github.com/networknext/backend/modules/core"
)

type GooglePubsubConfig struct {
	ProjectID    string
	Topic        string
	Subscription string
	// ...
	pubsubClient       *pubsub.Client
	pubsubTopic        *pubsub.Topic
	pubsubSubscription *pubsub.Subscription
	settings           *pubsub.PublishSettings
	// ...
	BatchSize          int
	BatchDuration      time.Duration
	MessageChannelSize int
}

type GooglePubsubProducer struct {
	MessageChannel chan []byte
	config         GooglePubsubConfig
	// ...
	messageBatch    [][]byte
	batchStartTime  time.Time
	mutex           sync.RWMutex
	numMessagesSent int
	numBatchesSent  int
}

func CreateGooglePubsubProducer(ctx context.Context, config GooglePubsubConfig) (*GooglePubsubProducer, error) {

	producer := &GooglePubsubProducer{}

<<<<<<< HEAD
	pubsubClient, err := pubsub.NewClient(ctx, config.ProjectID)
	if err != nil {
		core.Error("failed to create pubsub client: %v", err)
		return nil, err
	}

	config.pubsubClient = pubsubClient
	config.pubsubTopic = pubsubClient.Topic(config.Topic)

	if config.pubsubTopic == nil {
		core.Error("failed to create google pubsub consumer: pubsub topic/subscription was not configured correctly")
		return nil, err
=======
	if config.MessageChannelSize == 0 {
		config.MessageChannelSize = 10 * 1024
	}

	if config.BatchDuration == 0 {
		config.BatchDuration = time.Second
>>>>>>> 867fb296
	}

	producer.config = config

	producer.MessageChannel = make(chan []byte, config.MessageChannelSize)

	go producer.updateMessageChannel(ctx)

	return producer, nil
}

func (producer *GooglePubsubProducer) updateMessageChannel(ctx context.Context) {

	ticker := time.NewTicker(producer.config.BatchDuration)

	for {
		select {

		case <-ctx.Done():
			return

		case <-ticker.C:
			if len(producer.messageBatch) > 0 {
				producer.sendBatch(ctx)
			}
			break

		case message := <-producer.MessageChannel:
			producer.messageBatch = append(producer.messageBatch, message)
			if len(producer.messageBatch) >= producer.config.BatchSize {
				producer.sendBatch(ctx)
			}
			break
		}
	}
}

func (producer *GooglePubsubProducer) sendBatch(ctx context.Context) {

	messageToSend := batchMessages(producer.numBatchesSent, producer.messageBatch)

	timeoutContext, _ := context.WithTimeout(ctx, time.Duration(time.Second))

	_, err := producer.config.pubsubTopic.Publish(timeoutContext, &pubsub.Message{Data: messageToSend}).Get(ctx)
	if err != nil {
		core.Error("failed to send batched pubsub messages to google: %v", err) // todo: Not sure if this is ok or not. Billing is important and needs to always succeed
		return
	}

	batchId := producer.numBatchesSent
	batchNumMessages := len(producer.messageBatch)

	producer.mutex.Lock()
	producer.numBatchesSent++
	producer.numMessagesSent += batchNumMessages
	producer.mutex.Unlock()

	producer.messageBatch = [][]byte{}

	core.Debug("sent batch %d containing %d messages (%d bytes)", batchId, batchNumMessages, len(messageToSend))
}

func (producer *GooglePubsubProducer) NumMessagesSent() int {
	producer.mutex.RLock()
	value := producer.numMessagesSent
	producer.mutex.RUnlock()
	return value
}

func (producer *GooglePubsubProducer) NumBatchesSent() int {
	producer.mutex.RLock()
	value := producer.numBatchesSent
	producer.mutex.RUnlock()
	return value
}

func (producer *GooglePubsubProducer) Close(ctx context.Context) {
	producer.config.pubsubClient.Close()
}

// ----------------------------

type GooglePubsubConsumer struct {
	MessageChannel chan []byte
	config         GooglePubsubConfig
	// ...
	mutex               sync.RWMutex
	numMessagesReceived int
	numBatchesReceived  int
}

func CreateGooglePubsubConsumer(ctx context.Context, config GooglePubsubConfig) (*GooglePubsubConsumer, error) {

	consumer := &GooglePubsubConsumer{}

<<<<<<< HEAD
	pubsubClient, err := pubsub.NewClient(ctx, config.ProjectID)
	if err != nil {
		core.Error("failed to create google pubsub consumer: %v", err)
		return nil, err
	}

	config.pubsubClient = pubsubClient
	config.pubsubTopic = pubsubClient.Topic(config.Topic)
	config.pubsubSubscription = pubsubClient.Subscription(config.Subscription)

	if config.pubsubTopic == nil || config.pubsubSubscription == nil {
		core.Error("failed to create google pubsub consumer: pubsub topic/subscription was not configured correctly")
		return nil, err
=======
	if config.MessageChannelSize == 0 {
		config.MessageChannelSize = 10 * 1024
>>>>>>> 867fb296
	}

	consumer.config = config
	consumer.MessageChannel = make(chan []byte, config.MessageChannelSize)

	go consumer.receiveMessages(ctx)

	return consumer, nil
}

func (consumer *GooglePubsubConsumer) receiveMessages(ctx context.Context) {
	consumer.config.pubsubSubscription.Receive(ctx, func(ctx context.Context, m *pubsub.Message) {
		batchMessages := parseMessages(m.Data)

<<<<<<< HEAD
		core.Debug("received %d messages (%v bytes) from redis pubsub", len(batchMessages), len(m.Data))

		for _, message := range batchMessages {
			consumer.MessageChannel <- message
		}

		consumer.mutex.Lock()
		consumer.numBatchesReceived += 1
		consumer.numMessagesReceived += len(batchMessages)
		consumer.mutex.Unlock()

		m.Ack()
	})
=======
	/*
	for {

		// todo: quit if context is done

		// todo: read message

		if err != nil {
			core.Error("error reading from google pubsub: %s", err)
			continue
		}

		for _, stream := range streamMessages[0].Messages {

			batchData := []byte(stream.Values["data"].(string))

			batchMessages := parseMessages(batchData)

			core.Debug("received %d messages (%d bytes) from redis streams", len(batchMessages), len(batchData))

			for _, message := range batchMessages {
				consumer.MessageChannel <- message
			}

			consumer.redisClient.XAck(ctx, consumer.config.StreamName, consumer.config.StreamName, stream.ID)

			consumer.mutex.Lock()
			consumer.numBatchesReceived += 1
			consumer.numMessagesReceived += len(batchMessages)
			consumer.mutex.Unlock()
		}
	}
	*/
>>>>>>> 867fb296
}

func (consumer *GooglePubsubConsumer) NumMessageReceived() int {
	consumer.mutex.RLock()
	value := consumer.numMessagesReceived
	consumer.mutex.RUnlock()
	return value
}

func (consumer *GooglePubsubConsumer) NumBatchesReceived() int {
	consumer.mutex.RLock()
	value := consumer.numBatchesReceived
	consumer.mutex.RUnlock()
	return value
}

func (consumer *GooglePubsubConsumer) Close(ctx context.Context) {
	consumer.config.pubsubClient.Close()
}<|MERGE_RESOLUTION|>--- conflicted
+++ resolved
@@ -10,60 +10,55 @@
 )
 
 type GooglePubsubConfig struct {
-	ProjectID    string
-	Topic        string
-	Subscription string
-	// ...
+	ProjectId          string
+	Topic              string
+	Subscription       string
+	BatchSize          int
+	BatchDuration      time.Duration
+	MessageChannelSize int
+}
+
+type GooglePubsubProducer struct {
+	MessageChannel     chan []byte
+	config             GooglePubsubConfig
 	pubsubClient       *pubsub.Client
 	pubsubTopic        *pubsub.Topic
 	pubsubSubscription *pubsub.Subscription
-	settings           *pubsub.PublishSettings
-	// ...
-	BatchSize          int
-	BatchDuration      time.Duration
-	MessageChannelSize int
-}
-
-type GooglePubsubProducer struct {
-	MessageChannel chan []byte
-	config         GooglePubsubConfig
-	// ...
-	messageBatch    [][]byte
-	batchStartTime  time.Time
-	mutex           sync.RWMutex
-	numMessagesSent int
-	numBatchesSent  int
+	messageBatch       [][]byte
+	batchStartTime     time.Time
+	mutex              sync.RWMutex
+	numMessagesSent    int
+	numBatchesSent     int
 }
 
 func CreateGooglePubsubProducer(ctx context.Context, config GooglePubsubConfig) (*GooglePubsubProducer, error) {
 
-	producer := &GooglePubsubProducer{}
-
-<<<<<<< HEAD
-	pubsubClient, err := pubsub.NewClient(ctx, config.ProjectID)
+	if config.MessageChannelSize == 0 {
+		config.MessageChannelSize = 10 * 1024
+	}
+
+	if config.BatchDuration == 0 {
+		config.BatchDuration = time.Second
+	}
+
+	pubsubClient, err := pubsub.NewClient(ctx, config.ProjectId)
 	if err != nil {
 		core.Error("failed to create pubsub client: %v", err)
 		return nil, err
 	}
 
-	config.pubsubClient = pubsubClient
-	config.pubsubTopic = pubsubClient.Topic(config.Topic)
-
-	if config.pubsubTopic == nil {
+	pubsubTopic := pubsubClient.Topic(config.Topic)
+
+	if pubsubTopic == nil {
 		core.Error("failed to create google pubsub consumer: pubsub topic/subscription was not configured correctly")
 		return nil, err
-=======
-	if config.MessageChannelSize == 0 {
-		config.MessageChannelSize = 10 * 1024
-	}
-
-	if config.BatchDuration == 0 {
-		config.BatchDuration = time.Second
->>>>>>> 867fb296
-	}
+	}
+
+	producer := &GooglePubsubProducer{}
 
 	producer.config = config
-
+	producer.pubsubClient = pubsubClient
+	producer.pubsubTopic = pubsubTopic
 	producer.MessageChannel = make(chan []byte, config.MessageChannelSize)
 
 	go producer.updateMessageChannel(ctx)
@@ -103,7 +98,7 @@
 
 	timeoutContext, _ := context.WithTimeout(ctx, time.Duration(time.Second))
 
-	_, err := producer.config.pubsubTopic.Publish(timeoutContext, &pubsub.Message{Data: messageToSend}).Get(ctx)
+	_, err := producer.pubsubTopic.Publish(timeoutContext, &pubsub.Message{Data: messageToSend}).Get(ctx)
 	if err != nil {
 		core.Error("failed to send batched pubsub messages to google: %v", err) // todo: Not sure if this is ok or not. Billing is important and needs to always succeed
 		return
@@ -137,15 +132,17 @@
 }
 
 func (producer *GooglePubsubProducer) Close(ctx context.Context) {
-	producer.config.pubsubClient.Close()
+	producer.pubsubClient.Close()
 }
 
 // ----------------------------
 
 type GooglePubsubConsumer struct {
-	MessageChannel chan []byte
-	config         GooglePubsubConfig
-	// ...
+	MessageChannel      chan []byte
+	config              GooglePubsubConfig
+	pubsubClient        *pubsub.Client
+	pubsubTopic         *pubsub.Topic
+	pubsubSubscription  *pubsub.Subscription
 	mutex               sync.RWMutex
 	numMessagesReceived int
 	numBatchesReceived  int
@@ -153,29 +150,36 @@
 
 func CreateGooglePubsubConsumer(ctx context.Context, config GooglePubsubConfig) (*GooglePubsubConsumer, error) {
 
-	consumer := &GooglePubsubConsumer{}
-
-<<<<<<< HEAD
-	pubsubClient, err := pubsub.NewClient(ctx, config.ProjectID)
+	if config.MessageChannelSize == 0 {
+		config.MessageChannelSize = 10 * 1024
+	}
+
+	pubsubClient, err := pubsub.NewClient(ctx, config.ProjectId)
 	if err != nil {
 		core.Error("failed to create google pubsub consumer: %v", err)
 		return nil, err
 	}
 
-	config.pubsubClient = pubsubClient
-	config.pubsubTopic = pubsubClient.Topic(config.Topic)
-	config.pubsubSubscription = pubsubClient.Subscription(config.Subscription)
-
-	if config.pubsubTopic == nil || config.pubsubSubscription == nil {
-		core.Error("failed to create google pubsub consumer: pubsub topic/subscription was not configured correctly")
-		return nil, err
-=======
-	if config.MessageChannelSize == 0 {
-		config.MessageChannelSize = 10 * 1024
->>>>>>> 867fb296
-	}
+	pubsubTopic := pubsubClient.Topic(config.Topic)
+
+	if pubsubTopic == nil {
+		core.Error("failed to create google pubsub topic")
+		return nil, err
+	}
+
+	pubsubSubscription := pubsubClient.Subscription(config.Subscription)
+	if pubsubSubscription == nil {
+		core.Error("failed to create google pubsub subscription")
+		return nil, err
+	}
+
+	consumer := &GooglePubsubConsumer{}
 
 	consumer.config = config
+	consumer.pubsubClient = pubsubClient
+	consumer.pubsubTopic = pubsubTopic
+	consumer.pubsubSubscription = pubsubSubscription
+
 	consumer.MessageChannel = make(chan []byte, config.MessageChannelSize)
 
 	go consumer.receiveMessages(ctx)
@@ -184,10 +188,11 @@
 }
 
 func (consumer *GooglePubsubConsumer) receiveMessages(ctx context.Context) {
-	consumer.config.pubsubSubscription.Receive(ctx, func(ctx context.Context, m *pubsub.Message) {
+
+	consumer.pubsubSubscription.Receive(ctx, func(ctx context.Context, m *pubsub.Message) {
+
 		batchMessages := parseMessages(m.Data)
 
-<<<<<<< HEAD
 		core.Debug("received %d messages (%v bytes) from redis pubsub", len(batchMessages), len(m.Data))
 
 		for _, message := range batchMessages {
@@ -201,41 +206,6 @@
 
 		m.Ack()
 	})
-=======
-	/*
-	for {
-
-		// todo: quit if context is done
-
-		// todo: read message
-
-		if err != nil {
-			core.Error("error reading from google pubsub: %s", err)
-			continue
-		}
-
-		for _, stream := range streamMessages[0].Messages {
-
-			batchData := []byte(stream.Values["data"].(string))
-
-			batchMessages := parseMessages(batchData)
-
-			core.Debug("received %d messages (%d bytes) from redis streams", len(batchMessages), len(batchData))
-
-			for _, message := range batchMessages {
-				consumer.MessageChannel <- message
-			}
-
-			consumer.redisClient.XAck(ctx, consumer.config.StreamName, consumer.config.StreamName, stream.ID)
-
-			consumer.mutex.Lock()
-			consumer.numBatchesReceived += 1
-			consumer.numMessagesReceived += len(batchMessages)
-			consumer.mutex.Unlock()
-		}
-	}
-	*/
->>>>>>> 867fb296
 }
 
 func (consumer *GooglePubsubConsumer) NumMessageReceived() int {
@@ -253,5 +223,5 @@
 }
 
 func (consumer *GooglePubsubConsumer) Close(ctx context.Context) {
-	consumer.config.pubsubClient.Close()
+	consumer.pubsubClient.Close()
 }