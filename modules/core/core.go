--- conflicted
+++ resolved
@@ -1275,50 +1275,42 @@
 }
 
 type InternalConfig struct {
-	RouteSelectThreshold        int32
-	RouteSwitchThreshold        int32
-	MaxLatencyTradeOff          int32
-	RTTVeto_Default             int32
-	RTTVeto_Multipath           int32
-	RTTVeto_PacketLoss          int32
-	MultipathOverloadThreshold  int32
-	TryBeforeYouBuy             bool
-	ForceNext                   bool
-	LargeCustomer               bool
-	Uncommitted                 bool
-	MaxRTT                      int32
-	HighFrequencyPings          bool
-	RouteDiversity              int32
-	MultipathThreshold          int32
-<<<<<<< HEAD
-=======
-	MispredictMultipathOverload bool
-	EnableVanityMetrics         bool
->>>>>>> 9a7724fe
+	RouteSelectThreshold       int32
+	RouteSwitchThreshold       int32
+	MaxLatencyTradeOff         int32
+	RTTVeto_Default            int32
+	RTTVeto_Multipath          int32
+	RTTVeto_PacketLoss         int32
+	MultipathOverloadThreshold int32
+	TryBeforeYouBuy            bool
+	ForceNext                  bool
+	LargeCustomer              bool
+	Uncommitted                bool
+	MaxRTT                     int32
+	HighFrequencyPings         bool
+	RouteDiversity             int32
+	MultipathThreshold         int32
+	EnableVanityMetrics        bool
 }
 
 func NewInternalConfig() InternalConfig {
 	return InternalConfig{
-		RouteSelectThreshold:        2,
-		RouteSwitchThreshold:        5,
-		MaxLatencyTradeOff:          20,
-		RTTVeto_Default:             -10,
-		RTTVeto_Multipath:           -20,
-		RTTVeto_PacketLoss:          -30,
-		MultipathOverloadThreshold:  500,
-		TryBeforeYouBuy:             false,
-		ForceNext:                   false,
-		LargeCustomer:               false,
-		Uncommitted:                 false,
-		MaxRTT:                      300,
-		HighFrequencyPings:          true,
-		RouteDiversity:              0,
-		MultipathThreshold:          25,
-<<<<<<< HEAD
-=======
-		MispredictMultipathOverload: true,
-		EnableVanityMetrics:         false,
->>>>>>> 9a7724fe
+		RouteSelectThreshold:       2,
+		RouteSwitchThreshold:       5,
+		MaxLatencyTradeOff:         20,
+		RTTVeto_Default:            -10,
+		RTTVeto_Multipath:          -20,
+		RTTVeto_PacketLoss:         -30,
+		MultipathOverloadThreshold: 500,
+		TryBeforeYouBuy:            false,
+		ForceNext:                  false,
+		LargeCustomer:              false,
+		Uncommitted:                false,
+		MaxRTT:                     300,
+		HighFrequencyPings:         true,
+		RouteDiversity:             0,
+		MultipathThreshold:         25,
+		EnableVanityMetrics:        false,
 	}
 }
 
