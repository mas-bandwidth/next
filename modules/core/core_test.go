--- conflicted
+++ resolved
@@ -5575,11 +5575,7 @@
 
 	// filter out the first source relay permanently by giving it high packet loss
 
-<<<<<<< HEAD
-	sourceRelayPacketLoss = []int32{100, 0, 0, 0, 0}
-=======
-	sourceRelayPacketLoss = []int32{ 50, 0, 0, 0, 0 }
->>>>>>> e5051214
+	sourceRelayPacketLoss = []int32{50, 0, 0, 0, 0}
 
 	ReframeRelays(&routeShader, &routeState, relayIdToIndex, directJitter, directPacketLoss, sourceRelayIds, sourceRelayLatency, sourceRelayJitter, sourceRelayPacketLoss, destRelayIds, out_sourceRelayLatency, out_sourceRelayJitter, &out_numDestRelays, out_destRelays)
 
