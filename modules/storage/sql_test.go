package storage_test

import (
	"context"
	"math/rand"
	"net"
	"os"
	"strconv"
	"testing"
	"time"

	"github.com/go-kit/kit/log"
	"github.com/networknext/backend/modules/backend"
	"github.com/networknext/backend/modules/core"
	"github.com/networknext/backend/modules/crypto"
	"github.com/networknext/backend/modules/routing"
	"github.com/stretchr/testify/assert"
)

// TODO: first clean and reset postgresql

// TODO: sort environment in/from Makefile
func SetupEnv() {
	os.Setenv("ENV", "local")
	os.Setenv("FEATURE_POSTGRESQL", "false")
	os.Setenv("DB_SYNC_INTERVAL", "10s")
}

func TestInsertSQL(t *testing.T) {

	SetupEnv()

	ctx := context.Background()
	logger := log.NewNopLogger()

	// NewSQLStorage syncs the local sync number from the remote and
	// runs all the sync*() methods
	// db, err := storage.NewSQLStorage(ctx, logger)
	env, err := backend.GetEnv()
	assert.NoError(t, err)
	db, err := backend.GetStorer(ctx, logger, "local", env)
	assert.NoError(t, err)

	time.Sleep(1000 * time.Millisecond) // allow time for sync functions to complete

	var outerCustomer routing.Customer
	var outerBuyer routing.Buyer
	var outerSeller routing.Seller
	var outerDatacenter routing.Datacenter

	// currentLocation, err := os.Getwd()
	// assert.NoError(t, err)
	// fmt.Printf("Current disk location: %s\n", currentLocation)

	err = db.SetSequenceNumber(ctx, -1)
	assert.NoError(t, err)

	// err = db.IncrementSequenceNumber(ctx)
	// assert.NoError(t, err)

	// NewSQLStorage() Sync() above sets up seq number
	t.Run("Do Not Sync", func(t *testing.T) {
		sync, _, err := db.CheckSequenceNumber(ctx)
		assert.NoError(t, err)
		assert.Equal(t, false, sync)
	})

	t.Run("IncrementSequenceNumber", func(t *testing.T) {
		err = db.IncrementSequenceNumber(ctx)
		sync, _, err := db.CheckSequenceNumber(ctx)
		assert.NoError(t, err)
		assert.Equal(t, true, sync)
	})

	customerShortname := "Compcode"

	t.Run("AddCustomer", func(t *testing.T) {
		customer := routing.Customer{
			Code:                   customerShortname,
			Name:                   "Company, Ltd.",
			AutomaticSignInDomains: "fredscuttle.com",
		}

		err = db.AddCustomer(ctx, customer)
		assert.NoError(t, err)

		outerCustomer, err = db.Customer(customerShortname)
		assert.NoError(t, err)
		assert.Equal(t, customer.Code, outerCustomer.Code)
		assert.Equal(t, customer.Name, outerCustomer.Name)
		assert.Equal(t, customer.AutomaticSignInDomains, outerCustomer.AutomaticSignInDomains)
	})

	t.Run("AddSeller", func(t *testing.T) {
		seller := routing.Seller{
			ID:                        customerShortname,
			ShortName:                 customerShortname,
			CompanyCode:               customerShortname,
			IngressPriceNibblinsPerGB: 10,
			EgressPriceNibblinsPerGB:  20,
			CustomerID:                outerCustomer.DatabaseID,
		}

		err = db.AddSeller(ctx, seller)
		assert.NoError(t, err)

		outerSeller, err = db.Seller("Compcode")
		assert.NoError(t, err)
		assert.Equal(t, seller.ID, outerSeller.ID)
		assert.Equal(t, seller.ShortName, outerSeller.ShortName)
		assert.Equal(t, seller.IngressPriceNibblinsPerGB, outerSeller.IngressPriceNibblinsPerGB)
		assert.Equal(t, seller.EgressPriceNibblinsPerGB, outerSeller.EgressPriceNibblinsPerGB)
		assert.Equal(t, seller.CustomerID, outerSeller.CustomerID)
	})

	t.Run("AddDatacenter", func(t *testing.T) {

		datacenter := routing.Datacenter{
			ID:   crypto.HashID("some.locale.name"),
			Name: "some.locale.name",
			Location: routing.Location{
				Latitude:  70.5,
				Longitude: 120.5,
			},
			SellerID: outerSeller.DatabaseID,
		}

		err = db.AddDatacenter(ctx, datacenter)
		assert.NoError(t, err)

		outerDatacenter, err = db.Datacenter(datacenter.ID)
		assert.NoError(t, err)
		assert.Equal(t, outerDatacenter.ID, datacenter.ID)
		assert.Equal(t, outerDatacenter.Name, datacenter.Name)
		assert.Equal(t, outerDatacenter.Location.Latitude, datacenter.Location.Latitude)
		assert.Equal(t, outerDatacenter.Location.Longitude, datacenter.Location.Longitude)
		assert.Equal(t, outerDatacenter.SellerID, datacenter.SellerID)
	})

	t.Run("AddBuyer", func(t *testing.T) {

		publicKey := make([]byte, crypto.KeySize)
		_, err := rand.Read(publicKey)
		assert.NoError(t, err)

		internalID := uint64(3142537350691193170)

		buyer := routing.Buyer{
			ID:          internalID,
			ShortName:   outerCustomer.Code,
			CompanyCode: outerCustomer.Code,
			Live:        true,
			Debug:       true,
			PublicKey:   publicKey,
			// CustomerID:  outerCustomer.DatabaseID,
		}

		err = db.AddBuyer(ctx, buyer)
		assert.NoError(t, err)

		outerBuyer, err = db.Buyer(internalID)
		assert.NoError(t, err)

		assert.Equal(t, internalID, outerBuyer.ID)
		assert.Equal(t, buyer.Live, outerBuyer.Live)
		assert.Equal(t, buyer.Debug, outerBuyer.Debug)
		assert.Equal(t, publicKey, outerBuyer.PublicKey)
		// assert.Equal(t, buyer.CustomerID, outerBuyer.CustomerID)
		assert.Equal(t, buyer.ShortName, outerBuyer.ShortName)
		assert.Equal(t, buyer.CompanyCode, outerBuyer.CompanyCode)
	})

	t.Run("AddRelay", func(t *testing.T) {

		addr, err := net.ResolveUDPAddr("udp", "127.0.0.1:40000")
		assert.NoError(t, err)

		internalAddr, err := net.ResolveUDPAddr("udp", "172.20.2.6:40000")
		assert.NoError(t, err)

		rid := crypto.HashID(addr.String())

		publicKey := make([]byte, crypto.KeySize)
		_, err = rand.Read(publicKey)
		assert.NoError(t, err)

		// fields not stored in the database are not tested here
		relay := routing.Relay{
			ID:             rid,
			Name:           "local.1",
			Addr:           *addr,
			InternalAddr:   *internalAddr,
			ManagementAddr: "1.2.3.4",
			SSHPort:        22,
			SSHUser:        "fred",
			MaxSessions:    1000,
			PublicKey:      publicKey,
			// Datacenter:     outerDatacenter,
			MRC:                 19700000000000,
			Overage:             26000000000000,
			BWRule:              routing.BWRuleBurst,
			ContractTerm:        12,
			StartDate:           time.Now(),
			EndDate:             time.Now(),
			Type:                routing.BareMetal,
			State:               routing.RelayStateMaintenance,
			IncludedBandwidthGB: 10000,
			NICSpeedMbps:        1000,
		}

		// adding a relay w/o a valid datacenter should return an FK violation error
		err = db.AddRelay(ctx, relay)
		assert.Error(t, err)

		// TODO repeat the above test with bwrule, type and state

		relay.Datacenter = outerDatacenter
		err = db.AddRelay(ctx, relay)
		assert.NoError(t, err)

		// check only the fields set above
		checkRelay, err := db.Relay(rid)
		assert.NoError(t, err)

		assert.Equal(t, relay.Name, checkRelay.Name)
		assert.Equal(t, relay.Addr, checkRelay.Addr)
		assert.Equal(t, relay.ManagementAddr, checkRelay.ManagementAddr)
		assert.Equal(t, relay.SSHPort, checkRelay.SSHPort)
		assert.Equal(t, relay.SSHUser, checkRelay.SSHUser)
		assert.Equal(t, relay.MaxSessions, checkRelay.MaxSessions)
		assert.Equal(t, relay.PublicKey, checkRelay.PublicKey)
		assert.Equal(t, relay.Datacenter.DatabaseID, checkRelay.Datacenter.DatabaseID)
		assert.Equal(t, relay.MRC, checkRelay.MRC)
		assert.Equal(t, relay.Overage, checkRelay.Overage)
		assert.Equal(t, relay.BWRule, checkRelay.BWRule)
		assert.Equal(t, relay.ContractTerm, checkRelay.ContractTerm)
		assert.Equal(t, relay.StartDate.Format("01/02/06"), checkRelay.StartDate.Format("01/02/06"))
		assert.Equal(t, relay.EndDate.Format("01/02/06"), checkRelay.EndDate.Format("01/02/06"))
		assert.Equal(t, relay.Type, checkRelay.Type)
		assert.Equal(t, relay.State, checkRelay.State)
		assert.Equal(t, int32(10000), checkRelay.IncludedBandwidthGB)
		assert.Equal(t, int32(1000), checkRelay.NICSpeedMbps)

		assert.Equal(t, customerShortname, checkRelay.Seller.ID)
		assert.Equal(t, customerShortname, checkRelay.Seller.ShortName)
		assert.Equal(t, customerShortname, checkRelay.Seller.CompanyCode)
		assert.Equal(t, routing.Nibblin(10), checkRelay.Seller.IngressPriceNibblinsPerGB)
		assert.Equal(t, routing.Nibblin(20), checkRelay.Seller.EgressPriceNibblinsPerGB)
		assert.Equal(t, outerCustomer.DatabaseID, checkRelay.Seller.CustomerID)
	})

	t.Run("AddRelayWithNullables", func(t *testing.T) {

		addr, err := net.ResolveUDPAddr("udp", "127.3.4.5:40000")
		assert.NoError(t, err)

		rid := crypto.HashID(addr.String())

		publicKey := make([]byte, crypto.KeySize)
		_, err = rand.Read(publicKey)
		assert.NoError(t, err)

		// fields not stored in the database are not tested here
		relay := routing.Relay{
			ID:   rid,
			Name: "nullable.local.1",
			Addr: *addr,
			// InternalAddr:   *internalAddr,
			ManagementAddr: "1.2.3.5",
			SSHPort:        22,
			SSHUser:        "fred",
			MaxSessions:    1000,
			PublicKey:      publicKey,
			// Datacenter:     outerDatacenter,
			MRC:          19700000000000,
			Overage:      26000000000000,
			BWRule:       routing.BWRuleBurst,
			ContractTerm: 12,
			// StartDate:           time.Now(),
			// EndDate:             time.Now(),
			Type:                routing.BareMetal,
			State:               routing.RelayStateMaintenance,
			IncludedBandwidthGB: 10000,
			NICSpeedMbps:        1000,
		}

		// adding a relay w/o a valid datacenter should return an FK violation error
		err = db.AddRelay(ctx, relay)
		assert.Error(t, err)

		// TODO repeat the above test with bwrule, type and state

		relay.Datacenter = outerDatacenter
		err = db.AddRelay(ctx, relay)
		assert.NoError(t, err)

		// check only the fields set above
		checkRelay, err := db.Relay(rid)
		assert.NoError(t, err)

		assert.Equal(t, relay.Name, checkRelay.Name)
		assert.Equal(t, relay.Addr, checkRelay.Addr)
		assert.Equal(t, relay.ManagementAddr, checkRelay.ManagementAddr)
		assert.Equal(t, relay.SSHPort, checkRelay.SSHPort)
		assert.Equal(t, relay.SSHUser, checkRelay.SSHUser)
		assert.Equal(t, relay.MaxSessions, checkRelay.MaxSessions)
		assert.Equal(t, relay.PublicKey, checkRelay.PublicKey)
		assert.Equal(t, relay.Datacenter.DatabaseID, checkRelay.Datacenter.DatabaseID)
		assert.Equal(t, relay.MRC, checkRelay.MRC)
		assert.Equal(t, relay.Overage, checkRelay.Overage)
		assert.Equal(t, relay.BWRule, checkRelay.BWRule)
		assert.Equal(t, relay.ContractTerm, checkRelay.ContractTerm)

		// dates are null, though no "zero" value for InternalAddr to test
		assert.Equal(t, time.Time{}.Format("01/02/06"), checkRelay.StartDate.Format("01/02/06"))
		assert.Equal(t, time.Time{}.Format("01/02/06"), checkRelay.EndDate.Format("01/02/06"))
		assert.Equal(t, relay.Type, checkRelay.Type)
		assert.Equal(t, relay.State, checkRelay.State)
		assert.Equal(t, int32(10000), checkRelay.IncludedBandwidthGB)
		assert.Equal(t, int32(1000), checkRelay.NICSpeedMbps)

		assert.Equal(t, customerShortname, checkRelay.Seller.ID)
		assert.Equal(t, customerShortname, checkRelay.Seller.ShortName)
		assert.Equal(t, customerShortname, checkRelay.Seller.CompanyCode)
		assert.Equal(t, routing.Nibblin(10), checkRelay.Seller.IngressPriceNibblinsPerGB)
		assert.Equal(t, routing.Nibblin(20), checkRelay.Seller.EgressPriceNibblinsPerGB)
		assert.Equal(t, outerCustomer.DatabaseID, checkRelay.Seller.CustomerID)
	})

	t.Run("AddDatacenterMap", func(t *testing.T) {
		dcMap := routing.DatacenterMap{
			Alias:        "local.map",
			BuyerID:      outerBuyer.ID,
			DatacenterID: outerDatacenter.ID,
		}

		err := db.AddDatacenterMap(ctx, dcMap)
		assert.NoError(t, err)

		checkDCMaps := db.GetDatacenterMapsForBuyer(outerBuyer.ID)
		assert.Equal(t, 1, len(checkDCMaps))
		assert.Equal(t, dcMap.Alias, checkDCMaps[outerDatacenter.ID].Alias)
		assert.Equal(t, dcMap.BuyerID, checkDCMaps[outerDatacenter.ID].BuyerID)
		assert.Equal(t, dcMap.DatacenterID, checkDCMaps[outerDatacenter.ID].DatacenterID)
	})
}

func TestDeleteSQL(t *testing.T) {

	SetupEnv()

	ctx := context.Background()
	logger := log.NewNopLogger()

	// db, err := storage.NewSQLStorage(ctx, logger)
	env, err := backend.GetEnv()
	assert.NoError(t, err)
	db, err := backend.GetStorer(ctx, logger, "local", env)
	assert.NoError(t, err)

	time.Sleep(1000 * time.Millisecond) // allow time for sync functions to complete
	assert.NoError(t, err)

	var outerCustomer routing.Customer
	var outerBuyer routing.Buyer
	var outerSeller routing.Seller
	var outerDatacenter routing.Datacenter
	var outerDatacenterMap routing.DatacenterMap

	t.Run("ExerciseFKs", func(t *testing.T) {

		customerCode := "Compcode"
		customer := routing.Customer{
			Code:                   customerCode,
			Name:                   "Company, Ltd.",
			AutomaticSignInDomains: "fredscuttle.com",
		}

		err = db.AddCustomer(ctx, customer)
		assert.NoError(t, err)

		outerCustomer, err = db.Customer(customerCode)
		assert.NoError(t, err)

		publicKey := make([]byte, crypto.KeySize)
		_, err := rand.Read(publicKey)
		assert.NoError(t, err)

		internalID := uint64(3142537350691193170)

		buyer := routing.Buyer{
			ID:          internalID,
			ShortName:   outerCustomer.Code,
			CompanyCode: outerCustomer.Code,
			Live:        true,
			Debug:       true,
			PublicKey:   publicKey,
			// CustomerID:  outerCustomer.DatabaseID,
		}

		err = db.AddBuyer(ctx, buyer)
		assert.NoError(t, err)

		outerBuyer, err = db.Buyer(internalID)
		assert.NoError(t, err)

		seller := routing.Seller{
			ID:                        "Compcode",
			IngressPriceNibblinsPerGB: 10,
			EgressPriceNibblinsPerGB:  20,
			CustomerID:                outerCustomer.DatabaseID,
			CompanyCode:               outerCustomer.Code,
		}

		err = db.AddSeller(ctx, seller)
		assert.NoError(t, err)

		outerSeller, err = db.Seller("Compcode")
		assert.NoError(t, err)

		datacenter := routing.Datacenter{
			ID:   crypto.HashID("some.locale.name"),
			Name: "some.locale.name",
			Location: routing.Location{
				Latitude:  70.5,
				Longitude: 120.5,
			},
			SellerID: outerSeller.DatabaseID,
		}

		err = db.AddDatacenter(ctx, datacenter)
		assert.NoError(t, err)

		outerDatacenter, err = db.Datacenter(datacenter.ID)
		assert.NoError(t, err)

		dcMap := routing.DatacenterMap{
			Alias:        "local.map",
			BuyerID:      outerBuyer.ID,
			DatacenterID: outerDatacenter.ID,
		}

		err = db.AddDatacenterMap(ctx, dcMap)
		assert.NoError(t, err)

		dcMaps := db.GetDatacenterMapsForBuyer(outerBuyer.ID)
		assert.Equal(t, 1, len(dcMaps))
		outerDatacenterMap = dcMaps[outerDatacenter.ID]

		addr, err := net.ResolveUDPAddr("udp", "127.0.0.1:40000")
		assert.NoError(t, err)

		internalAddr, err := net.ResolveUDPAddr("udp", "172.20.2.6:40000")
		assert.NoError(t, err)

		rid := crypto.HashID(addr.String())

		relayPublicKey := make([]byte, crypto.KeySize)
		_, err = rand.Read(relayPublicKey)
		assert.NoError(t, err)

		relay := routing.Relay{
			ID:             rid,
			Name:           "local.1",
			Addr:           *addr,
			InternalAddr:   *internalAddr,
			ManagementAddr: "1.2.3.4",
			SSHPort:        22,
			SSHUser:        "fred",
			MaxSessions:    1000,
			PublicKey:      relayPublicKey,
			Datacenter:     outerDatacenter,
			MRC:            19700000000000,
			Overage:        26000000000000,
			BWRule:         routing.BWRuleBurst,
			ContractTerm:   12,
			StartDate:      time.Now(),
			EndDate:        time.Now(),
			Type:           routing.BareMetal,
			State:          routing.RelayStateMaintenance,
		}

		err = db.AddRelay(ctx, relay)
		assert.NoError(t, err)

		// Attempting to remove the customer should return a foreign
		// key violation error (for buyer and/or seller)
		// sqlite3: FOREIGN KEY constraint failed
		err = db.RemoveCustomer(ctx, "Compcode")
		assert.Error(t, err)

		// Attempting to remove the buyer should return an FK
		// violation error (for datacenter maps and banned users (TBD))
		err = db.RemoveBuyer(ctx, outerBuyer.ID)
		assert.Error(t, err)

		// Attempting to remove the seller should return an FK
		// violation error (for the datacenter)
		err = db.RemoveSeller(ctx, outerSeller.ID)
		assert.Error(t, err)

		// Attempting to remove the datacenter should return an FK
		// violation error (for the datacenter map)
		err = db.RemoveDatacenter(ctx, outerDatacenter.ID)
		assert.Error(t, err)

		err = db.RemoveDatacenterMap(ctx, outerDatacenterMap)
		assert.NoError(t, err)

		dcMapsCheck := db.GetDatacenterMapsForBuyer(outerBuyer.ID)
		assert.Equal(t, 0, len(dcMapsCheck))

		err = db.RemoveBuyer(ctx, outerBuyer.ID)
		assert.NoError(t, err)

		_, err = db.Buyer(outerBuyer.ID)
		assert.Error(t, err)

		err = db.RemoveRelay(ctx, relay.ID)
		assert.NoError(t, err)

		_, err = db.Relay(relay.ID)
		assert.Error(t, err)

		err = db.RemoveDatacenter(ctx, outerDatacenter.ID)
		assert.NoError(t, err)

		_, err = db.Datacenter(outerDatacenter.ID)
		assert.Error(t, err)

		err = db.RemoveSeller(ctx, outerSeller.ID)
		assert.NoError(t, err)

		_, err = db.Seller(outerSeller.ID)
		assert.Error(t, err)

		err = db.RemoveCustomer(ctx, "Compcode")
		assert.NoError(t, err)

		_, err = db.Customer("Compcode")
		assert.Error(t, err)
	})
}

func TestUpdateSQL(t *testing.T) {

	SetupEnv()

	ctx := context.Background()
	logger := log.NewNopLogger()

	// db, err := storage.NewSQLStorage(ctx, logger)
	env, err := backend.GetEnv()
	assert.NoError(t, err)
	db, err := backend.GetStorer(ctx, logger, "local", env)
	assert.NoError(t, err)

	time.Sleep(1000 * time.Millisecond) // allow time for sync functions to complete
	assert.NoError(t, err)

	var customerWithID routing.Customer
	var buyerWithID routing.Buyer
	var sellerWithID routing.Seller
	var datacenterWithID routing.Datacenter
	// var outerDatacenterMap routing.DatacenterMap

	t.Run("SetCustomer", func(t *testing.T) {
		customer := routing.Customer{
			Code:                   "Compcode",
			Name:                   "Company, Ltd.",
			AutomaticSignInDomains: "fredscuttle.com",
		}

		err = db.AddCustomer(ctx, customer)
		assert.NoError(t, err)

		// the CustomerID field is the PK and is set by AddCustomer(). In
		// production usage this field would already be set and sync'd.
		customerWithID, err = db.Customer("Compcode")

		customerWithID.Name = "No Longer The Company, Ltd."
		customerWithID.AutomaticSignInDomains = "fredscuttle.com,swampthing.com"

		err = db.SetCustomer(ctx, customerWithID)
		assert.NoError(t, err)

		checkCustomer, err := db.Customer("Compcode")
		assert.NoError(t, err)

		assert.Equal(t, customerWithID.AutomaticSignInDomains, checkCustomer.AutomaticSignInDomains)
		assert.Equal(t, customerWithID.Name, checkCustomer.Name)

	})

	t.Run("SetBuyer", func(t *testing.T) {

		publicKey := make([]byte, crypto.KeySize)
		_, err = rand.Read(publicKey)
		assert.NoError(t, err)

		internalID := uint64(3142537350691193170)

		buyer := routing.Buyer{
			ID:          internalID,
			ShortName:   customerWithID.Code,
			CompanyCode: customerWithID.Code,
			Live:        true,
			Debug:       true,
			PublicKey:   publicKey,
			// CustomerID:  customerWithID.DatabaseID,
		}

		err = db.AddBuyer(ctx, buyer)
		assert.NoError(t, err)

		buyerWithID, err = db.Buyer(internalID)
		assert.NoError(t, err)

		buyerWithID.Live = false
		buyerWithID.Debug = false
		buyerWithID.PublicKey = []byte("")

		err = db.SetBuyer(ctx, buyerWithID)
		assert.NoError(t, err)

		checkBuyer, err := db.Buyer(internalID)
		assert.NoError(t, err)
		assert.Equal(t, checkBuyer.Live, buyerWithID.Live)
		assert.Equal(t, checkBuyer.Debug, buyerWithID.Debug)
		assert.Equal(t, checkBuyer.PublicKey, buyerWithID.PublicKey)

	})

	t.Run("SetSeller", func(t *testing.T) {
		seller := routing.Seller{
			ID:                        "Compcode",
			IngressPriceNibblinsPerGB: 10,
			EgressPriceNibblinsPerGB:  20,
			CustomerID:                customerWithID.DatabaseID,
			CompanyCode:               customerWithID.Code,
		}

		err = db.AddSeller(ctx, seller)
		assert.NoError(t, err)

		sellerWithID, err = db.Seller("Compcode")
		assert.NoError(t, err)

		sellerWithID.IngressPriceNibblinsPerGB = 100
		sellerWithID.EgressPriceNibblinsPerGB = 200

		err = db.SetSeller(ctx, sellerWithID)
		assert.NoError(t, err)

		checkSeller, err := db.Seller("Compcode")
		assert.NoError(t, err)
		assert.Equal(t, checkSeller.IngressPriceNibblinsPerGB, sellerWithID.IngressPriceNibblinsPerGB)
		assert.Equal(t, checkSeller.EgressPriceNibblinsPerGB, sellerWithID.EgressPriceNibblinsPerGB)
	})

	t.Run("SetDatacenter", func(t *testing.T) {

		did := crypto.HashID("some.locale.name")
		datacenter := routing.Datacenter{
			ID:   did,
			Name: "some.locale.name",
			Location: routing.Location{
				Latitude:  70.5,
				Longitude: 120.5,
			},
			SellerID: sellerWithID.DatabaseID,
		}

		err = db.AddDatacenter(ctx, datacenter)
		assert.NoError(t, err)

		datacenterWithID, err = db.Datacenter(did)
		assert.NoError(t, err)

		modifiedDatacenter := datacenterWithID
		modifiedDatacenter.Name = "some.newlocale.name"
		modifiedDatacenter.Location.Longitude = 70.5
		modifiedDatacenter.Location.Latitude = 120.5

		err = db.SetDatacenter(ctx, modifiedDatacenter)
		assert.NoError(t, err)

		checkModDC, err := db.Datacenter(did)
		assert.NoError(t, err)
		assert.Equal(t, modifiedDatacenter.Name, checkModDC.Name)
		assert.Equal(t, modifiedDatacenter.Location.Longitude, checkModDC.Location.Longitude)
		assert.Equal(t, modifiedDatacenter.Location.Latitude, checkModDC.Location.Latitude)
	})

	t.Run("UpdateCustomer", func(t *testing.T) {
		err := db.UpdateCustomer(ctx, customerWithID.Code, "Name", "A Brand New Name")
		assert.NoError(t, err)

		err = db.UpdateCustomer(ctx, customerWithID.Code, "AutomaticSigninDomains", "somewhere.com,somewhere.else.com")
		assert.NoError(t, err)

		checkCustomer, err := db.Customer(customerWithID.Code)
		assert.NoError(t, err)

		assert.Equal(t, "A Brand New Name", checkCustomer.Name)
		assert.Equal(t, "somewhere.com,somewhere.else.com", checkCustomer.AutomaticSignInDomains)
	})

	t.Run("UpdateBuyer", func(t *testing.T) {
		err := db.UpdateBuyer(ctx, buyerWithID.ID, "Live", false)
		assert.NoError(t, err)

		err = db.UpdateBuyer(ctx, buyerWithID.ID, "Debug", false)
		assert.NoError(t, err)

		err = db.UpdateBuyer(ctx, buyerWithID.ID, "ShortName", "newname")
		assert.NoError(t, err)

		checkBuyer, err := db.Buyer(buyerWithID.ID)
		assert.NoError(t, err)

		assert.Equal(t, false, checkBuyer.Live)
		assert.Equal(t, false, checkBuyer.Debug)
		assert.Equal(t, "newname", checkBuyer.ShortName)
	})

	t.Run("UpdateSeller", func(t *testing.T) {
		err := db.UpdateSeller(ctx, sellerWithID.ID, "EgressPriceNibblinsPerGB", 133.44)
		assert.NoError(t, err)

		err = db.UpdateSeller(ctx, sellerWithID.ID, "IngressPriceNibblinsPerGB", 144.33)
		assert.NoError(t, err)

		err = db.UpdateSeller(ctx, sellerWithID.ID, "ShortName", "newname")
		assert.NoError(t, err)

		checkSeller, err := db.Seller(sellerWithID.ID)
		assert.NoError(t, err)

		assert.Equal(t, routing.Nibblin(13344000000000), checkSeller.EgressPriceNibblinsPerGB)
		assert.Equal(t, routing.Nibblin(14433000000000), checkSeller.IngressPriceNibblinsPerGB)
		assert.Equal(t, "newname", checkSeller.ShortName)
	})

	t.Run("UpdateRelay", func(t *testing.T) {

		addr, err := net.ResolveUDPAddr("udp", "127.0.0.1:40000")
		assert.NoError(t, err)

		rid := crypto.HashID(addr.String())

		internalAddr, err := net.ResolveUDPAddr("udp", "172.20.2.6:40000")
		assert.NoError(t, err)

		publicKey := make([]byte, crypto.KeySize)
		_, err = rand.Read(publicKey)
		assert.NoError(t, err)

		relay := routing.Relay{
			ID:                  rid,
			Name:                "local.1",
			Addr:                *addr,
			InternalAddr:        *internalAddr,
			ManagementAddr:      "1.2.3.4",
			SSHPort:             22,
			SSHUser:             "fred",
			MaxSessions:         1000,
			PublicKey:           publicKey,
			Datacenter:          datacenterWithID,
			MRC:                 19700000000000,
			Overage:             26000000000000,
			BWRule:              routing.BWRuleBurst,
			NICSpeedMbps:        1000,
			IncludedBandwidthGB: 10000,
			ContractTerm:        12,
			StartDate:           time.Now(),
			EndDate:             time.Now(),
			Type:                routing.BareMetal,
			State:               routing.RelayStateMaintenance,
		}

		err = db.AddRelay(ctx, relay)
		assert.NoError(t, err)

		_, err = db.Relay(rid)
		assert.NoError(t, err)

		// relay.Name
		err = db.UpdateRelay(ctx, rid, "Name", "local.2")
		assert.NoError(t, err)
		checkRelay, err := db.Relay(rid)
		assert.NoError(t, err)
		assert.Equal(t, "local.2", checkRelay.Name)

		// relay.Addr
		newAddr, err := net.ResolveUDPAddr("udp", "192.168.0.1:40000")
		assert.NoError(t, err)
		err = db.UpdateRelay(ctx, rid, "Addr", "192.168.0.1:40000")
		assert.NoError(t, err)
		checkRelay, err = db.Relay(rid)
		assert.NoError(t, err)
		assert.Equal(t, *newAddr, checkRelay.Addr)

		// relay.InternalAddr
		intAddr, err := net.ResolveUDPAddr("udp", "192.168.0.2:40000")
		assert.NoError(t, err)
		err = db.UpdateRelay(ctx, rid, "InternalAddr", "192.168.0.2:40000")
		assert.NoError(t, err)
		checkRelay, err = db.Relay(rid)
		assert.NoError(t, err)
		assert.Equal(t, *intAddr, checkRelay.InternalAddr)

		// relay.ManagementAddr
		err = db.UpdateRelay(ctx, rid, "ManagementAddr", "9.8.7.6")
		assert.NoError(t, err)
		checkRelay, err = db.Relay(rid)
		assert.NoError(t, err)
		assert.Equal(t, "9.8.7.6", checkRelay.ManagementAddr)

		// relay.SSHPort
		// Note: ints in json are unmarshalled as float64
		err = db.UpdateRelay(ctx, rid, "SSHPort", float64(13))
		assert.NoError(t, err)
		checkRelay, err = db.Relay(rid)
		assert.NoError(t, err)
		assert.Equal(t, int64(13), checkRelay.SSHPort)

		// checkRelay.SSHUser
		err = db.UpdateRelay(ctx, rid, "SSHUser", "Abercrombie")
		assert.NoError(t, err)
		checkRelay, err = db.Relay(rid)
		assert.NoError(t, err)
		assert.Equal(t, "Abercrombie", checkRelay.SSHUser)

		// relay.MaxSessions
		err = db.UpdateRelay(ctx, rid, "MaxSessions", float64(25000))
		assert.NoError(t, err)
		checkRelay, err = db.Relay(rid)
		assert.NoError(t, err)
		assert.Equal(t, uint32(25000), checkRelay.MaxSessions)

		// relay.PublicKey
		err = db.UpdateRelay(ctx, rid, "PublicKey", []byte("public key"))
		assert.NoError(t, err)
		checkRelay, err = db.Relay(rid)
		assert.NoError(t, err)
		assert.Equal(t, []byte("public key"), checkRelay.PublicKey)

		// relay.Datacenter = only one datacenter available...

		// relay.MRC
		err = db.UpdateRelay(ctx, rid, "MRC", float64(397))
		assert.NoError(t, err)
		checkRelay, err = db.Relay(rid)
		assert.NoError(t, err)
		assert.Equal(t, routing.Nibblin(39700000000000), checkRelay.MRC)

		// relay.Overage
		err = db.UpdateRelay(ctx, rid, "Overage", float64(260))
		assert.NoError(t, err)
		checkRelay, err = db.Relay(rid)
		assert.NoError(t, err)
		assert.Equal(t, routing.Nibblin(26000000000000), checkRelay.Overage)

		// relay.BWRule
		err = db.UpdateRelay(ctx, rid, "BWRule", float64(3))
		assert.NoError(t, err)
		checkRelay, err = db.Relay(rid)
		assert.NoError(t, err)
		assert.Equal(t, routing.BWRulePool, checkRelay.BWRule)

		// relay.ContractTerm
		err = db.UpdateRelay(ctx, rid, "ContractTerm", float64(1))
		assert.NoError(t, err)
		checkRelay, err = db.Relay(rid)
		assert.NoError(t, err)
		assert.Equal(t, int32(1), checkRelay.ContractTerm)

		// relay.StartDate
		// We use a string as type-switching (in UpdateRelay()) doesn't work with a time.Time type
		startDate := "July 7, 2023"
		err = db.UpdateRelay(ctx, rid, "StartDate", startDate)
		assert.NoError(t, err)
		checkRelay, err = db.Relay(rid)
		assert.NoError(t, err)
		startDateFormatted, err := time.Parse("January 2, 2006", startDate)
		assert.NoError(t, err)
		assert.Equal(t, startDateFormatted, checkRelay.StartDate)

		// relay.EndDate
		endDate := "July 7, 2025"
		err = db.UpdateRelay(ctx, rid, "EndDate", endDate)
		assert.NoError(t, err)
		checkRelay, err = db.Relay(rid)
		assert.NoError(t, err)
		endDateFormatted, err := time.Parse("January 2, 2006", endDate)
		assert.NoError(t, err)
		assert.Equal(t, endDateFormatted, checkRelay.EndDate)

		// relay.Type
		err = db.UpdateRelay(ctx, rid, "Type", float64(2))
		assert.NoError(t, err)
		checkRelay, err = db.Relay(rid)
		assert.NoError(t, err)
		assert.Equal(t, routing.VirtualMachine, checkRelay.Type)

		// relay.State
		err = db.UpdateRelay(ctx, rid, "State", float64(0))
		assert.NoError(t, err)
		checkRelay, err = db.Relay(rid)
		assert.NoError(t, err)
		assert.Equal(t, routing.RelayStateEnabled, checkRelay.State)

		// relay.NICSpeedMbps
		err = db.UpdateRelay(ctx, rid, "NICSpeedMbps", float64(20000))
		assert.NoError(t, err)
		checkRelay, err = db.Relay(rid)
		assert.NoError(t, err)
		assert.Equal(t, int32(20000), checkRelay.NICSpeedMbps)

		// relay.IncludedBandwidthGB
		err = db.UpdateRelay(ctx, rid, "IncludedBandwidthGB", float64(25000))
		assert.NoError(t, err)
		checkRelay, err = db.Relay(rid)
		assert.NoError(t, err)
		assert.Equal(t, int32(25000), checkRelay.IncludedBandwidthGB)

	})
}

func TestInternalConfig(t *testing.T) {

	SetupEnv()

	ctx := context.Background()
	logger := log.NewNopLogger()

	// db, err := storage.NewSQLStorage(ctx, logger)
	env, err := backend.GetEnv()
	assert.NoError(t, err)
	db, err := backend.GetStorer(ctx, logger, "local", env)
	assert.NoError(t, err)

	time.Sleep(1000 * time.Millisecond) // allow time for sync functions to complete
	assert.NoError(t, err)

	var outerCustomer routing.Customer
	var outerBuyer routing.Buyer
	var outerInternalConfig core.InternalConfig

	t.Run("AddInternalConfig", func(t *testing.T) {

		customerCode := "Compcode"
		customer := routing.Customer{
			Code:                   customerCode,
			Name:                   "Company, Ltd.",
			AutomaticSignInDomains: "fredscuttle.com",
		}

		err = db.AddCustomer(ctx, customer)
		assert.NoError(t, err)

		outerCustomer, err = db.Customer(customerCode)
		assert.NoError(t, err)

		publicKey := make([]byte, crypto.KeySize)
		_, err := rand.Read(publicKey)
		assert.NoError(t, err)

		internalID := uint64(3142537350691193170)

		buyer := routing.Buyer{
			ID:          internalID,
			ShortName:   outerCustomer.Code,
			CompanyCode: outerCustomer.Code,
			Live:        true,
			Debug:       true,
			PublicKey:   publicKey,
		}

		err = db.AddBuyer(ctx, buyer)
		assert.NoError(t, err)

		outerBuyer, err = db.Buyer(internalID)
		assert.NoError(t, err)

		internalConfig := core.InternalConfig{
<<<<<<< HEAD
			RouteSelectThreshold:       2,
			RouteSwitchThreshold:       5,
			MaxLatencyTradeOff:         10,
			RTTVeto_Default:            -10,
			RTTVeto_PacketLoss:         -20,
			RTTVeto_Multipath:          -20,
			MultipathOverloadThreshold: 500,
			TryBeforeYouBuy:            true,
			ForceNext:                  true,
			LargeCustomer:              true,
			Uncommitted:                true,
			MaxRTT:                     300,
			HighFrequencyPings:         true,
			RouteDiversity:             10,
			MultipathThreshold:         35,
			EnableVanityMetrics:        true,
=======
			RouteSelectThreshold:        2,
			RouteSwitchThreshold:        5,
			MaxLatencyTradeOff:          10,
			RTTVeto_Default:             -10,
			RTTVeto_PacketLoss:          -20,
			RTTVeto_Multipath:           -20,
			MultipathOverloadThreshold:  500,
			TryBeforeYouBuy:             true,
			ForceNext:                   true,
			LargeCustomer:               true,
			Uncommitted:                 true,
			HighFrequencyPings:          true,
			RouteDiversity:              10,
			MultipathThreshold:          35,
			MispredictMultipathOverload: true,
			EnableVanityMetrics:         true,
			MaxRTT:                      300,
>>>>>>> 35b9733b
		}

		err = db.AddInternalConfig(ctx, internalConfig, outerBuyer.ID)
		assert.NoError(t, err)

		outerInternalConfig, err = db.InternalConfig(outerBuyer.ID)
		assert.NoError(t, err)

		assert.Equal(t, int32(2), outerInternalConfig.RouteSelectThreshold)
		assert.Equal(t, int32(5), outerInternalConfig.RouteSwitchThreshold)
		assert.Equal(t, int32(10), outerInternalConfig.MaxLatencyTradeOff)
		assert.Equal(t, int32(-10), outerInternalConfig.RTTVeto_Default)
		assert.Equal(t, int32(-20), outerInternalConfig.RTTVeto_PacketLoss)
		assert.Equal(t, int32(-20), outerInternalConfig.RTTVeto_Multipath)
		assert.Equal(t, int32(500), outerInternalConfig.MultipathOverloadThreshold)
		assert.Equal(t, true, outerInternalConfig.TryBeforeYouBuy)
		assert.Equal(t, true, outerInternalConfig.ForceNext)
		assert.Equal(t, true, outerInternalConfig.LargeCustomer)
		assert.Equal(t, true, outerInternalConfig.Uncommitted)
		assert.Equal(t, true, outerInternalConfig.HighFrequencyPings)
		assert.Equal(t, true, outerInternalConfig.EnableVanityMetrics)
		assert.Equal(t, int32(10), outerInternalConfig.RouteDiversity)
		assert.Equal(t, int32(35), outerInternalConfig.MultipathThreshold)
		assert.Equal(t, int32(300), outerInternalConfig.MaxRTT)
		assert.Equal(t, true, outerInternalConfig.EnableVanityMetrics)
	})

	t.Run("UpdateInternalConfig", func(t *testing.T) {
		// t.Skip() // working on it

		// RouteSelectThreshold
		err = db.UpdateInternalConfig(ctx, outerBuyer.ID, "RouteSelectThreshold", int32(1))
		assert.NoError(t, err)
		checkInternalConfig, err := db.InternalConfig(outerBuyer.ID)
		assert.NoError(t, err)
		assert.Equal(t, int32(1), checkInternalConfig.RouteSelectThreshold)

		// RouteSwitchThreshold
		err = db.UpdateInternalConfig(ctx, outerBuyer.ID, "RouteSwitchThreshold", int32(4))
		assert.NoError(t, err)
		checkInternalConfig, err = db.InternalConfig(outerBuyer.ID)
		assert.NoError(t, err)
		assert.Equal(t, int32(4), checkInternalConfig.RouteSwitchThreshold)

		// MaxLatencyTradeOff
		err = db.UpdateInternalConfig(ctx, outerBuyer.ID, "MaxLatencyTradeOff", int32(11))
		assert.NoError(t, err)
		checkInternalConfig, err = db.InternalConfig(outerBuyer.ID)
		assert.NoError(t, err)
		assert.Equal(t, int32(11), checkInternalConfig.MaxLatencyTradeOff)

		// RTTVeto_Default
		err = db.UpdateInternalConfig(ctx, outerBuyer.ID, "RTTVeto_Default", int32(-20))
		assert.NoError(t, err)
		checkInternalConfig, err = db.InternalConfig(outerBuyer.ID)
		assert.NoError(t, err)
		assert.Equal(t, int32(-20), checkInternalConfig.RTTVeto_Default)

		// RTTVeto_PacketLoss
		err = db.UpdateInternalConfig(ctx, outerBuyer.ID, "RTTVeto_PacketLoss", int32(-30))
		assert.NoError(t, err)
		checkInternalConfig, err = db.InternalConfig(outerBuyer.ID)
		assert.NoError(t, err)
		assert.Equal(t, int32(-30), checkInternalConfig.RTTVeto_PacketLoss)

		// RTTVeto_Multipath
		err = db.UpdateInternalConfig(ctx, outerBuyer.ID, "RTTVeto_Multipath", int32(-40))
		assert.NoError(t, err)
		checkInternalConfig, err = db.InternalConfig(outerBuyer.ID)
		assert.NoError(t, err)
		assert.Equal(t, int32(-40), checkInternalConfig.RTTVeto_Multipath)

		// MultipathOverloadThreshold
		err = db.UpdateInternalConfig(ctx, outerBuyer.ID, "MultipathOverloadThreshold", int32(600))
		assert.NoError(t, err)
		checkInternalConfig, err = db.InternalConfig(outerBuyer.ID)
		assert.NoError(t, err)
		assert.Equal(t, int32(600), checkInternalConfig.MultipathOverloadThreshold)

		// TryBeforeYouBuy
		err = db.UpdateInternalConfig(ctx, outerBuyer.ID, "TryBeforeYouBuy", false)
		assert.NoError(t, err)
		checkInternalConfig, err = db.InternalConfig(outerBuyer.ID)
		assert.NoError(t, err)
		assert.Equal(t, false, checkInternalConfig.TryBeforeYouBuy)

		// ForceNext
		err = db.UpdateInternalConfig(ctx, outerBuyer.ID, "ForceNext", false)
		assert.NoError(t, err)
		checkInternalConfig, err = db.InternalConfig(outerBuyer.ID)
		assert.NoError(t, err)
		assert.Equal(t, false, checkInternalConfig.ForceNext)

		// LargeCustomer
		err = db.UpdateInternalConfig(ctx, outerBuyer.ID, "LargeCustomer", false)
		assert.NoError(t, err)
		checkInternalConfig, err = db.InternalConfig(outerBuyer.ID)
		assert.NoError(t, err)
		assert.Equal(t, false, checkInternalConfig.LargeCustomer)

		// Uncommitted
		err = db.UpdateInternalConfig(ctx, outerBuyer.ID, "Uncommitted", false)
		assert.NoError(t, err)
		checkInternalConfig, err = db.InternalConfig(outerBuyer.ID)
		assert.NoError(t, err)
		assert.Equal(t, false, checkInternalConfig.Uncommitted)

		// MaxRTT
		err = db.UpdateInternalConfig(ctx, outerBuyer.ID, "MaxRTT", int32(400))
		assert.NoError(t, err)
		checkInternalConfig, err = db.InternalConfig(outerBuyer.ID)
		assert.NoError(t, err)
		assert.Equal(t, int32(400), checkInternalConfig.MaxRTT)

		// HighFrequencyPings
		err = db.UpdateInternalConfig(ctx, outerBuyer.ID, "HighFrequencyPings", false)
		assert.NoError(t, err)
		checkInternalConfig, err = db.InternalConfig(outerBuyer.ID)
		assert.NoError(t, err)
		assert.Equal(t, false, checkInternalConfig.HighFrequencyPings)

		// RouteDiversity
		err = db.UpdateInternalConfig(ctx, outerBuyer.ID, "RouteDiversity", int32(40))
		assert.NoError(t, err)
		checkInternalConfig, err = db.InternalConfig(outerBuyer.ID)
		assert.NoError(t, err)
		assert.Equal(t, int32(40), checkInternalConfig.RouteDiversity)

		// MultipathThreshold
		err = db.UpdateInternalConfig(ctx, outerBuyer.ID, "MultipathThreshold", int32(50))
		assert.NoError(t, err)
		checkInternalConfig, err = db.InternalConfig(outerBuyer.ID)
		assert.NoError(t, err)
		assert.Equal(t, int32(50), checkInternalConfig.MultipathThreshold)

		// EnableVanityMetrics
		err = db.UpdateInternalConfig(ctx, outerBuyer.ID, "EnableVanityMetrics", false)
		assert.NoError(t, err)
		checkInternalConfig, err = db.InternalConfig(outerBuyer.ID)
		assert.NoError(t, err)
		assert.Equal(t, false, checkInternalConfig.EnableVanityMetrics)

		// EnableVanityMetrics
		err = db.UpdateInternalConfig(ctx, outerBuyer.ID, "EnableVanityMetrics", false)
		assert.NoError(t, err)
		checkInternalConfig, err = db.InternalConfig(outerBuyer.ID)
		assert.NoError(t, err)
		assert.Equal(t, false, checkInternalConfig.EnableVanityMetrics)
	})

	t.Run("RemoveInternalConfig", func(t *testing.T) {

		err := db.RemoveInternalConfig(context.Background(), outerBuyer.ID)
		assert.NoError(t, err)

		_, err = db.InternalConfig(outerBuyer.ID)
		assert.Error(t, err)

	})

}

func TestRouteShaders(t *testing.T) {

	SetupEnv()

	ctx := context.Background()
	logger := log.NewNopLogger()

	// db, err := storage.NewSQLStorage(ctx, logger)
	env, err := backend.GetEnv()
	assert.NoError(t, err)
	db, err := backend.GetStorer(ctx, logger, "local", env)
	assert.NoError(t, err)

	time.Sleep(1000 * time.Millisecond) // allow time for sync functions to complete
	assert.NoError(t, err)

	var outerCustomer routing.Customer
	var outerBuyer routing.Buyer
	var outerRouteShader core.RouteShader

	t.Run("AddRouteShader", func(t *testing.T) {

		customerCode := "Compcode"
		customer := routing.Customer{
			Code:                   customerCode,
			Name:                   "Company, Ltd.",
			AutomaticSignInDomains: "fredscuttle.com",
		}

		err = db.AddCustomer(ctx, customer)
		assert.NoError(t, err)

		outerCustomer, err = db.Customer(customerCode)
		assert.NoError(t, err)

		publicKey := make([]byte, crypto.KeySize)
		_, err := rand.Read(publicKey)
		assert.NoError(t, err)

		internalID := uint64(3142537350691193170)

		buyer := routing.Buyer{
			ID:          internalID,
			ShortName:   outerCustomer.Code,
			CompanyCode: outerCustomer.Code,
			Live:        true,
			Debug:       true,
			PublicKey:   publicKey,
		}

		err = db.AddBuyer(ctx, buyer)
		assert.NoError(t, err)

		outerBuyer, err = db.Buyer(internalID)
		assert.NoError(t, err)

		routeShader := core.RouteShader{
			ABTest:                    true,
			AcceptableLatency:         int32(25),
			AcceptablePacketLoss:      float32(1),
			BandwidthEnvelopeDownKbps: int32(1200),
			BandwidthEnvelopeUpKbps:   int32(500),
			DisableNetworkNext:        true,
			LatencyThreshold:          int32(5),
			Multipath:                 true,
			ProMode:                   true,
			ReduceLatency:             true,
			ReducePacketLoss:          true,
			ReduceJitter:              true,
			SelectionPercent:          int(100),
		}

		err = db.AddRouteShader(ctx, routeShader, outerBuyer.ID)
		assert.NoError(t, err)

		outerRouteShader, err = db.RouteShader(outerBuyer.ID)
		assert.NoError(t, err)

		assert.Equal(t, true, outerRouteShader.ABTest)
		assert.Equal(t, int32(25), outerRouteShader.AcceptableLatency)
		assert.Equal(t, float32(1), outerRouteShader.AcceptablePacketLoss)
		assert.Equal(t, int32(1200), outerRouteShader.BandwidthEnvelopeDownKbps)
		assert.Equal(t, int32(500), outerRouteShader.BandwidthEnvelopeUpKbps)
		assert.Equal(t, true, outerRouteShader.DisableNetworkNext)
		assert.Equal(t, int32(5), outerRouteShader.LatencyThreshold)
		assert.Equal(t, true, outerRouteShader.Multipath)
		assert.Equal(t, true, outerRouteShader.ProMode)
		assert.Equal(t, true, outerRouteShader.ReduceLatency)
		assert.Equal(t, true, outerRouteShader.ReducePacketLoss)
		assert.Equal(t, true, outerRouteShader.ReduceJitter)
		assert.Equal(t, int(100), outerRouteShader.SelectionPercent)
	})

	t.Run("UpdateRouteShader", func(t *testing.T) {

		time.Sleep(1000 * time.Millisecond) // allow time for sync functions to complete

		// ABTest
		err = db.UpdateRouteShader(ctx, outerBuyer.ID, "ABTest", false)
		assert.NoError(t, err)
		checkRouteShader, err := db.RouteShader(outerBuyer.ID)
		assert.NoError(t, err)
		assert.Equal(t, false, checkRouteShader.ABTest)

		// AcceptableLatency
		err = db.UpdateRouteShader(ctx, outerBuyer.ID, "AcceptableLatency", int32(35))
		assert.NoError(t, err)
		checkRouteShader, err = db.RouteShader(outerBuyer.ID)
		assert.NoError(t, err)
		assert.Equal(t, int32(35), checkRouteShader.AcceptableLatency)

		// AcceptablePacketLoss
		err = db.UpdateRouteShader(ctx, outerBuyer.ID, "AcceptablePacketLoss", float32(10))
		assert.NoError(t, err)
		checkRouteShader, err = db.RouteShader(outerBuyer.ID)
		assert.NoError(t, err)
		assert.Equal(t, float32(10), checkRouteShader.AcceptablePacketLoss)

		// BandwidthEnvelopeDownKbps
		err = db.UpdateRouteShader(ctx, outerBuyer.ID, "BandwidthEnvelopeDownKbps", int32(1000))
		assert.NoError(t, err)
		checkRouteShader, err = db.RouteShader(outerBuyer.ID)
		assert.NoError(t, err)
		assert.Equal(t, int32(1000), checkRouteShader.BandwidthEnvelopeDownKbps)

		// BandwidthEnvelopeUpKbps
		err = db.UpdateRouteShader(ctx, outerBuyer.ID, "BandwidthEnvelopeUpKbps", int32(400))
		assert.NoError(t, err)
		checkRouteShader, err = db.RouteShader(outerBuyer.ID)
		assert.NoError(t, err)
		assert.Equal(t, int32(400), checkRouteShader.BandwidthEnvelopeUpKbps)

		// DisableNetworkNext
		err = db.UpdateRouteShader(ctx, outerBuyer.ID, "DisableNetworkNext", false)
		assert.NoError(t, err)
		checkRouteShader, err = db.RouteShader(outerBuyer.ID)
		assert.NoError(t, err)
		assert.Equal(t, false, checkRouteShader.DisableNetworkNext)

		// LatencyThreshold
		err = db.UpdateRouteShader(ctx, outerBuyer.ID, "LatencyThreshold", int32(15))
		assert.NoError(t, err)
		checkRouteShader, err = db.RouteShader(outerBuyer.ID)
		assert.NoError(t, err)
		assert.Equal(t, int32(15), checkRouteShader.LatencyThreshold)

		// Multipath
		err = db.UpdateRouteShader(ctx, outerBuyer.ID, "Multipath", false)
		assert.NoError(t, err)
		checkRouteShader, err = db.RouteShader(outerBuyer.ID)
		assert.NoError(t, err)
		assert.Equal(t, false, checkRouteShader.Multipath)

		// ProMode
		err = db.UpdateRouteShader(ctx, outerBuyer.ID, "ProMode", false)
		assert.NoError(t, err)
		checkRouteShader, err = db.RouteShader(outerBuyer.ID)
		assert.NoError(t, err)
		assert.Equal(t, false, checkRouteShader.ProMode)

		// ReduceLatency
		err = db.UpdateRouteShader(ctx, outerBuyer.ID, "ReduceLatency", false)
		assert.NoError(t, err)
		checkRouteShader, err = db.RouteShader(outerBuyer.ID)
		assert.NoError(t, err)
		assert.Equal(t, false, checkRouteShader.ReduceLatency)

		// ReducePacketLoss
		err = db.UpdateRouteShader(ctx, outerBuyer.ID, "ReducePacketLoss", false)
		assert.NoError(t, err)
		checkRouteShader, err = db.RouteShader(outerBuyer.ID)
		assert.NoError(t, err)
		assert.Equal(t, false, checkRouteShader.ReducePacketLoss)

		// ReduceJitter
		err = db.UpdateRouteShader(ctx, outerBuyer.ID, "ReduceJitter", false)
		assert.NoError(t, err)
		checkRouteShader, err = db.RouteShader(outerBuyer.ID)
		assert.NoError(t, err)
		assert.Equal(t, false, checkRouteShader.ReduceJitter)

		// SelectionPercent
		err = db.UpdateRouteShader(ctx, outerBuyer.ID, "SelectionPercent", int(90))
		assert.NoError(t, err)
		checkRouteShader, err = db.RouteShader(outerBuyer.ID)
		assert.NoError(t, err)
		assert.Equal(t, int(90), checkRouteShader.SelectionPercent)

	})

	t.Run("BannedUser tests", func(t *testing.T) {
		// random user IDs scraped from the portal
		userID1, err := strconv.ParseUint("77c556007df7c02e", 16, 64)
		assert.NoError(t, err)
		userID2, err := strconv.ParseUint("a731e14c521514a4", 16, 64)
		assert.NoError(t, err)
		userID3, err := strconv.ParseUint("fb6fa90ad67bc76a", 16, 64)
		assert.NoError(t, err)

		err = db.AddBannedUser(ctx, outerBuyer.ID, userID1)
		assert.NoError(t, err)
		err = db.AddBannedUser(ctx, outerBuyer.ID, userID2)
		assert.NoError(t, err)
		err = db.AddBannedUser(ctx, outerBuyer.ID, userID3)
		assert.NoError(t, err)

		bannedUserList, err := db.BannedUsers(outerBuyer.ID)
		assert.NoError(t, err)

		assert.True(t, bannedUserList[userID1])
		assert.True(t, bannedUserList[userID2])
		assert.True(t, bannedUserList[userID3])

		checkRouteShader, err := db.RouteShader(outerBuyer.ID)
		assert.NoError(t, err)
		assert.True(t, len(checkRouteShader.BannedUsers) > 0)
		assert.True(t, checkRouteShader.BannedUsers[userID1])
		assert.True(t, checkRouteShader.BannedUsers[userID2])
		assert.True(t, checkRouteShader.BannedUsers[userID3])

		err = db.RemoveBannedUser(ctx, outerBuyer.ID, userID1)
		assert.NoError(t, err)

		bannedUserList2, err := db.BannedUsers(outerBuyer.ID)
		assert.NoError(t, err)
		assert.False(t, bannedUserList2[userID1])

	})

	t.Run("RemoveRouteShader", func(t *testing.T) {
		// causes flock errors when run with the rest of the tests
		t.Skip()
		err := db.RemoveRouteShader(context.Background(), outerBuyer.ID)
		assert.NoError(t, err)

		_, err = db.RouteShader(outerBuyer.ID)
		assert.Error(t, err)

	})

}<|MERGE_RESOLUTION|>--- conflicted
+++ resolved
@@ -984,8 +984,7 @@
 		outerBuyer, err = db.Buyer(internalID)
 		assert.NoError(t, err)
 
-		internalConfig := core.InternalConfig{
-<<<<<<< HEAD
+		internalConfig := core.InternalConfig {
 			RouteSelectThreshold:       2,
 			RouteSwitchThreshold:       5,
 			MaxLatencyTradeOff:         10,
@@ -1002,25 +1001,6 @@
 			RouteDiversity:             10,
 			MultipathThreshold:         35,
 			EnableVanityMetrics:        true,
-=======
-			RouteSelectThreshold:        2,
-			RouteSwitchThreshold:        5,
-			MaxLatencyTradeOff:          10,
-			RTTVeto_Default:             -10,
-			RTTVeto_PacketLoss:          -20,
-			RTTVeto_Multipath:           -20,
-			MultipathOverloadThreshold:  500,
-			TryBeforeYouBuy:             true,
-			ForceNext:                   true,
-			LargeCustomer:               true,
-			Uncommitted:                 true,
-			HighFrequencyPings:          true,
-			RouteDiversity:              10,
-			MultipathThreshold:          35,
-			MispredictMultipathOverload: true,
-			EnableVanityMetrics:         true,
-			MaxRTT:                      300,
->>>>>>> 35b9733b
 		}
 
 		err = db.AddInternalConfig(ctx, internalConfig, outerBuyer.ID)
