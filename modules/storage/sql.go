--- conflicted
+++ resolved
@@ -1888,8 +1888,7 @@
 		return &DoesNotExistError{resourceType: "Buyer", resourceRef: fmt.Sprintf("%016x", buyerID)}
 	}
 
-	internalConfig := sqlInternalConfig{
-<<<<<<< HEAD
+	internalConfig := sqlInternalConfig {
 		RouteSelectThreshold:       int64(ic.RouteSelectThreshold),
 		RouteSwitchThreshold:       int64(ic.RouteSwitchThreshold),
 		MaxLatencyTradeOff:         int64(ic.MaxLatencyTradeOff),
@@ -1901,31 +1900,11 @@
 		ForceNext:                  ic.ForceNext,
 		LargeCustomer:              ic.LargeCustomer,
 		Uncommitted:                ic.Uncommitted,
+    MaxRTT:                     int64(ic.MaxRTT),
 		HighFrequencyPings:         ic.HighFrequencyPings,
 		RouteDiversity:             int64(ic.RouteDiversity),
 		MultipathThreshold:         int64(ic.MultipathThreshold),
 		EnableVanityMetrics:        ic.EnableVanityMetrics,
-
-		MaxRTT: int64(ic.MaxRTT),
-=======
-		RouteSelectThreshold:        int64(ic.RouteSelectThreshold),
-		RouteSwitchThreshold:        int64(ic.RouteSwitchThreshold),
-		MaxLatencyTradeOff:          int64(ic.MaxLatencyTradeOff),
-		RTTVetoDefault:              int64(ic.RTTVeto_Default),
-		RTTVetoPacketLoss:           int64(ic.RTTVeto_PacketLoss),
-		RTTVetoMultipath:            int64(ic.RTTVeto_Multipath),
-		MultipathOverloadThreshold:  int64(ic.MultipathOverloadThreshold),
-		TryBeforeYouBuy:             ic.TryBeforeYouBuy,
-		ForceNext:                   ic.ForceNext,
-		LargeCustomer:               ic.LargeCustomer,
-		Uncommitted:                 ic.Uncommitted,
-		HighFrequencyPings:          ic.HighFrequencyPings,
-		RouteDiversity:              int64(ic.RouteDiversity),
-		MultipathThreshold:          int64(ic.MultipathThreshold),
-		MispredictMultipathOverload: ic.MispredictMultipathOverload,
-		EnableVanityMetrics:         ic.EnableVanityMetrics,
-		MaxRTT:                      int64(ic.MaxRTT),
->>>>>>> 35b9733b
 	}
 
 	sql.Write([]byte("insert into rs_internal_configs "))
@@ -1958,10 +1937,6 @@
 		internalConfig.HighFrequencyPings,
 		internalConfig.RouteDiversity,
 		internalConfig.MultipathThreshold,
-<<<<<<< HEAD
-=======
-		internalConfig.MispredictMultipathOverload,
->>>>>>> 35b9733b
 		internalConfig.EnableVanityMetrics,
 		buyer.DatabaseID,
 	)
