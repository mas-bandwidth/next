package routing_test

<<<<<<< HEAD
=======
// todo: not today
>>>>>>> 922a92a2
/*
import (
	"testing"

	"github.com/networknext/backend/modules/crypto"
	"github.com/networknext/backend/modules/routing"
	"github.com/stretchr/testify/assert"
)

func TestHistory(t *testing.T) {
	t.Run("HistoryMax()", func(t *testing.T) {
		t.Run("returns the max value in the array", func(t *testing.T) {
			history := []float32{1, 2, 3, 4, 5, 4, 3, 2, 1}
			assert.Equal(t, float32(5), routing.HistoryMax(history))
		})
	})

	t.Run("HistoryNotSet()", func(t *testing.T) {
		t.Run("returns a []float32 the size of HistorySize containing nothing but InvalidHistoryValue", func(t *testing.T) {
			history := routing.HistoryNotSet()
			assert.Len(t, history, routing.HistorySize)
			for i := 0; i < routing.HistorySize; i++ {
				assert.Equal(t, routing.HistoryInvalidValue, int(history[i]))
			}
		})
	})

	t.Run("HistoryMean()", func(t *testing.T) {
		t.Run("returns a float32 that is the average of the input", func(t *testing.T) {
			history := []float32{1, 2, 3, 4, 5, 4, 3, 2, 1}
			assert.Equal(t, float32(25.0/9.0), routing.HistoryMean(history))
		})
	})

	t.Run("Old tests", func(t *testing.T) {
		t.Run("TestHistoryMax()", func(t *testing.T) {

			t.Parallel()

			history := routing.HistoryNotSet()

			assert.Equal(t, float32(0.0), routing.HistoryMax(history[:]))

			history[0] = 5.0
			history[1] = 3.0
			history[2] = 100.0

			assert.Equal(t, float32(100.0), routing.HistoryMax(history[:]))
		})

		t.Run("TestHistoryMean", func(t *testing.T) {

			t.Parallel()

			history := routing.HistoryNotSet()

			assert.Equal(t, float32(0.0), routing.HistoryMean(history[:]))

			history[0] = 5.0
			history[1] = 3.0
			history[2] = 100.0

			assert.Equal(t, float32(36.0), routing.HistoryMean(history[:]))
		})
	})
}

func TestStatsDatabase(t *testing.T) {
	sourceID := crypto.HashID("127.0.0.1")
	relay1ID := crypto.HashID("127.9.9.9")
	relay2ID := crypto.HashID("999.999.9.9")

	makeBasicStats := func() *routing.StatsEntryRelay {
		entry := routing.NewStatsEntryRelay()
		entry.Index = 1
		entry.RTT = 1
		entry.Jitter = 1
		entry.PacketLoss = 1
		entry.RTTHistory[0] = 1
		entry.JitterHistory[0] = 1
		entry.PacketLossHistory[0] = 1
		return entry
	}

	t.Run("ProcessStats()", func(t *testing.T) {
		update := routing.RelayStatsUpdate{
			ID: sourceID,
			PingStats: []routing.RelayStatsPing{
				{
					RelayID:    relay1ID,
					RTT:        0.5,
					Jitter:     0.7,
					PacketLoss: 0.9,
				},
				{
					RelayID:    relay2ID,
					RTT:        0,
					Jitter:     0,
					PacketLoss: 0,
				},
			},
		}

		t.Run("if the entry for the source relay does not exist, it is created properly", func(t *testing.T) {
			statsdb := routing.NewStatsDatabase()
			statsdb.ProcessStats(&update)
			entry, ok := statsdb.Entries[update.ID]
			assert.True(t, ok)
			assert.NotNil(t, entry.Relays)
		})

		t.Run("if the entry for the destination relay does not exist in the source relay's collection, then it is created properly", func(t *testing.T) {
			statsdb := routing.NewStatsDatabase()
			statsdb.ProcessStats(&update)
			entry := statsdb.Entries[update.ID]
			for _, r := range entry.Relays {
				assert.NotNil(t, r.RTTHistory)
				assert.NotNil(t, r.JitterHistory)
				assert.NotNil(t, r.PacketLossHistory)
			}
		})

		t.Run("source and destination both don't exist but entries are set to invalid value", func(t *testing.T) {
			statsdb := routing.NewStatsDatabase()
			statsdb.ProcessStats(&update)
			entry := statsdb.Entries[update.ID]
			assert.Equal(t, len(entry.Relays), len(update.PingStats))
			for _, stats := range update.PingStats {
				destRelay := entry.Relays[stats.RelayID]
				assert.Equal(t, float32(routing.InvalidRouteValue), destRelay.RTT)
				assert.Equal(t, float32(routing.InvalidRouteValue), destRelay.Jitter)
				assert.Equal(t, float32(routing.InvalidRouteValue), destRelay.PacketLoss)
				assert.Equal(t, float32(routing.InvalidRouteValue), destRelay.RTTHistory[0])
				assert.Equal(t, float32(routing.InvalidRouteValue), destRelay.JitterHistory[0])
				assert.Equal(t, float32(routing.InvalidRouteValue), destRelay.PacketLossHistory[0])
			}
		})

		t.Run("source and destination do exist and their entries are updated", func(t *testing.T) {
			statsdb := routing.NewStatsDatabase()
			entry := routing.NewStatsEntry()
			statsEntry1 := makeBasicStats()
			entry.Relays[relay1ID] = statsEntry1
			statsdb.Entries[update.ID] = *entry

			statsdb.ProcessStats(&update)

			assert.Equal(t, 2, statsEntry1.Index)
			assert.Equal(t, float32(1.0), statsEntry1.RTT)
			assert.Equal(t, float32(1.0), statsEntry1.Jitter)
			assert.Equal(t, float32(1.0), statsEntry1.PacketLoss)
		})
	})

	t.Run("MakeCopy()", func(t *testing.T) {
		t.Run("makes a copy", func(t *testing.T) {
			statsdb := routing.NewStatsDatabase()
			entry := routing.NewStatsEntry()
			statsEntry1 := makeBasicStats()
			entry.Relays[relay1ID] = statsEntry1
			statsdb.Entries[sourceID] = *entry

			cpy := statsdb.MakeCopy()

			assert.Equal(t, statsdb, cpy)
		})
	})

	t.Run("GetEntry()", func(t *testing.T) {
		t.Run("entry does not exist", func(t *testing.T) {
			statsdb := routing.NewStatsDatabase()

			stats := statsdb.GetEntry(sourceID, relay1ID)

			assert.Nil(t, stats)
		})

		t.Run("entry exists but stats for the internal entry does not", func(t *testing.T) {
			statsdb := routing.NewStatsDatabase()
			entry := routing.NewStatsEntry()
			statsdb.Entries[sourceID] = *entry

			stats := statsdb.GetEntry(sourceID, relay1ID)

			assert.Nil(t, stats)
		})

		t.Run("both the entry and the internal entry exist", func(t *testing.T) {
			statsdb := routing.NewStatsDatabase()
			entry := routing.NewStatsEntry()
			// this entry makes no sense, test puposes only
			statsEntry1 := makeBasicStats()
			entry.Relays[relay1ID] = statsEntry1
			statsdb.Entries[sourceID] = *entry

			stats := statsdb.GetEntry(sourceID, relay1ID)

			assert.Equal(t, statsEntry1, stats)
		})
	})

	t.Run("GetSample()", func(t *testing.T) {
		id1 := sourceID
		id2 := relay1ID

		makeBasicConnection := func(statsdb *routing.StatsDatabase, id1, id2 uint64) {
			statsEntryRelay := routing.NewStatsEntryRelay()
			entry := routing.NewStatsEntry()
			entry.Relays[id2] = statsEntryRelay
			statsdb.Entries[id1] = *entry
		}

		t.Run("relay 1 -> relay 2 does not exist", func(t *testing.T) {
			statsdb := routing.NewStatsDatabase()
			statsdb.Entries[id1] = *routing.NewStatsEntry()
			makeBasicConnection(statsdb, id2, id1)

			rtt, jitter, packetLoss := statsdb.GetSample(id1, id2)

			assert.Equal(t, float32(routing.InvalidRouteValue), rtt)
			assert.Equal(t, float32(routing.InvalidRouteValue), jitter)
			assert.Equal(t, float32(routing.InvalidRouteValue), packetLoss)
		})

		t.Run("relay 2 -> relay 1 does not exist", func(t *testing.T) {
			statsdb := routing.NewStatsDatabase()
			statsdb.Entries[id2] = *routing.NewStatsEntry()
			makeBasicConnection(statsdb, id1, id2)

			rtt, jitter, packetLoss := statsdb.GetSample(id1, id2)

			assert.Equal(t, float32(routing.InvalidRouteValue), rtt)
			assert.Equal(t, float32(routing.InvalidRouteValue), jitter)
			assert.Equal(t, float32(routing.InvalidRouteValue), packetLoss)
		})

		t.Run("both relays are valid", func(t *testing.T) {
			statsdb := routing.NewStatsDatabase()
			entryForID1 := routing.NewStatsEntry()
			entryForID2 := routing.NewStatsEntry()
			statsForID1 := routing.NewStatsEntryRelay()
			statsForID2 := routing.NewStatsEntryRelay()

			statsForID1.RTT = 1000.0
			statsForID1.Jitter = 12.345
			statsForID1.PacketLoss = 987.654

			statsForID2.RTT = 999.99
			statsForID2.Jitter = 13.0
			statsForID2.PacketLoss = 989.0

			entryForID1.Relays[id2] = statsForID2
			entryForID2.Relays[id1] = statsForID1

			statsdb.Entries[id1] = *entryForID1
			statsdb.Entries[id2] = *entryForID2

			rtt, jitter, packetLoss := statsdb.GetSample(id1, id2)

			assert.Equal(t, float32(1000.0), rtt)
			assert.Equal(t, float32(13.0), jitter)
			assert.Equal(t, float32(989.0), packetLoss)
		})
	})

	t.Run("GetCostMatrix()", func(t *testing.T) {
		t.Run("returns the cost matrix", func(t *testing.T) {
			statsdb := routing.NewStatsDatabase()
			relayMap := routing.NewRelayMap(func(relayData routing.RelayData) error {
				statsdb.DeleteEntry(relayData.ID)
				return nil
			})
			// Setup

			fillRelayDatabase(relayMap)
			fillStatsDatabase(statsdb)

			allRelayData := relayMap.GetAllRelayData()

			i := 0
			for _, r := range allRelayData {
				if i == 0 {
					r.Datacenter.ID = 0
					relayMap.AddRelayDataEntry(r.Addr.String(), r)
				} else {
					r.Datacenter.ID = uint64(i)
					relayMap.AddRelayDataEntry(r.Addr.String(), r)
				}
				i++
			}

			modifyEntry := func(addr1, addr2 string, rtt, jitter, packetloss float32) {
				entry := statsdb.GetEntry(crypto.HashID(addr1), crypto.HashID(addr2))
				entry.RTT = rtt
				entry.Jitter = jitter
				entry.PacketLoss = packetloss
			}

			maxJitter := float32(10.0)
			maxPacketLoss := float32(0.1)

			// valid
			modifyEntry("127.0.0.1:40000", "127.0.0.2:40000", 123.00, 1.3, 0.0)

			// invalid - rtt = invalid route value
			modifyEntry("127.0.0.1:40000", "127.0.0.3:40000", routing.InvalidRouteValue, 0.3, 0.0)

			// invalid - jitter > MaxJitter
			modifyEntry("127.0.0.1:40000", "127.0.0.4:40000", 1.0, maxJitter+1, 0.0)

			// invalid - packet loss > MaxPacketLoss
			modifyEntry("127.0.0.1:40000", "127.0.0.5:40000", 1.0, 0.3, maxPacketLoss+1)

			relayIDs := make([]uint64, 0)
			for _, relayData := range allRelayData {
				relayIDs = append(relayIDs, relayData.ID)
			}

			costs := statsdb.GetCosts(relayIDs, maxJitter, maxPacketLoss)
			assert.NotEmpty(t, costs)

			// Testing
			// assert that all non-invalid rtt's are within the cost matrix
			getAddressIndex := func(addr1, addr2 string) int {
				addr1ID := crypto.HashID(addr1)
				addr2ID := crypto.HashID(addr2)
				indxOfI := -1
				indxOfJ := -1

				for i, id := range relayIDs {
					if uint64(id) == addr1ID {
						indxOfI = i
					} else if uint64(id) == addr2ID {
						indxOfJ = i
					}

					if indxOfI != -1 && indxOfJ != -1 {
						break
					}
				}

				return routing.TriMatrixIndex(indxOfI, indxOfJ)
			}

			assert.Equal(t, int32(123), costs[getAddressIndex("127.0.0.1:40000", "127.0.0.2:40000")])
			assert.Equal(t, int32(-1), costs[getAddressIndex("127.0.0.1:40000", "127.0.0.3:40000")])
			assert.Equal(t, int32(-1), costs[getAddressIndex("127.0.0.1:40000", "127.0.0.4:40000")])
			assert.Equal(t, int32(-1), costs[getAddressIndex("127.0.0.1:40000", "127.0.0.5:40000")])
		})
	})
}
*/<|MERGE_RESOLUTION|>--- conflicted
+++ resolved
@@ -1,9 +1,6 @@
 package routing_test
 
-<<<<<<< HEAD
-=======
 // todo: not today
->>>>>>> 922a92a2
 /*
 import (
 	"testing"
