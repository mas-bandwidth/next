package transport

import (
<<<<<<< HEAD
	"fmt"
=======
	"errors"
>>>>>>> cc9329a8
	"math"
	"net"

	"github.com/networknext/backend/modules/core"
	"github.com/networknext/backend/modules/crypto"
	"github.com/networknext/backend/modules/encoding"
	"github.com/networknext/backend/modules/routing"
)

const (
	DefaultMaxPacketSize = 4096

	MaxDatacenterNameLength = 256
	MaxSessionUpdateRetries = 10

	SessionDataVersion = 8

	MaxSessionDataSize = 511

	MaxTokens = 7

	PacketTypeServerUpdate       = 220
	PacketTypeSessionUpdate      = 221
	PacketTypeSessionResponse    = 222
	PacketTypeServerInitRequest  = 223
	PacketTypeServerInitResponse = 224

	InitResponseOK                   = 0
	InitResponseUnknownCustomer      = 1
	InitResponseUnknownDatacenter    = 2
	InitResponseOldSDKVersion        = 3
	InitResponseSignatureCheckFailed = 4

	ConnectionTypeUnknown  = 0
	ConnectionTypeWired    = 1
	ConnectionTypeWifi     = 2
	ConnectionTypeCellular = 3
	ConnectionTypeMax      = 3

	PlatformTypeUnknown     = 0
	PlatformTypeWindows     = 1
	PlatformTypeMac         = 2
	PlatformTypeUnix        = 3
	PlatformTypeSwitch      = 4
	PlatformTypePS4         = 5
	PlatformTypeIOS         = 6
	PlatformTypeXBoxOne     = 7
	PlatformTypeMax_Old     = 7 // SDK 4.0.4 and older
	PlatformTypeXBoxSeriesX = 8
	PlatformTypePS5         = 9
	PlatformTypeMax_New     = 9 // SDK 4.0.5 and newer

	FallbackFlagsBadRouteToken              = (1 << 0)
	FallbackFlagsNoNextRouteToContinue      = (1 << 1)
	FallbackFlagsPreviousUpdateStillPending = (1 << 2)
	FallbackFlagsBadContinueToken           = (1 << 3)
	FallbackFlagsRouteExpired               = (1 << 4)
	FallbackFlagsRouteRequestTimedOut       = (1 << 5)
	FallbackFlagsContinueRequestTimedOut    = (1 << 6)
	FallbackFlagsClientTimedOut             = (1 << 7)
	FallbackFlagsUpgradeResponseTimedOut    = (1 << 8)
	FallbackFlagsRouteUpdateTimedOut        = (1 << 9)
	FallbackFlagsDirectPongTimedOut         = (1 << 10)
	FallbackFlagsNextPongTimedOut           = (1 << 11)
	FallbackFlagsCount_400                  = 11
	FallbackFlagsCount_401                  = 12

	MaxTags = 8

	NextMaxSessionDebug = 1024
)

// ConnectionTypeText is similar to http.StatusText(int) which converts the code to a readable text format
func ConnectionTypeText(conntype uint8) string {
	switch conntype {
	case ConnectionTypeWired:
		return "wired"
	case ConnectionTypeWifi:
		return "wifi"
	case ConnectionTypeCellular:
		return "cellular"
	default:
		return "unknown"
	}
}

func ParseConnectionType(conntype string) uint8 {
	switch conntype {
	case "wired":
		return ConnectionTypeWired
	case "wifi":
		return ConnectionTypeWifi
	case "cellular":
		return ConnectionTypeCellular
	default:
		return ConnectionTypeUnknown
	}
}

// PlatformTypeText is similar to http.StatusText(int) which converts the code to a readable text format
func PlatformTypeText(platformType uint8) string {
	switch platformType {
	case PlatformTypeWindows:
		return "Windows"
	case PlatformTypeMac:
		return "Mac"
	case PlatformTypeUnix:
		return "Unix"
	case PlatformTypeSwitch:
		return "Switch"
	case PlatformTypePS4:
		return "PS4"
	case PlatformTypeIOS:
		return "IOS"
	case PlatformTypeXBoxOne:
		return "XBox One"
	case PlatformTypeXBoxSeriesX:
		return "XBox Series X"
	case PlatformTypePS5:
		return "PS5"
	default:
		return "unknown"
	}
}

func ParsePlatformType(conntype string) uint8 {
	switch conntype {
	case "Windows":
		return PlatformTypeWindows
	case "Mac":
		return PlatformTypeMac
	case "Unix":
		return PlatformTypeUnix
	case "Switch":
		return PlatformTypeSwitch
	case "PS4":
		return PlatformTypePS4
	case "IOS":
		return PlatformTypeIOS
	case "XBox One":
		return PlatformTypeXBoxOne
	case "XBox Series X":
		return PlatformTypeXBoxSeriesX
	default:
		return PlatformTypeUnknown
	}
}

// FallbackFlagText is similar to http.StatusText(int) which converts the code to a readable text format
func FallbackFlagText(fallbackFlag uint32) string {
	switch fallbackFlag {
	case FallbackFlagsBadRouteToken:
		return "bad route token"
	case FallbackFlagsNoNextRouteToContinue:
		return "no next route to continue"
	case FallbackFlagsPreviousUpdateStillPending:
		return "previous update still pending"
	case FallbackFlagsBadContinueToken:
		return "bad continue token"
	case FallbackFlagsRouteExpired:
		return "route expired"
	case FallbackFlagsRouteRequestTimedOut:
		return "route request timed out"
	case FallbackFlagsContinueRequestTimedOut:
		return "continue request timed out"
	case FallbackFlagsClientTimedOut:
		return "client timed out"
	case FallbackFlagsUpgradeResponseTimedOut:
		return "upgrade response timed out"
	case FallbackFlagsRouteUpdateTimedOut:
		return "route update timed out"
	case FallbackFlagsDirectPongTimedOut:
		return "direct pong timed out"
	default:
		return "unknown"
	}
}

type Packet interface {
	Serialize(stream encoding.Stream) error
}

func UnmarshalPacket(packet Packet, data []byte) error {
	if err := packet.Serialize(encoding.CreateReadStream(data)); err != nil {
		return err
	}
	return nil
}

func MarshalPacket(packet Packet) ([]byte, error) {
	ws, err := encoding.CreateWriteStream(DefaultMaxPacketSize)
	if err != nil {
		return nil, err
	}

	if err := packet.Serialize(ws); err != nil {
		return nil, err
	}
	ws.Flush()

	return ws.GetData()[:ws.GetBytesProcessed()], nil
}

type ServerInitRequestPacket struct {
	Version        SDKVersion
	CustomerID     uint64
	DatacenterID   uint64
	RequestID      uint64
	DatacenterName string
}

func (packet *ServerInitRequestPacket) Serialize(stream encoding.Stream) error {
	versionMajor := uint32(packet.Version.Major)
	versionMinor := uint32(packet.Version.Minor)
	versionPatch := uint32(packet.Version.Patch)
	stream.SerializeBits(&versionMajor, 8)
	stream.SerializeBits(&versionMinor, 8)
	stream.SerializeBits(&versionPatch, 8)
	packet.Version = SDKVersion{int32(versionMajor), int32(versionMinor), int32(versionPatch)}
	stream.SerializeUint64(&packet.CustomerID)
	stream.SerializeUint64(&packet.DatacenterID)
	stream.SerializeUint64(&packet.RequestID)
	stream.SerializeString(&packet.DatacenterName, MaxDatacenterNameLength)
	return stream.Error()
}

type ServerInitResponsePacket struct {
	RequestID uint64
	Response  uint32
}

func (packet *ServerInitResponsePacket) Serialize(stream encoding.Stream) error {
	stream.SerializeUint64(&packet.RequestID)
	stream.SerializeBits(&packet.Response, 8)
	return stream.Error()
}

type ServerUpdatePacket struct {
	Version       SDKVersion
	CustomerID    uint64
	DatacenterID  uint64
	NumSessions   uint32
	ServerAddress net.UDPAddr
}

func (packet *ServerUpdatePacket) Serialize(stream encoding.Stream) error {
	versionMajor := uint32(packet.Version.Major)
	versionMinor := uint32(packet.Version.Minor)
	versionPatch := uint32(packet.Version.Patch)
	stream.SerializeBits(&versionMajor, 8)
	stream.SerializeBits(&versionMinor, 8)
	stream.SerializeBits(&versionPatch, 8)
	packet.Version = SDKVersion{int32(versionMajor), int32(versionMinor), int32(versionPatch)}
	stream.SerializeUint64(&packet.CustomerID)
	stream.SerializeUint64(&packet.DatacenterID)
	stream.SerializeUint32(&packet.NumSessions)
	stream.SerializeAddress(&packet.ServerAddress)
	return stream.Error()
}

type SessionUpdatePacket struct {
	Version                         SDKVersion
	CustomerID                      uint64
	DatacenterID                    uint64
	SessionID                       uint64
	SliceNumber                     uint32
	RetryNumber                     int32
	SessionDataBytes                int32
	SessionData                     [MaxSessionDataSize]byte
	ClientAddress                   net.UDPAddr
	ServerAddress                   net.UDPAddr
	ClientRoutePublicKey            []byte
	ServerRoutePublicKey            []byte
	UserHash                        uint64
	PlatformType                    int32
	ConnectionType                  int32
	Next                            bool
	Committed                       bool
	Reported                        bool
	FallbackToDirect                bool
	ClientBandwidthOverLimit        bool
	ServerBandwidthOverLimit        bool
	ClientPingTimedOut              bool
	NumTags                         int32
	Tags                            [MaxTags]uint64
	Flags                           uint32
	UserFlags                       uint64
	DirectRTT                       float32
	DirectJitter                    float32
	DirectPacketLoss                float32
	NextRTT                         float32
	NextJitter                      float32
	NextPacketLoss                  float32
	NumNearRelays                   int32
	NearRelayIDs                    []uint64
	NearRelayRTT                    []int32
	NearRelayJitter                 []int32
	NearRelayPacketLoss             []int32
	NextKbpsUp                      uint32
	NextKbpsDown                    uint32
	PacketsSentClientToServer       uint64
	PacketsSentServerToClient       uint64
	PacketsLostClientToServer       uint64
	PacketsLostServerToClient       uint64
	PacketsOutOfOrderClientToServer uint64
	PacketsOutOfOrderServerToClient uint64
	JitterClientToServer            float32
	JitterServerToClient            float32
}

func (packet *SessionUpdatePacket) Serialize(stream encoding.Stream) error {

	versionMajor := uint32(packet.Version.Major)
	versionMinor := uint32(packet.Version.Minor)
	versionPatch := uint32(packet.Version.Patch)

	stream.SerializeBits(&versionMajor, 8)
	stream.SerializeBits(&versionMinor, 8)
	stream.SerializeBits(&versionPatch, 8)

	packet.Version = SDKVersion{int32(versionMajor), int32(versionMinor), int32(versionPatch)}

	stream.SerializeUint64(&packet.CustomerID)
	stream.SerializeUint64(&packet.DatacenterID)
	stream.SerializeUint64(&packet.SessionID)
	stream.SerializeUint32(&packet.SliceNumber)
	stream.SerializeInteger(&packet.RetryNumber, 0, MaxSessionUpdateRetries)

	stream.SerializeInteger(&packet.SessionDataBytes, 0, MaxSessionDataSize)
	if packet.SessionDataBytes > 0 {
		sessionData := packet.SessionData[:packet.SessionDataBytes]
		stream.SerializeBytes(sessionData)
	}

	stream.SerializeAddress(&packet.ClientAddress)

	stream.SerializeAddress(&packet.ServerAddress)

	if stream.IsReading() {
		packet.ClientRoutePublicKey = make([]byte, crypto.KeySize)
		packet.ServerRoutePublicKey = make([]byte, crypto.KeySize)
	}

	stream.SerializeBytes(packet.ClientRoutePublicKey)

	stream.SerializeBytes(packet.ServerRoutePublicKey)

	stream.SerializeUint64(&packet.UserHash)

	if core.ProtocolVersionAtLeast(versionMajor, versionMinor, versionPatch, 4, 0, 5) {
		stream.SerializeInteger(&packet.PlatformType, PlatformTypeUnknown, PlatformTypeMax_New)
	} else {
		stream.SerializeInteger(&packet.PlatformType, PlatformTypeUnknown, PlatformTypeMax_Old)
	}

	stream.SerializeInteger(&packet.ConnectionType, ConnectionTypeUnknown, ConnectionTypeMax)

	stream.SerializeBool(&packet.Next)
	stream.SerializeBool(&packet.Committed)
	stream.SerializeBool(&packet.Reported)
	stream.SerializeBool(&packet.FallbackToDirect)
	stream.SerializeBool(&packet.ClientBandwidthOverLimit)
	stream.SerializeBool(&packet.ServerBandwidthOverLimit)
	if core.ProtocolVersionAtLeast(versionMajor, versionMinor, versionPatch, 4, 0, 2) {
		stream.SerializeBool(&packet.ClientPingTimedOut)
	}

	hasTags := stream.IsWriting() && packet.NumTags > 0
	hasFlags := stream.IsWriting() && packet.Flags != 0
	hasUserFlags := stream.IsWriting() && packet.UserFlags != 0
	hasLostPackets := stream.IsWriting() && (packet.PacketsLostClientToServer+packet.PacketsLostServerToClient) > 0
	hasOutOfOrderPackets := stream.IsWriting() && (packet.PacketsOutOfOrderClientToServer+packet.PacketsOutOfOrderServerToClient) > 0

	stream.SerializeBool(&hasTags)
	stream.SerializeBool(&hasFlags)
	stream.SerializeBool(&hasUserFlags)
	stream.SerializeBool(&hasLostPackets)
	stream.SerializeBool(&hasOutOfOrderPackets)

	if hasTags {
		if core.ProtocolVersionAtLeast(versionMajor, versionMinor, versionPatch, 4, 0, 3) {
			// multiple tags (SDK 4.0.3 and above)
			stream.SerializeInteger(&packet.NumTags, 0, MaxTags)
			for i := 0; i < int(packet.NumTags); i++ {
				stream.SerializeUint64(&packet.Tags[i])
			}
		} else {
			// single tag (< SDK 4.0.3)
			stream.SerializeUint64(&packet.Tags[0])
			if stream.IsWriting() {
				packet.NumTags = 1
			}
		}
	}

	if hasFlags {
		if core.ProtocolVersionAtLeast(versionMajor, versionMinor, versionPatch, 4, 0, 1) {
			// flag added in SDK 4.0.1 for fallback to new direct reason
			stream.SerializeBits(&packet.Flags, FallbackFlagsCount_401)
		} else {
			stream.SerializeBits(&packet.Flags, FallbackFlagsCount_400)
		}
	}

	if hasUserFlags {
		stream.SerializeUint64(&packet.UserFlags)
	}

	stream.SerializeFloat32(&packet.DirectRTT)
	stream.SerializeFloat32(&packet.DirectJitter)
	stream.SerializeFloat32(&packet.DirectPacketLoss)

	if packet.Next {
		stream.SerializeFloat32(&packet.NextRTT)
		stream.SerializeFloat32(&packet.NextJitter)
		stream.SerializeFloat32(&packet.NextPacketLoss)
	}

	stream.SerializeInteger(&packet.NumNearRelays, 0, core.MaxNearRelays)

	if stream.IsReading() {
		packet.NearRelayIDs = make([]uint64, packet.NumNearRelays)
		packet.NearRelayRTT = make([]int32, packet.NumNearRelays)
		packet.NearRelayJitter = make([]int32, packet.NumNearRelays)
		packet.NearRelayPacketLoss = make([]int32, packet.NumNearRelays)
	}

	for i := int32(0); i < packet.NumNearRelays; i++ {
		stream.SerializeUint64(&packet.NearRelayIDs[i])
		if core.ProtocolVersionAtLeast(versionMajor, versionMinor, versionPatch, 4, 0, 4) {
			// SDK 4.0.4 optimized transmission of near relay rtt, jitter and packet loss
			stream.SerializeInteger(&packet.NearRelayRTT[i], 0, 255)
			stream.SerializeInteger(&packet.NearRelayJitter[i], 0, 255)
			stream.SerializeInteger(&packet.NearRelayPacketLoss[i], 0, 100)
		} else {
			rtt := float32(packet.NearRelayRTT[i])
			jitter := float32(packet.NearRelayJitter[i])
			packetLoss := float32(packet.NearRelayPacketLoss[i])

			stream.SerializeFloat32(&rtt)
			stream.SerializeFloat32(&jitter)
			stream.SerializeFloat32(&packetLoss)

			packet.NearRelayRTT[i] = int32(math.Ceil(float64(rtt)))
			packet.NearRelayJitter[i] = int32(math.Ceil(float64(jitter)))
			packet.NearRelayPacketLoss[i] = int32(math.Floor(float64(packetLoss + 0.5)))
		}
	}

	if packet.Next {
		stream.SerializeUint32(&packet.NextKbpsUp)
		stream.SerializeUint32(&packet.NextKbpsDown)
	}

	stream.SerializeUint64(&packet.PacketsSentClientToServer)
	stream.SerializeUint64(&packet.PacketsSentServerToClient)

	if hasLostPackets {
		stream.SerializeUint64(&packet.PacketsLostClientToServer)
		stream.SerializeUint64(&packet.PacketsLostServerToClient)
	}

	if hasOutOfOrderPackets {
		stream.SerializeUint64(&packet.PacketsOutOfOrderClientToServer)
		stream.SerializeUint64(&packet.PacketsOutOfOrderServerToClient)
	}

	stream.SerializeFloat32(&packet.JitterClientToServer)
	stream.SerializeFloat32(&packet.JitterServerToClient)

	return stream.Error()
}

type SessionResponsePacket struct {
	Version            SDKVersion
	SessionID          uint64
	SliceNumber        uint32
	SessionDataBytes   int32
	SessionData        [MaxSessionDataSize]byte
	RouteType          int32
	NearRelaysChanged  bool
	NumNearRelays      int32
	NearRelayIDs       []uint64
	NearRelayAddresses []net.UDPAddr
	NumTokens          int32
	Tokens             []byte
	Multipath          bool
	Committed          bool
	HasDebug           bool
	Debug              string
	ExcludeNearRelays  bool
	NearRelayExcluded  [core.MaxNearRelays]bool
	HighFrequencyPings bool
}

func (packet *SessionResponsePacket) Serialize(stream encoding.Stream) error {

	stream.SerializeUint64(&packet.SessionID)

	stream.SerializeUint32(&packet.SliceNumber)

	stream.SerializeInteger(&packet.SessionDataBytes, 0, MaxSessionDataSize)
	if packet.SessionDataBytes > 0 {
		sessionData := packet.SessionData[:packet.SessionDataBytes]
		stream.SerializeBytes(sessionData)
	}

	stream.SerializeInteger(&packet.RouteType, 0, routing.RouteTypeContinue)

	nearRelaysChanged := true
	if core.ProtocolVersionAtLeast(uint32(packet.Version.Major), uint32(packet.Version.Minor), uint32(packet.Version.Patch), 4, 0, 4) {
		stream.SerializeBool(&packet.NearRelaysChanged)
		nearRelaysChanged = packet.NearRelaysChanged
	}

	if nearRelaysChanged {
		stream.SerializeInteger(&packet.NumNearRelays, 0, core.MaxNearRelays)
		if stream.IsReading() {
			packet.NearRelayIDs = make([]uint64, packet.NumNearRelays)
			packet.NearRelayAddresses = make([]net.UDPAddr, packet.NumNearRelays)
		}
		for i := int32(0); i < packet.NumNearRelays; i++ {
			stream.SerializeUint64(&packet.NearRelayIDs[i])
			stream.SerializeAddress(&packet.NearRelayAddresses[i])
		}
	}

	if packet.RouteType != routing.RouteTypeDirect {
		stream.SerializeBool(&packet.Multipath)
		stream.SerializeBool(&packet.Committed)
		stream.SerializeInteger(&packet.NumTokens, 0, MaxTokens)
	}

	if packet.RouteType == routing.RouteTypeNew {
		if stream.IsReading() {
			packet.Tokens = make([]byte, packet.NumTokens*routing.EncryptedNextRouteTokenSize)
		}
		stream.SerializeBytes(packet.Tokens)
	}

	if packet.RouteType == routing.RouteTypeContinue {
		if stream.IsReading() {
			packet.Tokens = make([]byte, packet.NumTokens*routing.EncryptedContinueRouteTokenSize)
		}
		stream.SerializeBytes(packet.Tokens)
	}

	if core.ProtocolVersionAtLeast(uint32(packet.Version.Major), uint32(packet.Version.Minor), uint32(packet.Version.Patch), 4, 0, 4) {
		stream.SerializeBool(&packet.HasDebug)
		stream.SerializeString(&packet.Debug, NextMaxSessionDebug)
	}

	if core.ProtocolVersionAtLeast(uint32(packet.Version.Major), uint32(packet.Version.Minor), uint32(packet.Version.Patch), 4, 0, 5) {
		stream.SerializeBool(&packet.ExcludeNearRelays)
		if packet.ExcludeNearRelays {
			for i := range packet.NearRelayExcluded {
				stream.SerializeBool(&packet.NearRelayExcluded[i])
			}
		}
	}

	if core.ProtocolVersionAtLeast(uint32(packet.Version.Major), uint32(packet.Version.Minor), uint32(packet.Version.Patch), 4, 0, 6) {
		stream.SerializeBool(&packet.HighFrequencyPings)
	}

	return stream.Error()
}

type SessionData struct {
	Version          uint32
	SessionID        uint64
	SessionVersion   uint32
	SliceNumber      uint32
	ExpireTimestamp  uint64
	Initial          bool
	Location         routing.Location
	RouteChanged     bool
	RouteNumRelays   int32
	RouteCost        int32
	RouteRelayIDs    [core.MaxRelaysPerRoute]uint64
	RouteState       core.RouteState
	EverOnNext       bool
	FellBackToDirect bool
}

func UnmarshalSessionData(sessionData *SessionData, data []byte) error {
	if err := sessionData.Serialize(encoding.CreateReadStream(data)); err != nil {
		return err
	}
	return nil
}

func MarshalSessionData(sessionData *SessionData) ([]byte, error) {
	// If we never got around to setting the session data version, set it here so that we can serialize it properly
	if sessionData.Version == 0 {
		sessionData.Version = SessionDataVersion
	}

	ws, err := encoding.CreateWriteStream(DefaultMaxPacketSize)
	if err != nil {
		return nil, err
	}

	if err := sessionData.Serialize(ws); err != nil {
		return nil, err
	}
	ws.Flush()

	return ws.GetData()[:ws.GetBytesProcessed()], nil
}

func (sessionData *SessionData) Serialize(stream encoding.Stream) error {

	if stream.IsWriting() {
		version := uint32(SessionDataVersion)
		stream.SerializeBits(&version, 8)
	} else {
		stream.SerializeBits(&sessionData.Version, 8)

		if sessionData.Version > SessionDataVersion {
			return fmt.Errorf("bad session data version %d, exceeds current version %d", sessionData.Version, SessionDataVersion)
		}
	}

	if sessionData.Version < 8 {
		return errors.New("session data is too old")
	}

	stream.SerializeUint64(&sessionData.SessionID)
	stream.SerializeBits(&sessionData.SessionVersion, 8)

	stream.SerializeUint32(&sessionData.SliceNumber)

	stream.SerializeUint64(&sessionData.ExpireTimestamp)

	stream.SerializeBool(&sessionData.Initial)

	locationSize := uint32(sessionData.Location.Size())
	stream.SerializeUint32(&locationSize)
	if stream.IsReading() {
		locationBytes := make([]byte, locationSize)
		stream.SerializeBytes(locationBytes)
		if err := sessionData.Location.UnmarshalBinary(locationBytes); err != nil {
			return err
		}
	} else {
		locationBytes, err := sessionData.Location.MarshalBinary()
		if err != nil {
			return err
		}
		stream.SerializeBytes(locationBytes)
	}

	stream.SerializeBool(&sessionData.RouteChanged)

	hasRoute := sessionData.RouteNumRelays > 0
	stream.SerializeBool(&hasRoute)

	stream.SerializeInteger(&sessionData.RouteCost, 0, routing.InvalidRouteValue)

	if hasRoute {
		stream.SerializeInteger(&sessionData.RouteNumRelays, 0, core.MaxRelaysPerRoute)
		for i := int32(0); i < sessionData.RouteNumRelays; i++ {
			stream.SerializeUint64(&sessionData.RouteRelayIDs[i])
		}
	}

	stream.SerializeUint64(&sessionData.RouteState.UserID)
	stream.SerializeBool(&sessionData.RouteState.Next)
	stream.SerializeBool(&sessionData.RouteState.Veto)
	stream.SerializeBool(&sessionData.RouteState.Banned)
	stream.SerializeBool(&sessionData.RouteState.Disabled)
	stream.SerializeBool(&sessionData.RouteState.NotSelected)
	stream.SerializeBool(&sessionData.RouteState.ABTest)
	stream.SerializeBool(&sessionData.RouteState.A)
	stream.SerializeBool(&sessionData.RouteState.B)
	stream.SerializeBool(&sessionData.RouteState.ForcedNext)
	stream.SerializeBool(&sessionData.RouteState.ReduceLatency)
	stream.SerializeBool(&sessionData.RouteState.ReducePacketLoss)
	stream.SerializeBool(&sessionData.RouteState.ProMode)
	stream.SerializeBool(&sessionData.RouteState.Multipath)
	stream.SerializeBool(&sessionData.RouteState.Committed)
	stream.SerializeBool(&sessionData.RouteState.CommitVeto)
	stream.SerializeInteger(&sessionData.RouteState.CommitCounter, 0, 4)
	stream.SerializeBool(&sessionData.RouteState.LatencyWorse)
	stream.SerializeBool(&sessionData.RouteState.MultipathOverload)
	stream.SerializeBool(&sessionData.RouteState.NoRoute)
	stream.SerializeBool(&sessionData.RouteState.NextLatencyTooHigh)

	stream.SerializeBool(&sessionData.RouteState.Mispredict)

	stream.SerializeBool(&sessionData.EverOnNext)

	stream.SerializeBool(&sessionData.FellBackToDirect)

	stream.SerializeInteger(&sessionData.RouteState.NumNearRelays, 0, core.MaxNearRelays)

	for i := int32(0); i < sessionData.RouteState.NumNearRelays; i++ {
		stream.SerializeInteger(&sessionData.RouteState.NearRelayRTT[i], 0, 255)
		stream.SerializeInteger(&sessionData.RouteState.NearRelayJitter[i], 0, 255)
		nearRelayPLHistory := int32(sessionData.RouteState.NearRelayPLHistory[i])
		stream.SerializeInteger(&nearRelayPLHistory, 0, 255)
		sessionData.RouteState.NearRelayPLHistory[i] = uint32(nearRelayPLHistory)
	}

	directPLHistory := int32(sessionData.RouteState.DirectPLHistory)
	stream.SerializeInteger(&directPLHistory, 0, 255)
	sessionData.RouteState.DirectPLHistory = uint32(directPLHistory)

	stream.SerializeInteger(&sessionData.RouteState.PLHistoryIndex, 0, 7)
	stream.SerializeInteger(&sessionData.RouteState.PLHistorySamples, 0, 8)

	stream.SerializeBool(&sessionData.RouteState.RelayWentAway)
	stream.SerializeBool(&sessionData.RouteState.RouteLost)
	stream.SerializeInteger(&sessionData.RouteState.DirectJitter, 0, 255)

	stream.SerializeUint32(&sessionData.RouteState.DirectPLCount)

	for i := int32(0); i < sessionData.RouteState.NumNearRelays; i++ {
		stream.SerializeUint32(&sessionData.RouteState.NearRelayPLCount[i])
	}

	stream.SerializeBool(&sessionData.RouteState.LackOfDiversity)

	stream.SerializeBits(&sessionData.RouteState.MispredictCounter, 2)

	stream.SerializeBits(&sessionData.RouteState.LatencyWorseCounter, 2)

	// IMPORTANT: Add new fields at the bottom. Never remove or change old fields or it becomes a disruptive update!

	return stream.Error()
}<|MERGE_RESOLUTION|>--- conflicted
+++ resolved
@@ -1,11 +1,8 @@
 package transport
 
 import (
-<<<<<<< HEAD
+	"errors"
 	"fmt"
-=======
-	"errors"
->>>>>>> cc9329a8
 	"math"
 	"net"
 
