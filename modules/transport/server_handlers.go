package transport

import (
	"errors"
	"fmt"
	"io"
	"math"
	"net"
	"sort"
	"strings"
	"time"

	"github.com/networknext/backend/modules/envvar"

	"github.com/go-kit/kit/log"
	"github.com/go-kit/kit/log/level"
	"github.com/networknext/backend/modules/billing"
	"github.com/networknext/backend/modules/core"
	"github.com/networknext/backend/modules/crypto"
	"github.com/networknext/backend/modules/metrics"
	"github.com/networknext/backend/modules/routing"
	"github.com/networknext/backend/modules/storage"
)

type UDPPacket struct {
	SourceAddr net.UDPAddr
	Data       []byte
}

// UDPHandlerFunc acts the same way http.HandlerFunc does, but for UDP packets and address
type UDPHandlerFunc func(io.Writer, *UDPPacket)

func writeServerInitResponse(w io.Writer, packet *ServerInitRequestPacket, response uint32) error {
	responsePacket := ServerInitResponsePacket{
		RequestID: packet.RequestID,
		Response:  response,
	}

	responsePacketData, err := MarshalPacket(&responsePacket)
	if err != nil {
		return err
	}

	packetHeader := append([]byte{PacketTypeServerInitResponse}, make([]byte, crypto.PacketHashSize)...)
	responseData := append(packetHeader, responsePacketData...)
	if _, err := w.Write(responseData); err != nil {
		return err
	}

	return nil
}

func writeSessionResponse(w io.Writer, response *SessionResponsePacket, sessionData *SessionData) error {
	sessionDataBuffer, err := MarshalSessionData(sessionData)
	if err != nil {
		return err
	}

	if len(sessionDataBuffer) > MaxSessionDataSize {
		return fmt.Errorf("session data of %d exceeds limit of %d bytes", len(sessionDataBuffer), MaxSessionDataSize)
	}

	response.SessionDataBytes = int32(len(sessionDataBuffer))
	copy(response.SessionData[:], sessionDataBuffer)

	responsePacketData, err := MarshalPacket(response)
	if err != nil {
		return err
	}

	packetHeader := append([]byte{PacketTypeSessionResponse}, make([]byte, crypto.PacketHashSize)...)
	responseData := append(packetHeader, responsePacketData...)
	if _, err := w.Write(responseData); err != nil {
		return err
	}

	return nil
}

type ErrDatacenterNotFound struct {
	buyer          uint64
	datacenter     uint64
	datacenterName string
}

func (e ErrDatacenterNotFound) Error() string {
	if e.datacenterName != "" {
		return fmt.Sprintf("datacenter %s for buyer %016x not found", e.datacenterName, e.buyer)
	}

	return fmt.Sprintf("datacenter %016x for buyer %016x not found", e.datacenter, e.buyer)
}

type ErrDatacenterMapMisconfigured struct {
	buyer         uint64
	datacenterMap routing.DatacenterMap
}

func (e ErrDatacenterMapMisconfigured) Error() string {
	return fmt.Sprintf("datacenter alias %s misconfigured for buyer %016x: mapped to datacenter \"%016x\" which doesn't exist", e.datacenterMap.Alias, e.buyer, e.datacenterMap.DatacenterID)
}

type ErrDatacenterNotAllowed struct {
	buyer          uint64
	datacenter     uint64
	datacenterName string
}

func (e ErrDatacenterNotAllowed) Error() string {
	if e.datacenterName != "" {
		return fmt.Sprintf("buyer %016x tried to use datacenter %s when they are not configured to do so", e.buyer, e.datacenterName)
	}

	return fmt.Sprintf("buyer %016x tried to use datacenter %016x when they are not configured to do so", e.buyer, e.datacenter)
}

func getDatacenter(storer storage.Storer, buyerID uint64, datacenterID uint64, datacenterName string) (routing.Datacenter, error) {
	// We should always support the "local" datacenter, even without a datacenter mapping
	if crypto.HashID("local") == datacenterID {
		return routing.Datacenter{
			ID:   crypto.HashID("local"),
			Name: "local",
		}, nil
	}

	// enforce that whatever datacenter the server says it's in, we have a mapping for it
	datacenterAliases := storer.GetDatacenterMapsForBuyer(buyerID)
	for _, dcMap := range datacenterAliases {
		if datacenterID == dcMap.DatacenterID {
			// We found the datacenter
			datacenter, err := storer.Datacenter(datacenterID)
			if err != nil {
				// The datacenter map is misconfigured in our database
				return routing.UnknownDatacenter, ErrDatacenterMapMisconfigured{buyerID, dcMap}
			}

			return datacenter, nil
		}

		if datacenterID == crypto.HashID(dcMap.Alias) {
			// We found the datacenter from the mapped alias
			datacenter, err := storer.Datacenter(dcMap.DatacenterID)
			if err != nil {
				// The datacenter map is misconfigured in our database
				return routing.UnknownDatacenter, ErrDatacenterMapMisconfigured{buyerID, dcMap}
			}

			datacenter.AliasName = dcMap.Alias
			return datacenter, nil
		}
	}

	// We couldn't find the datacenter, check if it is a datacenter that we have in our database
	_, err := storer.Datacenter(datacenterID)
	if err != nil {
		// This isn't a datacenter we know about. It's either brand new and not configured yet
		// or there is a typo in the server's integration of the SDK
		return routing.UnknownDatacenter, ErrDatacenterNotFound{buyerID, datacenterID, datacenterName}
	}

	// This is a datacenter we know about, but the buyer isn't configured to use it
	return routing.UnknownDatacenter, ErrDatacenterNotAllowed{buyerID, datacenterID, datacenterName}
}

type nearRelayGroup struct {
	Count        int32
	IDs          []uint64
	Addrs        []net.UDPAddr
	Names        []string
	RTTs         []int32
	Jitters      []int32
	PacketLosses []int32
}

func newNearRelayGroup(count int32) nearRelayGroup {
	return nearRelayGroup{
		Count:        count,
		IDs:          make([]uint64, count),
		Addrs:        make([]net.UDPAddr, count),
		Names:        make([]string, count),
		RTTs:         make([]int32, count),
		Jitters:      make([]int32, count),
		PacketLosses: make([]int32, count),
	}
}

func (n nearRelayGroup) Copy(other *nearRelayGroup) {
	other.Count = n.Count
	other.IDs = make([]uint64, n.Count)
	other.Addrs = make([]net.UDPAddr, n.Count)
	other.Names = make([]string, n.Count)
	other.RTTs = make([]int32, n.Count)
	other.Jitters = make([]int32, n.Count)
	other.PacketLosses = make([]int32, n.Count)

	copy(other.IDs, n.IDs)
	copy(other.Addrs, n.Addrs)
	copy(other.Names, n.Names)
	copy(other.RTTs, n.RTTs)
	copy(other.Jitters, n.Jitters)
	copy(other.PacketLosses, n.PacketLosses)
}

func handleNearAndDestRelays(
	sliceNumber int32,
	routeMatrix *routing.RouteMatrix,
	incomingNearRelays nearRelayGroup,
	routeShader *core.RouteShader,
	routeState *core.RouteState,
	newSession bool,
	clientLat float32,
	clientLong float32,
	serverLat float32,
	serverLong float32,
	maxNearRelays int,
	directLatency int32,
	directJitter int32,
	directPacketLoss int32,
	nextPacketLoss int32,
	firstRouteRelayID uint64,
	destRelayIDs []uint64,
	debug *string,
) (bool, nearRelayGroup, []int32, error) {
	if newSession {
<<<<<<< HEAD
		nearRelayIDs, err := routeMatrix.GetNearRelays(float32(directLatency), clientLat, clientLong, serverLat, serverLong, maxNearRelays)
		if err != nil {
			return false, nearRelayGroup{}, nil, err
=======
		nearRelaysChanged = true

		nearRelayIDs := routeMatrix.GetNearRelays(float32(directLatency), clientLat, clientLong, serverLat, serverLong, maxNearRelays)
		if len(nearRelayIDs) == 0 {
			return nearRelaysChanged, nearRelayGroup{}, nil, errors.New("no near relays")
>>>>>>> d10ddceb
		}

		nearRelays := newNearRelayGroup(int32(len(nearRelayIDs)))
		for i := int32(0); i < nearRelays.Count; i++ {
			relayIndex, ok := routeMatrix.RelayIDsToIndices[nearRelayIDs[i]]
			if !ok {
				continue
			}

			nearRelays.IDs[i] = nearRelayIDs[i]
			nearRelays.Addrs[i] = routeMatrix.RelayAddresses[relayIndex]
			nearRelays.Names[i] = routeMatrix.RelayNames[relayIndex]
		}

		routeState.NumNearRelays = nearRelays.Count
		return true, nearRelays, nil, nil
	}

	var nearRelays nearRelayGroup
	incomingNearRelays.Copy(&nearRelays)

	if nearRelays.Count != routeState.NumNearRelays {
		return false, nearRelayGroup{}, nil, fmt.Errorf("near relays changed from %d to %d", routeState.NumNearRelays, nearRelays.Count)
	}

	var numDestRelays int32
	reframedDestRelays := make([]int32, len(destRelayIDs))

	core.ReframeRelays(routeShader, routeState, routeMatrix.RelayIDsToIndices, directLatency, directJitter, directPacketLoss, nextPacketLoss, firstRouteRelayID, sliceNumber, incomingNearRelays.IDs, incomingNearRelays.RTTs, incomingNearRelays.Jitters, incomingNearRelays.PacketLosses, destRelayIDs, nearRelays.RTTs, nearRelays.Jitters, &numDestRelays, reframedDestRelays)

	return false, nearRelays, reframedDestRelays[:numDestRelays], nil
}

func ServerInitHandlerFunc(logger log.Logger, storer storage.Storer, metrics *metrics.ServerInitMetrics) UDPHandlerFunc {
	return func(w io.Writer, incoming *UDPPacket) {
		metrics.HandlerMetrics.Invocations.Add(1)

		timeStart := time.Now()
		defer func() {
			milliseconds := float64(time.Since(timeStart).Milliseconds())
			metrics.HandlerMetrics.Duration.Set(milliseconds)

			if milliseconds > 100 {
				metrics.HandlerMetrics.LongDuration.Add(1)
			}
		}()

		var packet ServerInitRequestPacket
		if err := UnmarshalPacket(&packet, incoming.Data); err != nil {
			level.Error(logger).Log("msg", "could not read server init packet", "err", err)
			metrics.ReadPacketFailure.Add(1)
			return
		}

		buyer, err := storer.Buyer(packet.CustomerID)
		if err != nil {
			level.Error(logger).Log("err", "unknown customer", "customerID", packet.CustomerID)
			metrics.BuyerNotFound.Add(1)

			if err := writeServerInitResponse(w, &packet, InitResponseUnknownCustomer); err != nil {
				level.Error(logger).Log("msg", "failed to write server init response", "err", err)
				metrics.WriteResponseFailure.Add(1)
			}

			return
		}

		if !packet.Version.AtLeast(SDKVersion{4, 0, 0}) && !buyer.Debug {
			level.Error(logger).Log("err", "sdk too old", "version", packet.Version.String())
			metrics.SDKTooOld.Add(1)

			if err := writeServerInitResponse(w, &packet, InitResponseOldSDKVersion); err != nil {
				level.Error(logger).Log("msg", "failed to write server init response", "err", err)
				metrics.WriteResponseFailure.Add(1)
			}

			return
		}

		if _, err := getDatacenter(storer, packet.CustomerID, packet.DatacenterID, packet.DatacenterName); err != nil {
			level.Error(logger).Log("handler", "server_init", "err", err)

			switch err.(type) {
			case ErrDatacenterNotFound:
				metrics.DatacenterNotFound.Add(1)

			case ErrDatacenterMapMisconfigured:
				metrics.MisconfiguredDatacenterAlias.Add(1)

			case ErrDatacenterNotAllowed:
				metrics.DatacenterNotAllowed.Add(1)
			}

			if err := writeServerInitResponse(w, &packet, InitResponseUnknownDatacenter); err != nil {
				level.Error(logger).Log("msg", "failed to write server init response", "err", err)
				metrics.WriteResponseFailure.Add(1)
			}
			return
		}

		if err := writeServerInitResponse(w, &packet, InitResponseOK); err != nil {
			level.Error(logger).Log("msg", "failed to write server init response", "err", err)
			metrics.WriteResponseFailure.Add(1)
			return
		}

		level.Debug(logger).Log("msg", "server initialized successfully", "source_address", incoming.SourceAddr.String())
	}
}

func ServerUpdateHandlerFunc(logger log.Logger, storer storage.Storer, postSessionHandler *PostSessionHandler, metrics *metrics.ServerUpdateMetrics) UDPHandlerFunc {
	return func(w io.Writer, incoming *UDPPacket) {
		metrics.HandlerMetrics.Invocations.Add(1)

		timeStart := time.Now()
		defer func() {
			milliseconds := float64(time.Since(timeStart).Milliseconds())
			metrics.HandlerMetrics.Duration.Set(milliseconds)

			if milliseconds > 100 {
				metrics.HandlerMetrics.LongDuration.Add(1)
			}
		}()

		var packet ServerUpdatePacket
		if err := UnmarshalPacket(&packet, incoming.Data); err != nil {
			level.Error(logger).Log("msg", "could not read server update packet", "err", err)
			metrics.ReadPacketFailure.Add(1)
			return
		}

		buyer, err := storer.Buyer(packet.CustomerID)
		if err != nil {
			level.Error(logger).Log("err", "unknown customer", "customerID", packet.CustomerID)
			metrics.BuyerNotFound.Add(1)
			return
		}

		if !packet.Version.AtLeast(SDKVersion{4, 0, 0}) && !buyer.Debug {
			level.Error(logger).Log("err", "sdk too old", "version", packet.Version.String())
			metrics.SDKTooOld.Add(1)
			return
		}

		if _, err := getDatacenter(storer, packet.CustomerID, packet.DatacenterID, ""); err != nil {
			level.Error(logger).Log("handler", "server_update", "err", err)

			switch err.(type) {
			case ErrDatacenterNotFound:
				metrics.DatacenterNotFound.Add(1)

			case ErrDatacenterMapMisconfigured:
				metrics.MisconfiguredDatacenterAlias.Add(1)

			case ErrDatacenterNotAllowed:
				metrics.DatacenterNotAllowed.Add(1)
			}

			return
		}

		// Send the number of sessions on the server to the portal cruncher
		countData := &SessionCountData{
			ServerID:    crypto.HashID(packet.ServerAddress.String()),
			BuyerID:     buyer.ID,
			NumSessions: packet.NumSessions,
		}
		postSessionHandler.SendPortalCounts(countData)

		level.Debug(logger).Log("msg", "server updated successfully", "source_address", incoming.SourceAddr.String(), "server_address", packet.ServerAddress.String())
	}
}

func SessionUpdateHandlerFunc(
	logger log.Logger,
	getIPLocator func(sessionID uint64) routing.IPLocator,
	getRouteMatrix func() *routing.RouteMatrix,
	multipathVetoHandler *storage.MultipathVetoHandler,
	storer storage.Storer,
	maxNearRelays int,
	routerPrivateKey [crypto.KeySize]byte,
	postSessionHandler *PostSessionHandler,
	metrics *metrics.SessionUpdateMetrics,
) UDPHandlerFunc {
	return func(w io.Writer, incoming *UDPPacket) {
		metrics.HandlerMetrics.Invocations.Add(1)

		timeStart := time.Now()
		defer func() {
			milliseconds := float64(time.Since(timeStart).Milliseconds())
			metrics.HandlerMetrics.Duration.Set(milliseconds)

			if milliseconds > 100 {
				metrics.HandlerMetrics.LongDuration.Add(1)
			}
		}()

		var packet SessionUpdatePacket
		if err := UnmarshalPacket(&packet, incoming.Data); err != nil {
			level.Error(logger).Log("msg", "could not read session update packet", "err", err)
			metrics.ReadPacketFailure.Add(1)
			return
		}

		newSession := packet.SliceNumber == 0

		var sessionData SessionData
		var prevSessionData SessionData
		var routeDiversity int32

		ipLocator := getIPLocator(packet.SessionID)
		routeMatrix := getRouteMatrix()
		buyer := routing.Buyer{}
		datacenter := routing.UnknownDatacenter

		response := SessionResponsePacket{
			Version:     packet.Version,
			SessionID:   packet.SessionID,
			SliceNumber: packet.SliceNumber,
			RouteType:   routing.RouteTypeDirect,
		}

		var debug *string

		// If we've gotten this far, use a deferred function so that we always at least return a direct response
		// and run the post session update logic
		defer func() {
			if response.RouteType != routing.RouteTypeDirect {
				metrics.NextSlices.Add(1)
				sessionData.EverOnNext = true
			} else {
				metrics.DirectSlices.Add(1)
			}

			packet.ClientAddress = AnonymizeAddr(packet.ClientAddress) // Make sure to always anonymize the client's IP address

			if err := writeSessionResponse(w, &response, &sessionData); err != nil {
				level.Error(logger).Log("msg", "failed to write session update response", "err", err)
				metrics.WriteResponseFailure.Add(1)
				return
			}

			// Rebuild the arrays of route relay names and sellers from the previous session data
			routeRelayNames := [core.MaxRelaysPerRoute]string{}
			routeRelaySellers := [core.MaxRelaysPerRoute]routing.Seller{}
			for i := int32(0); i < prevSessionData.RouteNumRelays; i++ {
				relay, err := storer.Relay(prevSessionData.RouteRelayIDs[i])
				if err != nil {
					continue
				}

				routeRelayNames[i] = relay.Name
				routeRelaySellers[i] = relay.Seller
			}

			// Rebuild the near relays from the previous session data
			var nearRelays nearRelayGroup

			// Make sure we only rebuild the previous near relays if we haven't gotten out of sync somehow
			if prevSessionData.RouteState.NumNearRelays == packet.NumNearRelays {
				nearRelays = newNearRelayGroup(prevSessionData.RouteState.NumNearRelays)
			}

			for i := int32(0); i < nearRelays.Count; i++ {

				// Since we now guarantee that the near relay IDs reported up from the SDK each slice don't change,
				// we can use the packet's near relay IDs here instead of storing the near relay IDs in the session data
				relayID := packet.NearRelayIDs[i]

				// Make sure to check if the relay exists in case the near relays are gone
				// this slice compared to the previous slice
				relayIndex, ok := routeMatrix.RelayIDsToIndices[relayID]
				if !ok {
					continue
				}

				nearRelays.IDs[i] = relayID
				nearRelays.Names[i] = routeMatrix.RelayNames[relayIndex]
				nearRelays.Addrs[i] = routeMatrix.RelayAddresses[relayIndex]
				nearRelays.RTTs[i] = prevSessionData.RouteState.NearRelayRTT[i]
				nearRelays.Jitters[i] = prevSessionData.RouteState.NearRelayJitter[i]

				// We don't actually store the packet loss in the session data, so just use the
				// values from the session update packet (no max history)
				if nearRelays.RTTs[i] >= 255 {
					nearRelays.PacketLosses[i] = 100
				} else {
					nearRelays.PacketLosses[i] = packet.NearRelayPacketLoss[i]
				}
			}

			if !packet.ClientPingTimedOut {
				go PostSessionUpdate(postSessionHandler, &packet, &prevSessionData, &buyer, multipathVetoHandler, routeRelayNames, routeRelaySellers, nearRelays, &datacenter, routeDiversity, debug)
			}
		}()

		if packet.ClientPingTimedOut {
			metrics.ClientPingTimedOut.Add(1)
			return
		}

		buyer, err := storer.Buyer(packet.CustomerID)
		if err != nil {
			level.Error(logger).Log("msg", "buyer not found", "err", err)
			metrics.BuyerNotFound.Add(1)
			return
		}

		if buyer.Debug {
			debug = new(string)
		}

<<<<<<< HEAD
		// Hack to support ESL - if a player has a "pro" tag, use pro mode in the route shader
		// Do this for ESL or local, for testing
		if buyer.ID == 0x1e4e8804454033c8 || buyer.ID == 0xbdbebdbf0f7be395 {
			if packet.Version.AtLeast(SDKVersion{4, 0, 3}) {
				if packet.NumTags > 0 {
					for i := int32(0); i < packet.NumTags; i++ {
						if packet.Tags[i] == crypto.HashID("pro") {
							buyer.RouteShader.ProMode = true
							break
						}
					}
				}
				// Case for older SDK versions where there was only 1 tag
			} else if len(packet.Tags) > 0 && packet.Tags[0] == crypto.HashID("pro") {
				buyer.RouteShader.ProMode = true
=======
		// If a player has the "pro" tag, set pro mode in the route shader
		for i := int32(0); i < packet.NumTags; i++ {
			if packet.Tags[i] == crypto.HashID("pro") {
				buyer.RouteShader.ProMode = true
				break
>>>>>>> d10ddceb
			}
		}

		if datacenter, err = getDatacenter(storer, packet.CustomerID, packet.DatacenterID, ""); err != nil {
			level.Error(logger).Log("handler", "session_update", "err", err)

			switch err.(type) {
			case ErrDatacenterNotFound:
				metrics.DatacenterNotFound.Add(1)

			case ErrDatacenterMapMisconfigured:
				metrics.MisconfiguredDatacenterAlias.Add(1)

			case ErrDatacenterNotAllowed:
				metrics.DatacenterNotAllowed.Add(1)
			}

			return
		}

		if newSession {
			sessionData.Version = SessionDataVersion
			sessionData.SessionID = packet.SessionID
			sessionData.SliceNumber = packet.SliceNumber + 1
			sessionData.ExpireTimestamp = uint64(time.Now().Unix()) + billing.BillingSliceSeconds
			sessionData.RouteState.UserID = packet.UserHash
			sessionData.Location, err = ipLocator.LocateIP(packet.ClientAddress.IP)

			// Set the AB test field manually on the first slice only, so that
			// existing sessions don't start or stop running the AB test
			sessionData.RouteState.ABTest = buyer.RouteShader.ABTest

			// Save constant session data in the prev session data so that they
			// are displayed in the portal and billing correctly
			prevSessionData.Location = sessionData.Location
			prevSessionData.RouteState.ABTest = sessionData.RouteState.ABTest

			if err != nil {
				level.Error(logger).Log("msg", "failed to locate IP", "err", err)
				metrics.ClientLocateFailure.Add(1)
				return
			}

		} else {
			err := UnmarshalSessionData(&sessionData, packet.SessionData[:])
			prevSessionData = sessionData // Have an extra copy of the session data so we can use the unmodified one in the post session

			if err != nil {
				level.Error(logger).Log("msg", "could not read session data in session update packet", "err", err)
				metrics.ReadSessionDataFailure.Add(1)
				return
			}

			if sessionData.SessionID != packet.SessionID {
				level.Error(logger).Log("err", "bad session ID in session data")
				metrics.BadSessionID.Add(1)
				return
			}

			if sessionData.SliceNumber != packet.SliceNumber {
				level.Error(logger).Log("err", "bad slice number in session data", "packet_slice_number", packet.SliceNumber, "session_data_slice_number", sessionData.SliceNumber,
					"retry_count", packet.RetryNumber, "packet_next", packet.Next, "session_data_next", sessionData.RouteState.Next, "ever_on_next", sessionData.EverOnNext)
				metrics.BadSliceNumber.Add(1)
				return
			}

			sessionData.SliceNumber = packet.SliceNumber + 1
			sessionData.ExpireTimestamp += billing.BillingSliceSeconds
		}

		// Don't accelerate any sessions if the buyer is not yet live
		if !buyer.Live {
			metrics.BuyerNotLive.Add(1)
			return
		}

		if packet.FallbackToDirect {
			if !sessionData.FellBackToDirect {
				sessionData.FellBackToDirect = true

				switch packet.Flags {
				case FallbackFlagsBadRouteToken:
					metrics.FallbackToDirectBadRouteToken.Add(1)
				case FallbackFlagsNoNextRouteToContinue:
					metrics.FallbackToDirectNoNextRouteToContinue.Add(1)
				case FallbackFlagsPreviousUpdateStillPending:
					metrics.FallbackToDirectPreviousUpdateStillPending.Add(1)
				case FallbackFlagsBadContinueToken:
					metrics.FallbackToDirectBadContinueToken.Add(1)
				case FallbackFlagsRouteExpired:
					metrics.FallbackToDirectRouteExpired.Add(1)
				case FallbackFlagsRouteRequestTimedOut:
					metrics.FallbackToDirectRouteRequestTimedOut.Add(1)
				case FallbackFlagsContinueRequestTimedOut:
					metrics.FallbackToDirectContinueRequestTimedOut.Add(1)
				case FallbackFlagsClientTimedOut:
					metrics.FallbackToDirectClientTimedOut.Add(1)
				case FallbackFlagsUpgradeResponseTimedOut:
					metrics.FallbackToDirectUpgradeResponseTimedOut.Add(1)
				case FallbackFlagsRouteUpdateTimedOut:
					metrics.FallbackToDirectRouteUpdateTimedOut.Add(1)
				case FallbackFlagsDirectPongTimedOut:
					metrics.FallbackToDirectDirectPongTimedOut.Add(1)
				case FallbackFlagsNextPongTimedOut:
					metrics.FallbackToDirectNextPongTimedOut.Add(1)
				default:
					metrics.FallbackToDirectUnknownReason.Add(1)
				}
			}
			return
		}

		destRelayIDs := routeMatrix.GetDatacenterRelayIDs(datacenter.ID)
		if len(destRelayIDs) == 0 {
			level.Error(logger).Log("msg", "failed to get dest relays")
			metrics.NoRelaysInDatacenter.Add(1)
			return
		}

		incomingNearRelays := newNearRelayGroup(packet.NumNearRelays)
		for i := int32(0); i < incomingNearRelays.Count; i++ {
			incomingNearRelays.IDs[i] = packet.NearRelayIDs[i]

			incomingNearRelays.RTTs[i] = packet.NearRelayRTT[i]
			incomingNearRelays.Jitters[i] = packet.NearRelayJitter[i]
			incomingNearRelays.PacketLosses[i] = packet.NearRelayPacketLoss[i]

			// The SDK doesn't send up the relay name or relay address, so we have to get those from the route matrix
			relayIndex, ok := routeMatrix.RelayIDsToIndices[packet.NearRelayIDs[i]]
			if !ok {
				continue
			}

			incomingNearRelays.Addrs[i] = routeMatrix.RelayAddresses[relayIndex]
			incomingNearRelays.Names[i] = routeMatrix.RelayNames[relayIndex]
		}

		nearRelaysChanged, nearRelays, reframedDestRelays, err := handleNearAndDestRelays(
			int32(packet.SliceNumber),
			routeMatrix,
			incomingNearRelays,
			&buyer.RouteShader,
			&sessionData.RouteState,
			newSession,
			sessionData.Location.Latitude,
			sessionData.Location.Longitude,
			datacenter.Location.Latitude,
			datacenter.Location.Longitude,
			maxNearRelays,
			int32(math.Ceil(float64(packet.DirectRTT))),
			int32(math.Ceil(float64(packet.DirectJitter))),
			int32(math.Floor(float64(packet.DirectPacketLoss)+0.5)),
			int32(math.Floor(float64(packet.NextPacketLoss)+0.5)),
			sessionData.RouteRelayIDs[0],
			destRelayIDs,
			debug,
		)

		response.NumNearRelays = nearRelays.Count
		response.NearRelayIDs = nearRelays.IDs
		response.NearRelayAddresses = nearRelays.Addrs
		response.NearRelaysChanged = nearRelaysChanged
		response.HighFrequencyPings = buyer.InternalConfig.HighFrequencyPings

		if err != nil {
			if strings.HasPrefix(err.Error(), "near relays changed") {
				level.Error(logger).Log("msg", "failed to get near relays", "err", err)
				metrics.NearRelaysChanged.Add(1)
			} else {
				level.Error(logger).Log("msg", "failed to get near relays", "err", err)
				metrics.NearRelaysLocateFailure.Add(1)
			}

			return
		}

		// First slice always direct
		if newSession {
			level.Debug(logger).Log("msg", "session updated successfully", "source_address", incoming.SourceAddr.String(), "server_address", packet.ServerAddress.String(), "client_address", packet.ClientAddress.String())
			return
		}

		var routeCost int32
		routeRelays := [core.MaxRelaysPerRoute]int32{}

		sessionData.Initial = false

		multipathVetoMap := multipathVetoHandler.GetMapCopy(buyer.CompanyCode)

		level.Debug(logger).Log("buyer", buyer.CompanyCode,
			"acceptable_latency", buyer.RouteShader.AcceptableLatency,
			"rtt_threshold", buyer.RouteShader.LatencyThreshold,
			"selection_percent", buyer.RouteShader.SelectionPercent,
			"route_switch_threshold", buyer.InternalConfig.RouteSwitchThreshold)

		nearRelayIndices := make([]int32, nearRelays.Count)
		nearRelayCosts := make([]int32, nearRelays.Count)
		for i := int32(0); i < nearRelays.Count; i++ {
			nearRelayIndex, ok := routeMatrix.RelayIDsToIndices[nearRelays.IDs[i]]
			if !ok {
				continue
			}

			nearRelayIndices[i] = nearRelayIndex
			nearRelayCosts[i] = nearRelays.RTTs[i]
		}

		var routeNumRelays int32

		var nextRouteSwitched bool

		if !sessionData.RouteState.Next || sessionData.RouteNumRelays == 0 {
			sessionData.RouteState.Next = false
			if core.MakeRouteDecision_TakeNetworkNext(routeMatrix.RouteEntries, &buyer.RouteShader, &sessionData.RouteState, multipathVetoMap, &buyer.InternalConfig, int32(packet.DirectRTT), packet.DirectPacketLoss, nearRelayIndices, nearRelayCosts, reframedDestRelays, &routeCost, &routeNumRelays, routeRelays[:], &routeDiversity, debug) {
				HandleNextToken(&sessionData, storer, &buyer, &packet, routeNumRelays, routeRelays[:], routeMatrix.RelayIDs, routerPrivateKey, &response)
			}
		} else {
			if !core.ReframeRoute(&sessionData.RouteState, routeMatrix.RelayIDsToIndices, sessionData.RouteRelayIDs[:sessionData.RouteNumRelays], &routeRelays) {

				routeRelays = [core.MaxRelaysPerRoute]int32{}

				level.Warn(logger).Log("warn", "one or more relays in the route no longer exist. Clearing route.")
				metrics.RouteDoesNotExist.Add(1)
			}

			var stay bool
			if stay, nextRouteSwitched = core.MakeRouteDecision_StayOnNetworkNext(routeMatrix.RouteEntries, routeMatrix.RelayNames, &buyer.RouteShader, &sessionData.RouteState, &buyer.InternalConfig, int32(packet.DirectRTT), int32(packet.NextRTT), sessionData.RouteCost, packet.DirectPacketLoss, packet.NextPacketLoss, sessionData.RouteNumRelays, routeRelays, nearRelayIndices, nearRelayCosts, reframedDestRelays, &routeCost, &routeNumRelays, routeRelays[:], debug); stay {

				// Continue token

				// Check if the route has changed
				if nextRouteSwitched {
					metrics.RouteSwitched.Add(1)

					// Create a next token here rather than a continue token since the route has switched
					HandleNextToken(&sessionData, storer, &buyer, &packet, routeNumRelays, routeRelays[:], routeMatrix.RelayIDs, routerPrivateKey, &response)
				} else {
					HandleContinueToken(&sessionData, storer, &buyer, &packet, routeNumRelays, routeRelays[:], routeMatrix.RelayIDs, routerPrivateKey, &response)
				}
			} else {
				// Route was vetoed - check to see why
				if sessionData.RouteState.NoRoute {
					level.Warn(logger).Log("warn", "route no longer exists")
					metrics.NoRoute.Add(1)
				}

				if sessionData.RouteState.MultipathOverload {
					level.Warn(logger).Log("warn", "multipath overloaded this user's connection", "user_hash", fmt.Sprintf("%016x", sessionData.RouteState.UserID))
					metrics.MultipathOverload.Add(1)

					// We will handle updating the multipath veto redis in the post session update
					// to avoid blocking the routing response
				}

				if sessionData.RouteState.Mispredict {
					level.Warn(logger).Log("warn", "we mispredicted too many times")
					metrics.MispredictVeto.Add(1)
				}

				if sessionData.RouteState.LatencyWorse {
					level.Warn(logger).Log("warn", "this route makes latency worse")
					metrics.LatencyWorse.Add(1)
				}
			}
		}

		if routeCost > routing.InvalidRouteValue {
			routeCost = routing.InvalidRouteValue
		}

		response.Committed = sessionData.RouteState.Committed
		response.Multipath = sessionData.RouteState.Multipath

		// Store the route back into the session data
		sessionData.RouteNumRelays = routeNumRelays
		sessionData.RouteCost = routeCost
		sessionData.RouteChanged = nextRouteSwitched

		for i := int32(0); i < routeNumRelays; i++ {
			relayID := routeMatrix.RelayIDs[routeRelays[i]]
			sessionData.RouteRelayIDs[i] = relayID
		}

		if debug != nil {
			response.Debug = *debug
			if response.Debug != "" {
				response.HasDebug = true
			}
		}

		level.Debug(logger).Log("msg", "session updated successfully", "source_address", incoming.SourceAddr.String(), "server_address", packet.ServerAddress.String(), "client_address", packet.ClientAddress.String())
	}
}

func HandleNextToken(
	sessionData *SessionData,
	storer storage.Storer,
	buyer *routing.Buyer,
	packet *SessionUpdatePacket,
	routeNumRelays int32,
	routeRelays []int32,
	allRelayIDs []uint64,
	routerPrivateKey [crypto.KeySize]byte,
	response *SessionResponsePacket,
) {
	// Add another 10 seconds to the slice and increment the session version
	sessionData.Initial = true
	sessionData.ExpireTimestamp += billing.BillingSliceSeconds
	sessionData.SessionVersion++

	numTokens := routeNumRelays + 2 // relays + client + server
	routeAddresses, routePublicKeys := GetRouteAddressesAndPublicKeys(&packet.ClientAddress, packet.ClientRoutePublicKey, &packet.ServerAddress, packet.ServerRoutePublicKey, numTokens, routeRelays, allRelayIDs, storer)
	if routeAddresses == nil || routePublicKeys == nil {
		response.RouteType = routing.RouteTypeDirect
		response.NumTokens = 0
		response.Tokens = nil
		return
	}

	tokenData := make([]byte, numTokens*routing.EncryptedNextRouteTokenSize)
	core.WriteRouteTokens(tokenData, sessionData.ExpireTimestamp, sessionData.SessionID, uint8(sessionData.SessionVersion), uint32(buyer.RouteShader.BandwidthEnvelopeUpKbps), uint32(buyer.RouteShader.BandwidthEnvelopeDownKbps), int(numTokens), routeAddresses, routePublicKeys, routerPrivateKey)
	response.RouteType = routing.RouteTypeNew
	response.NumTokens = numTokens
	response.Tokens = tokenData
}

func HandleContinueToken(
	sessionData *SessionData,
	storer storage.Storer,
	buyer *routing.Buyer,
	packet *SessionUpdatePacket,
	routeNumRelays int32,
	routeRelays []int32,
	allRelayIDs []uint64,
	routerPrivateKey [crypto.KeySize]byte,
	response *SessionResponsePacket,
) {
	numTokens := routeNumRelays + 2 // relays + client + server
	// empty string array b/c don't care for internal ips here
	routeAddresses, routePublicKeys := GetRouteAddressesAndPublicKeys(&packet.ClientAddress, packet.ClientRoutePublicKey, &packet.ServerAddress, packet.ServerRoutePublicKey, numTokens, routeRelays, allRelayIDs, storer)
	if routeAddresses == nil || routePublicKeys == nil {
		response.RouteType = routing.RouteTypeDirect
		response.NumTokens = 0
		response.Tokens = nil
		return
	}

	tokenData := make([]byte, numTokens*routing.EncryptedContinueRouteTokenSize)
	core.WriteContinueTokens(tokenData, sessionData.ExpireTimestamp, sessionData.SessionID, uint8(sessionData.SessionVersion), int(numTokens), routePublicKeys, routerPrivateKey)
	response.RouteType = routing.RouteTypeContinue
	response.NumTokens = numTokens
	response.Tokens = tokenData
}

func GetRouteAddressesAndPublicKeys(
	clientAddress *net.UDPAddr,
	clientPublicKey []byte,
	serverAddress *net.UDPAddr,
	serverPublicKey []byte,
	numTokens int32,
	routeRelays []int32,
	allRelayIDs []uint64,
	storer storage.Storer,
) ([]*net.UDPAddr, [][]byte) {
	routeAddresses := make([]*net.UDPAddr, numTokens)
	routePublicKeys := make([][]byte, numTokens)

	routeAddresses[0] = clientAddress
	routePublicKeys[0] = clientPublicKey
	routeAddresses[numTokens-1] = serverAddress
	routePublicKeys[numTokens-1] = serverPublicKey

	totalNumRelays := int32(len(allRelayIDs))
	foundRelayCount := int32(0)

	enableInternalIPs, _ := envvar.GetBool("FEATURE_ENABLE_INTERNAL_IPS", false)

	for i := int32(0); i < numTokens-2; i++ {
		relayIndex := routeRelays[i]
		if relayIndex < totalNumRelays {
			relayID := allRelayIDs[relayIndex]
			relay, err := storer.Relay(relayID)
			if err != nil {
				continue
			}

			routeAddresses = AddAddress(enableInternalIPs, i, relay, allRelayIDs, storer, routeRelays, routeAddresses)

			routePublicKeys[i+1] = relay.PublicKey
			foundRelayCount++
		}
	}

	if foundRelayCount != numTokens-2 {
		return nil, nil
	}

	return routeAddresses, routePublicKeys
}

func AddAddress(enableInternalIPs bool, index int32, relay routing.Relay, allRelayIDs []uint64, storer storage.Storer, routeRelays []int32, routeAddresses []*net.UDPAddr) []*net.UDPAddr {
	totalNumRelays := int32(len(allRelayIDs))
	routeAddresses[index+1] = &relay.Addr
	if enableInternalIPs {
		// check if the previous relay is the same seller
		if index >= 1 {
			prevRelayIndex := routeRelays[index-1]
			if prevRelayIndex < totalNumRelays {
				prevID := allRelayIDs[prevRelayIndex]
				prev, err := storer.Relay(prevID)
				if err == nil && prev.Seller.ID == relay.Seller.ID && prev.InternalAddr.String() != ":0" && relay.InternalAddr.String() != ":0" {
					routeAddresses[index+1] = &relay.InternalAddr
				}
			}
		}
	}

	return routeAddresses
}

func PostSessionUpdate(
	postSessionHandler *PostSessionHandler,
	packet *SessionUpdatePacket,
	sessionData *SessionData,
	buyer *routing.Buyer,
	multipathVetoHandler *storage.MultipathVetoHandler,
	routeRelayNames [core.MaxRelaysPerRoute]string,
	routeRelaySellers [core.MaxRelaysPerRoute]routing.Seller,
	nearRelays nearRelayGroup,
	datacenter *routing.Datacenter,
	routeDiversity int32,
	debug *string,
) {
	sliceDuration := uint64(billing.BillingSliceSeconds)
	if sessionData.Initial {
		sliceDuration *= 2
	}
	nextBytesUp, nextBytesDown := CalculateNextBytesUpAndDown(uint64(packet.NextKbpsUp), uint64(packet.NextKbpsDown), sliceDuration)
	nextEnvelopeBytesUp, nextEnvelopeBytesDown := CalculateNextBytesUpAndDown(uint64(buyer.RouteShader.BandwidthEnvelopeUpKbps), uint64(buyer.RouteShader.BandwidthEnvelopeDownKbps), sliceDuration)
	totalPrice := CalculateTotalPriceNibblins(int(sessionData.RouteNumRelays), routeRelaySellers, nextEnvelopeBytesUp, nextEnvelopeBytesDown)
	routeRelayPrices := CalculateRouteRelaysPrice(int(sessionData.RouteNumRelays), routeRelaySellers, nextEnvelopeBytesUp, nextEnvelopeBytesDown)

	// Check if we should multipath veto the user
	if packet.Next && sessionData.RouteState.MultipathOverload {
		if err := multipathVetoHandler.MultipathVetoUser(buyer.CompanyCode, packet.UserHash); err != nil {
			level.Error(postSessionHandler.logger).Log("err", err)
		}
	}

	nextRelaysPrice := [core.MaxRelaysPerRoute]uint64{}
	for i := 0; i < core.MaxRelaysPerRoute; i++ {
		nextRelaysPrice[i] = uint64(routeRelayPrices[i])
	}

	packetLossClientToServer := float32(packet.PacketsLostClientToServer) / float32(packet.PacketsSentClientToServer) * 100.0
	packetLossServerToClient := float32(packet.PacketsLostServerToClient) / float32(packet.PacketsSentServerToClient) * 100.0

	// Take the max of packet loss client -> server or server -> client
	inGamePacketLoss := packetLossClientToServer
	if inGamePacketLoss < packetLossServerToClient {
		inGamePacketLoss = packetLossServerToClient
	}

	var routeCost int32 = sessionData.RouteCost
	if sessionData.RouteCost == math.MaxInt32 {
		routeCost = 0
	}

	var nearRelayRTT float32
	if sessionData.RouteNumRelays > 0 {
		for i, nearRelayID := range nearRelays.IDs {
			if nearRelayID == sessionData.RouteRelayIDs[0] {
				nearRelayRTT = float32(nearRelays.RTTs[i])
				break
			}
		}
	}

	debugString := ""
	if debug != nil {
		debugString = *debug
	}

	var numNearRelays uint8
	nearRelayIDs := [billing.BillingEntryMaxNearRelays]uint64{}
	nearRelayRTTs := [billing.BillingEntryMaxNearRelays]float32{}
	nearRelayJitters := [billing.BillingEntryMaxNearRelays]float32{}
	nearRelayPacketLosses := [billing.BillingEntryMaxNearRelays]float32{}

	if buyer.Debug {
		numNearRelays = uint8(nearRelays.Count)
		for i := uint8(0); i < numNearRelays; i++ {
			nearRelayIDs[i] = nearRelays.IDs[i]
			nearRelayRTTs[i] = float32(nearRelays.RTTs[i])
			nearRelayJitters[i] = float32(nearRelays.Jitters[i])
			nearRelayPacketLosses[i] = float32(nearRelays.PacketLosses[i])
		}
	}

	billingEntry := &billing.BillingEntry{
		Timestamp:                       uint64(time.Now().Unix()),
		BuyerID:                         packet.CustomerID,
		UserHash:                        packet.UserHash,
		SessionID:                       packet.SessionID,
		SliceNumber:                     packet.SliceNumber,
		DirectRTT:                       packet.DirectRTT,
		DirectJitter:                    packet.DirectJitter,
		DirectPacketLoss:                packet.DirectPacketLoss,
		Next:                            packet.Next,
		NextRTT:                         packet.NextRTT,
		NextJitter:                      packet.NextJitter,
		NextPacketLoss:                  packet.NextPacketLoss,
		NumNextRelays:                   uint8(sessionData.RouteNumRelays),
		NextRelays:                      sessionData.RouteRelayIDs,
		TotalPrice:                      uint64(totalPrice),
		ClientToServerPacketsLost:       packet.PacketsLostClientToServer,
		ServerToClientPacketsLost:       packet.PacketsLostServerToClient,
		Committed:                       packet.Committed,
		Flagged:                         packet.Reported,
		Multipath:                       sessionData.RouteState.Multipath,
		Initial:                         sessionData.Initial,
		NextBytesUp:                     nextBytesUp,
		NextBytesDown:                   nextBytesDown,
		EnvelopeBytesUp:                 nextEnvelopeBytesUp,
		EnvelopeBytesDown:               nextEnvelopeBytesDown,
		DatacenterID:                    datacenter.ID,
		RTTReduction:                    sessionData.RouteState.ReduceLatency,
		PacketLossReduction:             sessionData.RouteState.ReducePacketLoss,
		NextRelaysPrice:                 nextRelaysPrice,
		Latitude:                        float32(sessionData.Location.Latitude),
		Longitude:                       float32(sessionData.Location.Longitude),
		ISP:                             sessionData.Location.ISP,
		ABTest:                          sessionData.RouteState.ABTest,
		RouteDecision:                   0,
		ConnectionType:                  uint8(packet.ConnectionType),
		PlatformType:                    uint8(packet.PlatformType),
		SDKVersion:                      packet.Version.String(),
		PacketLoss:                      inGamePacketLoss,
		PredictedNextRTT:                float32(routeCost),
		MultipathVetoed:                 sessionData.RouteState.MultipathOverload,
		UseDebug:                        buyer.Debug,
		Debug:                           debugString,
		FallbackToDirect:                packet.FallbackToDirect,
		ClientFlags:                     packet.Flags,
		UserFlags:                       packet.UserFlags,
		NearRelayRTT:                    nearRelayRTT,
		PacketsOutOfOrderClientToServer: packet.PacketsOutOfOrderClientToServer,
		PacketsOutOfOrderServerToClient: packet.PacketsOutOfOrderServerToClient,
		JitterClientToServer:            packet.JitterClientToServer,
		JitterServerToClient:            packet.JitterServerToClient,
		NumNearRelays:                   numNearRelays,
		NearRelayIDs:                    nearRelayIDs,
		NearRelayRTTs:                   nearRelayRTTs,
		NearRelayJitters:                nearRelayJitters,
		NearRelayPacketLosses:           nearRelayPacketLosses,
		RelayWentAway:                   sessionData.RouteState.RelayWentAway,
		RouteLost:                       sessionData.RouteState.RouteLost,
		NumTags:                         uint8(packet.NumTags),
		Tags:                            packet.Tags,
		Mispredicted:                    sessionData.RouteState.Mispredict,
		Vetoed:                          sessionData.RouteState.Veto,
		LatencyWorse:                    sessionData.RouteState.LatencyWorse,
		NoRoute:                         sessionData.RouteState.NoRoute,
		NextLatencyTooHigh:              sessionData.RouteState.NextLatencyTooHigh,
		RouteChanged:                    sessionData.RouteChanged,
		CommitVeto:                      sessionData.RouteState.CommitVeto,
		RouteDiversity:                  uint32(routeDiversity),
		LackOfDiversity:                 sessionData.RouteState.LackOfDiversity,
		Pro:                             sessionData.RouteState.ProMode,
	}

	postSessionHandler.SendBillingEntry(billingEntry)

	if postSessionHandler.useVanityMetrics {
		postSessionHandler.SendVanityMetric(billingEntry)
	}

	hops := make([]RelayHop, sessionData.RouteNumRelays)
	for i := int32(0); i < sessionData.RouteNumRelays; i++ {
		hops[i] = RelayHop{
			ID:   sessionData.RouteRelayIDs[i],
			Name: routeRelayNames[i],
		}
	}

	nearRelayPortalData := make([]NearRelayPortalData, nearRelays.Count)
	for i := range nearRelayPortalData {
		nearRelayPortalData[i] = NearRelayPortalData{
			ID:   nearRelays.IDs[i],
			Name: nearRelays.Names[i],
			ClientStats: routing.Stats{
				RTT:        float64(nearRelays.RTTs[i]),
				Jitter:     float64(nearRelays.Jitters[i]),
				PacketLoss: float64(nearRelays.PacketLosses[i]),
			},
		}
	}

	// Sort the near relays for display purposes
	sort.Slice(nearRelayPortalData, func(i, j int) bool {
		return nearRelayPortalData[i].Name < nearRelayPortalData[j].Name
	})

	var deltaRTT float32
	if packet.Next && packet.NextRTT != 0 && packet.DirectRTT >= packet.NextRTT {
		deltaRTT = packet.DirectRTT - packet.NextRTT
	}

	predictedRTT := float64(sessionData.RouteCost)
	if sessionData.RouteCost >= routing.InvalidRouteValue {
		predictedRTT = 0
	}

	portalData := &SessionPortalData{
		Meta: SessionMeta{
			ID:              packet.SessionID,
			UserHash:        packet.UserHash,
			DatacenterName:  datacenter.Name,
			DatacenterAlias: datacenter.AliasName,
			OnNetworkNext:   packet.Next,
			NextRTT:         float64(packet.NextRTT),
			DirectRTT:       float64(packet.DirectRTT),
			DeltaRTT:        float64(deltaRTT),
			Location:        sessionData.Location,
			ClientAddr:      packet.ClientAddress.String(),
			ServerAddr:      packet.ServerAddress.String(),
			Hops:            hops,
			SDK:             packet.Version.String(),
			Connection:      uint8(packet.ConnectionType),
			NearbyRelays:    nearRelayPortalData,
			Platform:        uint8(packet.PlatformType),
			BuyerID:         packet.CustomerID,
		},
		Slice: SessionSlice{
			Timestamp: time.Now(),
			Next: routing.Stats{
				RTT:        float64(packet.NextRTT),
				Jitter:     float64(packet.NextJitter),
				PacketLoss: float64(packet.NextPacketLoss),
			},
			Direct: routing.Stats{
				RTT:        float64(packet.DirectRTT),
				Jitter:     float64(packet.DirectJitter),
				PacketLoss: float64(packet.DirectPacketLoss),
			},
			Predicted: routing.Stats{
				RTT: predictedRTT,
			},
			Envelope: routing.Envelope{
				Up:   int64(packet.NextKbpsUp),
				Down: int64(packet.NextKbpsDown),
			},
			IsMultiPath:       sessionData.RouteState.Multipath,
			IsTryBeforeYouBuy: !sessionData.RouteState.Committed,
			OnNetworkNext:     packet.Next,
		},
		Point: SessionMapPoint{
			Latitude:  float64(sessionData.Location.Latitude),
			Longitude: float64(sessionData.Location.Longitude),
		},
		LargeCustomer: buyer.InternalConfig.LargeCustomer,
		EverOnNext:    sessionData.EverOnNext,
	}

	if portalData.Meta.NextRTT != 0 || portalData.Meta.DirectRTT != 0 {
		postSessionHandler.SendPortalData(portalData)
	}
}

func CalculateNextBytesUpAndDown(kbpsUp uint64, kbpsDown uint64, sliceDuration uint64) (uint64, uint64) {
	bytesUp := (((1000 * kbpsUp) / 8) * sliceDuration)
	bytesDown := (((1000 * kbpsDown) / 8) * sliceDuration)
	return bytesUp, bytesDown
}

func CalculateTotalPriceNibblins(routeNumRelays int, relaySellers [core.MaxRelaysPerRoute]routing.Seller, envelopeBytesUp uint64, envelopeBytesDown uint64) routing.Nibblin {

	if routeNumRelays == 0 {
		return 0
	}

	envelopeUpGB := float64(envelopeBytesUp) / 1000000000.0
	envelopeDownGB := float64(envelopeBytesDown) / 1000000000.0

	sellerPriceNibblinsPerGB := routing.Nibblin(0)
	for _, seller := range relaySellers {
		sellerPriceNibblinsPerGB += seller.EgressPriceNibblinsPerGB
	}

	nextPriceNibblinsPerGB := routing.Nibblin(1e9)
	totalPriceNibblins := float64(sellerPriceNibblinsPerGB+nextPriceNibblinsPerGB) * (envelopeUpGB + envelopeDownGB)

	return routing.Nibblin(totalPriceNibblins)
}

func CalculateRouteRelaysPrice(routeNumRelays int, relaySellers [core.MaxRelaysPerRoute]routing.Seller, envelopeBytesUp uint64, envelopeBytesDown uint64) [core.MaxRelaysPerRoute]routing.Nibblin {
	relayPrices := [core.MaxRelaysPerRoute]routing.Nibblin{}

	if routeNumRelays == 0 {
		return relayPrices
	}

	envelopeUpGB := float64(envelopeBytesUp) / 1000000000.0
	envelopeDownGB := float64(envelopeBytesDown) / 1000000000.0

	for i := 0; i < len(relayPrices); i++ {
		relayPriceNibblins := float64(relaySellers[i].EgressPriceNibblinsPerGB) * (envelopeUpGB + envelopeDownGB)
		relayPrices[i] = routing.Nibblin(relayPriceNibblins)
	}

	return relayPrices
}<|MERGE_RESOLUTION|>--- conflicted
+++ resolved
@@ -222,17 +222,9 @@
 	debug *string,
 ) (bool, nearRelayGroup, []int32, error) {
 	if newSession {
-<<<<<<< HEAD
-		nearRelayIDs, err := routeMatrix.GetNearRelays(float32(directLatency), clientLat, clientLong, serverLat, serverLong, maxNearRelays)
-		if err != nil {
-			return false, nearRelayGroup{}, nil, err
-=======
-		nearRelaysChanged = true
-
 		nearRelayIDs := routeMatrix.GetNearRelays(float32(directLatency), clientLat, clientLong, serverLat, serverLong, maxNearRelays)
 		if len(nearRelayIDs) == 0 {
-			return nearRelaysChanged, nearRelayGroup{}, nil, errors.New("no near relays")
->>>>>>> d10ddceb
+			return false, nearRelayGroup{}, nil, errors.New("no near relays")
 		}
 
 		nearRelays := newNearRelayGroup(int32(len(nearRelayIDs)))
@@ -545,30 +537,17 @@
 			debug = new(string)
 		}
 
-<<<<<<< HEAD
-		// Hack to support ESL - if a player has a "pro" tag, use pro mode in the route shader
-		// Do this for ESL or local, for testing
-		if buyer.ID == 0x1e4e8804454033c8 || buyer.ID == 0xbdbebdbf0f7be395 {
-			if packet.Version.AtLeast(SDKVersion{4, 0, 3}) {
-				if packet.NumTags > 0 {
-					for i := int32(0); i < packet.NumTags; i++ {
-						if packet.Tags[i] == crypto.HashID("pro") {
-							buyer.RouteShader.ProMode = true
-							break
-						}
-					}
+		// If a player has the "pro" tag, set pro mode in the route shader
+		if packet.Version.AtLeast(SDKVersion{4, 0, 3}) {
+			for i := int32(0); i < packet.NumTags; i++ {
+				if packet.Tags[i] == crypto.HashID("pro") {
+					buyer.RouteShader.ProMode = true
+					break
 				}
-				// Case for older SDK versions where there was only 1 tag
-			} else if len(packet.Tags) > 0 && packet.Tags[0] == crypto.HashID("pro") {
-				buyer.RouteShader.ProMode = true
-=======
-		// If a player has the "pro" tag, set pro mode in the route shader
-		for i := int32(0); i < packet.NumTags; i++ {
-			if packet.Tags[i] == crypto.HashID("pro") {
-				buyer.RouteShader.ProMode = true
-				break
->>>>>>> d10ddceb
-			}
+			}
+			// Case for older SDK versions where there was only 1 tag
+		} else if len(packet.Tags) > 0 && packet.Tags[0] == crypto.HashID("pro") {
+			buyer.RouteShader.ProMode = true
 		}
 
 		if datacenter, err = getDatacenter(storer, packet.CustomerID, packet.DatacenterID, ""); err != nil {
