package transport

import (
	"fmt"
	"io"
	"math"
	"net"
	"time"

	"github.com/go-kit/kit/log"
	"github.com/go-kit/kit/log/level"
	"github.com/networknext/backend/modules/billing"
	"github.com/networknext/backend/modules/core"
	"github.com/networknext/backend/modules/crypto"
	"github.com/networknext/backend/modules/metrics"
	"github.com/networknext/backend/modules/routing"
	"github.com/networknext/backend/modules/storage"
)

type UDPPacket struct {
	SourceAddr net.UDPAddr
	Data       []byte
}

// UDPHandlerFunc acts the same way http.HandlerFunc does, but for UDP packets and address
type UDPHandlerFunc func(io.Writer, *UDPPacket)

func writeServerInitResponse(w io.Writer, packet *ServerInitRequestPacket, response uint32) error {
	responsePacket := ServerInitResponsePacket{
		RequestID: packet.RequestID,
		Response:  response,
	}

	responsePacketData, err := MarshalPacket(&responsePacket)
	if err != nil {
		return err
	}

	packetHeader := append([]byte{PacketTypeServerInitResponse}, make([]byte, crypto.PacketHashSize)...)
	responseData := append(packetHeader, responsePacketData...)
	if _, err := w.Write(responseData); err != nil {
		return err
	}

	return nil
}

func writeSessionResponse(w io.Writer, response *SessionResponsePacket, sessionData *SessionData) error {
	sessionDataBuffer, err := MarshalSessionData(sessionData)
	if err != nil {
		return err
	}

	if len(sessionDataBuffer) > MaxSessionDataSize {
		return fmt.Errorf("session data of %d exceeds limit of %d bytes", len(sessionDataBuffer), MaxSessionDataSize)
	}

	response.SessionDataBytes = int32(len(sessionDataBuffer))
	copy(response.SessionData[:], sessionDataBuffer)

	responsePacketData, err := MarshalPacket(response)
	if err != nil {
		return err
	}

	packetHeader := append([]byte{PacketTypeSessionResponse}, make([]byte, crypto.PacketHashSize)...)
	responseData := append(packetHeader, responsePacketData...)
	if _, err := w.Write(responseData); err != nil {
		return err
	}

	return nil
}

func ServerInitHandlerFunc(logger log.Logger, storer storage.Storer, datacenterTracker *DatacenterTracker, metrics *metrics.ServerInitMetrics) UDPHandlerFunc {
	return func(w io.Writer, incoming *UDPPacket) {
		metrics.HandlerMetrics.Invocations.Add(1)

		timeStart := time.Now()
		defer func() {
			milliseconds := float64(time.Since(timeStart).Milliseconds())
			metrics.HandlerMetrics.Duration.Set(milliseconds)

			if milliseconds > 100 {
				metrics.HandlerMetrics.LongDuration.Add(1)
			}
		}()

		var packet ServerInitRequestPacket
		if err := UnmarshalPacket(&packet, incoming.Data); err != nil {
			level.Error(logger).Log("msg", "could not read server init packet", "err", err)
			metrics.ReadPacketFailure.Add(1)
			return
		}

		buyer, err := storer.Buyer(packet.CustomerID)
		if err != nil {
			level.Error(logger).Log("err", "unknown customer", "customerID", packet.CustomerID)
			metrics.BuyerNotFound.Add(1)

			if err := writeServerInitResponse(w, &packet, InitResponseUnknownCustomer); err != nil {
				level.Error(logger).Log("msg", "failed to write server init response", "err", err)
				metrics.WriteResponseFailure.Add(1)
			}

			return
		}

		if !packet.Version.AtLeast(SDKVersion{4, 0, 0}) && !buyer.Debug {
			level.Error(logger).Log("err", "sdk too old", "version", packet.Version.String())
			metrics.SDKTooOld.Add(1)

			if err := writeServerInitResponse(w, &packet, InitResponseOldSDKVersion); err != nil {
				level.Error(logger).Log("msg", "failed to write server init response", "err", err)
				metrics.WriteResponseFailure.Add(1)
			}

			return
		}

		datacenter, err := storer.Datacenter(packet.DatacenterID)

		// If we can't find a datacenter or alias for this customer, send an OK response
		// and track the datacenter so we can work with them and add it to our database.

		defer func() {
			if datacenter.ID == routing.UnknownDatacenter.ID {
				level.Warn(logger).Log("err", "received server init request with unknown datacenter", "datacenter", packet.DatacenterName)
				metrics.DatacenterNotFound.Add(1)

				datacenterTracker.AddUnknownDatacenterName(packet.DatacenterName)
			}
		}()

		if err != nil {
			// search the list of aliases created by/for this buyer
			datacenterAliases := storer.GetDatacenterMapsForBuyer(packet.CustomerID)
			for _, dcMap := range datacenterAliases {
				if packet.DatacenterID == crypto.HashID(dcMap.Alias) {
					datacenter, err = storer.Datacenter(dcMap.DatacenterID)

					// If the customer does have a datacenter alias set up but its misconfigured
					// in our database, then send an unknown datacenter response back.

					if err != nil {
						level.Error(logger).Log("msg", "customer has a misconfigured datacenter alias", "err", "datacenter not in database", "datacenter", packet.DatacenterName)

						if err := writeServerInitResponse(w, &packet, InitResponseUnknownDatacenter); err != nil {
							level.Error(logger).Log("msg", "failed to write server init response", "err", err)
							metrics.WriteResponseFailure.Add(1)
						}

						return
					}

					datacenter.AliasName = dcMap.Alias
					break
				}
			}
		}

		if err := writeServerInitResponse(w, &packet, InitResponseOK); err != nil {
			level.Error(logger).Log("msg", "failed to write server init response", "err", err)
			metrics.WriteResponseFailure.Add(1)
			return
		}

		level.Debug(logger).Log("msg", "server initialized successfully", "source_address", incoming.SourceAddr.String())
	}
}

func ServerUpdateHandlerFunc(logger log.Logger, storer storage.Storer, datacenterTracker *DatacenterTracker, postSessionHandler *PostSessionHandler, metrics *metrics.ServerUpdateMetrics) UDPHandlerFunc {
	return func(w io.Writer, incoming *UDPPacket) {
		metrics.HandlerMetrics.Invocations.Add(1)

		timeStart := time.Now()
		defer func() {
			milliseconds := float64(time.Since(timeStart).Milliseconds())
			metrics.HandlerMetrics.Duration.Set(milliseconds)

			if milliseconds > 100 {
				metrics.HandlerMetrics.LongDuration.Add(1)
			}
		}()

		var packet ServerUpdatePacket
		if err := UnmarshalPacket(&packet, incoming.Data); err != nil {
			level.Error(logger).Log("msg", "could not read server update packet", "err", err)
			metrics.ReadPacketFailure.Add(1)
			return
		}

		buyer, err := storer.Buyer(packet.CustomerID)
		if err != nil {
			level.Error(logger).Log("err", "unknown customer", "customerID", packet.CustomerID)
			metrics.BuyerNotFound.Add(1)
			return
		}

		if !packet.Version.AtLeast(SDKVersion{4, 0, 0}) && !buyer.Debug {
			level.Error(logger).Log("err", "sdk too old", "version", packet.Version.String())
			metrics.SDKTooOld.Add(1)
			return
		}

		datacenter, err := storer.Datacenter(packet.DatacenterID)

		// If we can't find a datacenter or alias for this customer,
		// track the datacenter so we can work with them and add it to our database.

		defer func() {
			if datacenter.ID == routing.UnknownDatacenter.ID {
				level.Warn(logger).Log("err", "received server update request with unknown datacenter", "datacenter", packet.DatacenterID)
				metrics.DatacenterNotFound.Add(1)

				datacenterTracker.AddUnknownDatacenter(packet.DatacenterID)
			}
		}()

		if err != nil {
			// search the list of aliases created by/for this buyer
			datacenterAliases := storer.GetDatacenterMapsForBuyer(packet.CustomerID)
			for _, dcMap := range datacenterAliases {
				if packet.DatacenterID == crypto.HashID(dcMap.Alias) {
					datacenter, err = storer.Datacenter(dcMap.DatacenterID)
					if err != nil {
						level.Error(logger).Log("msg", "customer has a misconfigured datacenter alias", "err", "datacenter not in database", "datacenter", packet.DatacenterID)
						return
					}

					datacenter.AliasName = dcMap.Alias
					break
				}
			}
		}

		// Send the number of sessions on the server to the portal cruncher
		countData := &SessionCountData{
			ServerID:    crypto.HashID(packet.ServerAddress.String()),
			BuyerID:     buyer.ID,
			NumSessions: packet.NumSessions,
		}
		postSessionHandler.SendPortalCounts(countData)

		level.Debug(logger).Log("msg", "server updated successfully", "source_address", incoming.SourceAddr.String(), "server_address", packet.ServerAddress.String())
	}
}

func SessionUpdateHandlerFunc(logger log.Logger, getIPLocator func(sessionID uint64) routing.IPLocator, getRouteMatrix func() *routing.RouteMatrix, multipathVetoHandler *storage.MultipathVetoHandler, storer storage.Storer, maxNearRelays int, routerPrivateKey [crypto.KeySize]byte, postSessionHandler *PostSessionHandler, metrics *metrics.SessionUpdateMetrics, internalIPSellers []string, enableInternalIPs bool) UDPHandlerFunc {
	return func(w io.Writer, incoming *UDPPacket) {
		metrics.HandlerMetrics.Invocations.Add(1)

		timeStart := time.Now()
		defer func() {
			milliseconds := float64(time.Since(timeStart).Milliseconds())
			metrics.HandlerMetrics.Duration.Set(milliseconds)

			if milliseconds > 100 {
				metrics.HandlerMetrics.LongDuration.Add(1)
			}
		}()

		var packet SessionUpdatePacket
		if err := UnmarshalPacket(&packet, incoming.Data); err != nil {
			level.Error(logger).Log("msg", "could not read session update packet", "err", err)
			metrics.ReadPacketFailure.Add(1)
			return
		}

		newSession := packet.SliceNumber == 0

		var sessionData SessionData
		var prevSessionData SessionData

		ipLocator := getIPLocator(packet.SessionID)
		routeMatrix := getRouteMatrix()
		buyer := routing.Buyer{}
		datacenter := routing.UnknownDatacenter

		response := SessionResponsePacket{
			Version:     packet.Version,
			SessionID:   packet.SessionID,
			SliceNumber: packet.SliceNumber,
			RouteType:   routing.RouteTypeDirect,
		}

<<<<<<< HEAD
		var debug string
=======
		var routeNumRelays int32
		var routeRelayNames [routing.MaxRelays]string
		var routeRelaySellers [routing.MaxRelays]routing.Seller

		var debug *string
>>>>>>> e8be816c

		// If we've gotten this far, use a deferred function so that we always at least return a direct response
		// and run the post session update logic
		defer func() {
			if sessionData.RouteState.Next {
				metrics.NextSlices.Add(1)
				sessionData.EverOnNext = true
			} else {
				metrics.DirectSlices.Add(1)
			}

			packet.ClientAddress = AnonymizeAddr(packet.ClientAddress) // Make sure to always anonymize the client's IP address

			if err := writeSessionResponse(w, &response, &sessionData); err != nil {
				level.Error(logger).Log("msg", "failed to write session update response", "err", err)
				metrics.WriteResponseFailure.Add(1)
				return
			}

			// Rebuild the arrays of relay names and sellers from the previous session data
			routeRelayNames := [5]string{}
			routeRelaySellers := [5]routing.Seller{}
			for i := int32(0); i < prevSessionData.RouteNumRelays; i++ {
				relay, err := storer.Relay(prevSessionData.RouteRelayIDs[i])
				if err != nil {
					continue
				}

				routeRelayNames[i] = relay.Name
				routeRelaySellers[i] = relay.Seller
			}

			// Rebuild the near relays from the previous session data
			nearRelays := make([]routing.NearRelayData, len(prevSessionData.RouteState.NearRelayID))
			for i := 0; i < len(nearRelays); i++ {
				nearRelays[i].ID = prevSessionData.RouteState.NearRelayID[i]
				relayIndex := routeMatrix.RelayIDsToIndices[nearRelays[i].ID]

				nearRelays[i].Name = routeMatrix.RelayNames[relayIndex]
				nearRelays[i].Addr = routeMatrix.RelayAddresses[relayIndex]
				nearRelays[i].ClientStats.RTT = math.Ceil(float64(prevSessionData.RouteState.NearRelayRTT[i]))

				// We don't actually store the jitter or packet loss in the session data, so just use the
				// values from the session update packet
				nearRelays[i].ClientStats.Jitter = math.Ceil(float64(packet.NearRelayJitter[i]))
				nearRelays[i].ClientStats.PacketLoss = math.Ceil(float64(packet.NearRelayPacketLoss[i]))

				if nearRelays[i].ClientStats.RTT == 255 {
					nearRelays[i].ClientStats.PacketLoss = 100
				}
			}

			if !packet.ClientPingTimedOut {
				go PostSessionUpdate(postSessionHandler, &packet, &prevSessionData, &buyer, multipathVetoHandler, routeRelayNames, routeRelaySellers, nearRelays, &datacenter, debug)
			}
		}()

		if packet.ClientPingTimedOut {
			metrics.ClientPingTimedOut.Add(1)
			return
		}

		buyer, err := storer.Buyer(packet.CustomerID)
		if err != nil {
			level.Error(logger).Log("msg", "buyer not found", "err", err)
			metrics.BuyerNotFound.Add(1)
			return
		}

		if buyer.Debug {
			debug = new(string)
		}

		datacenter, err = storer.Datacenter(packet.DatacenterID)
		if err != nil {
			aliasFound := false

			// search the list of aliases created by/for this buyer
			datacenterAliases := storer.GetDatacenterMapsForBuyer(packet.CustomerID)
			for _, dcMap := range datacenterAliases {
				if packet.DatacenterID == crypto.HashID(dcMap.Alias) {
					datacenter, err = storer.Datacenter(dcMap.DatacenterID)
					if err != nil {
						level.Error(logger).Log("msg", "customer has a misconfigured datacenter alias", "err", "datacenter not in database", "datacenter", packet.DatacenterID)
						return
					}

					datacenter.AliasName = dcMap.Alias
					aliasFound = true
					break
				}
			}

			if !aliasFound {
				level.Error(logger).Log("msg", "datacenter not found", "err", err)
				metrics.DatacenterNotFound.Add(1)
				return
			}
		}

		if newSession {
			sessionData.Version = SessionDataVersion
			sessionData.SessionID = packet.SessionID
			sessionData.SliceNumber = packet.SliceNumber + 1
			sessionData.ExpireTimestamp = uint64(time.Now().Unix()) + billing.BillingSliceSeconds
			sessionData.RouteState.UserID = packet.UserHash
			sessionData.Location, err = ipLocator.LocateIP(packet.ClientAddress.IP)

			if err != nil {
				level.Error(logger).Log("msg", "failed to locate IP", "err", err)
				metrics.ClientLocateFailure.Add(1)
				return
			}
		} else {
			err := UnmarshalSessionData(&prevSessionData, packet.SessionData[:])
			sessionData.CopyFrom(&prevSessionData) // Have an extra copy of the session data so we can use the unmodified one in the post session

			if err != nil {
				level.Error(logger).Log("msg", "could not read session data in session update packet", "err", err)
				metrics.ReadSessionDataFailure.Add(1)
				return
			}

			if prevSessionData.SessionID != packet.SessionID {
				level.Error(logger).Log("err", "bad session ID in session data")
				metrics.BadSessionID.Add(1)
				return
			}

			if prevSessionData.SliceNumber != packet.SliceNumber {
				level.Error(logger).Log("err", "bad slice number in session data", "packet_slice_number", packet.SliceNumber, "session_data_slice_number", prevSessionData.SliceNumber,
					"retry_count", packet.RetryNumber, "packet_next", packet.Next, "session_data_next", prevSessionData.RouteState.Next, "ever_on_next", prevSessionData.EverOnNext)
				metrics.BadSliceNumber.Add(1)
				return
			}

			sessionData.SliceNumber = packet.SliceNumber + 1
			sessionData.ExpireTimestamp += billing.BillingSliceSeconds
		}

		// Don't accelerate any sessions if the buyer is not yet live
		if !buyer.Live {
			metrics.BuyerNotLive.Add(1)
			return
		}

		if packet.FallbackToDirect {
			if !sessionData.FellBackToDirect {
				sessionData.FellBackToDirect = true

				switch packet.Flags {
				case FallbackFlagsBadRouteToken:
					metrics.FallbackToDirectBadRouteToken.Add(1)
				case FallbackFlagsNoNextRouteToContinue:
					metrics.FallbackToDirectNoNextRouteToContinue.Add(1)
				case FallbackFlagsPreviousUpdateStillPending:
					metrics.FallbackToDirectPreviousUpdateStillPending.Add(1)
				case FallbackFlagsBadContinueToken:
					metrics.FallbackToDirectBadContinueToken.Add(1)
				case FallbackFlagsRouteExpired:
					metrics.FallbackToDirectRouteExpired.Add(1)
				case FallbackFlagsRouteRequestTimedOut:
					metrics.FallbackToDirectRouteRequestTimedOut.Add(1)
				case FallbackFlagsContinueRequestTimedOut:
					metrics.FallbackToDirectContinueRequestTimedOut.Add(1)
				case FallbackFlagsClientTimedOut:
					metrics.FallbackToDirectClientTimedOut.Add(1)
				case FallbackFlagsUpgradeResponseTimedOut:
					metrics.FallbackToDirectUpgradeResponseTimedOut.Add(1)
				case FallbackFlagsRouteUpdateTimedOut:
					metrics.FallbackToDirectRouteUpdateTimedOut.Add(1)
				case FallbackFlagsDirectPongTimedOut:
					metrics.FallbackToDirectDirectPongTimedOut.Add(1)
				case FallbackFlagsNextPongTimedOut:
					metrics.FallbackToDirectNextPongTimedOut.Add(1)
				default:
					metrics.FallbackToDirectUnknownReason.Add(1)
				}
			}
			return
		}

		// todo: clean up this near relay stuff

		var nearRelays []routing.NearRelayData
		var numNearRelays int32
		var nearRelayIDs []uint64
		var nearRelayAddresses []net.UDPAddr
		var nearRelayCosts []int32
		var nearRelayPacketLoss []float32

		if newSession {
			nearRelays, err = routeMatrix.GetNearRelays(sessionData.Location.Latitude, sessionData.Location.Longitude, maxNearRelays)
			if err != nil {
				level.Error(logger).Log("msg", "failed to get near relays", "err", err)
				metrics.NearRelaysLocateFailure.Add(1)
				return
			}

			numNearRelays = int32(len(nearRelays))
			nearRelayIDs = make([]uint64, numNearRelays)
			nearRelayAddresses = make([]net.UDPAddr, numNearRelays)
			nearRelayCosts = make([]int32, numNearRelays)
			nearRelayPacketLoss = make([]float32, numNearRelays)

			// Initialize the near relay list
			for i := int32(0); i < numNearRelays; i++ {
				core.NearRelayFilterRTT(&sessionData.RouteState, nearRelays[i].ID, 0)
			}

		} else {
			numNearRelays = int32(len(sessionData.RouteState.NearRelayID))
			nearRelayIDs = make([]uint64, numNearRelays)
			nearRelayAddresses = make([]net.UDPAddr, numNearRelays)
			nearRelayCosts = make([]int32, numNearRelays)
			nearRelayPacketLoss = make([]float32, numNearRelays)

			nearRelays = make([]routing.NearRelayData, numNearRelays)

			for i := int32(0); i < numNearRelays; i++ {
				for j, clientNearRelayID := range packet.NearRelayIDs {
					if sessionData.RouteState.NearRelayID[i] == clientNearRelayID {
						nearRelays[i].ID = clientNearRelayID

						// Retrieve the relay's name and address from the route matrix since they're constant.
						// We don't need to store them in the session data.
						relayIndex := routeMatrix.RelayIDsToIndices[clientNearRelayID]
						nearRelays[i].Name = routeMatrix.RelayNames[relayIndex]
						nearRelays[i].Addr = routeMatrix.RelayAddresses[relayIndex]

						maxRTT := core.NearRelayFilterRTT(&sessionData.RouteState, clientNearRelayID, packet.NearRelayRTT[j])

						nearRelays[i].ClientStats.RTT = math.Ceil(float64(maxRTT))
						nearRelays[i].ClientStats.Jitter = math.Ceil(float64(packet.NearRelayJitter[j]))
						nearRelays[i].ClientStats.PacketLoss = math.Ceil(float64(packet.NearRelayPacketLoss[j]))

						// Since we can only store near relay RTT as a byte in the session data,
						// we need to treat any near relay with an RTT == 255 as unroutable (100% PL)
						// Once we further optimize the amount of session data we carry, we might be able to remove this
						if maxRTT == 255 {
							nearRelays[i].ClientStats.PacketLoss = 100
						}
					}
				}
			}
		}

		for i := int32(0); i < numNearRelays; i++ {
			nearRelay := &nearRelays[i]

			nearRelayIDs[i] = nearRelay.ID
			nearRelayAddresses[i] = nearRelay.Addr
			nearRelayCosts[i] = int32(nearRelay.ClientStats.RTT)
			nearRelayPacketLoss[i] = float32(nearRelay.ClientStats.PacketLoss)
		}

		response.NumNearRelays = numNearRelays
		response.NearRelayIDs = nearRelayIDs
		response.NearRelayAddresses = nearRelayAddresses

		// First slice always direct
		if newSession {
			level.Debug(logger).Log("msg", "session updated successfully", "source_address", incoming.SourceAddr.String(), "server_address", packet.ServerAddress.String(), "client_address", packet.ClientAddress.String())
			return
		}

		destRelayIDs := routeMatrix.GetDatacenterRelayIDs(datacenter.ID)
		if len(destRelayIDs) == 0 {
			level.Error(logger).Log("msg", "failed to get dest relays")
			metrics.NoRelaysInDatacenter.Add(1)
			return
		}

		reframedNearRelays := make([]int32, numNearRelays)
		reframedNearRelayCosts := make([]int32, numNearRelays)
		var numDestRelays int32
		reframedDestRelays := make([]int32, len(destRelayIDs))
		core.ReframeRelays(routeMatrix.RelayIDsToIndices, nearRelayIDs, nearRelayCosts, nearRelayPacketLoss, destRelayIDs, &numNearRelays, reframedNearRelays, reframedNearRelayCosts, &numDestRelays, reframedDestRelays)

		reframedNearRelays = reframedNearRelays[:numNearRelays]
		reframedNearRelayCosts = reframedNearRelayCosts[:numNearRelays]
		reframedDestRelays = reframedDestRelays[:numDestRelays]

		var routeCost int32
		routeRelays := [routing.MaxRelays]int32{}

		sessionData.Initial = false

		multipathVetoMap := multipathVetoHandler.GetMapCopy(buyer.CompanyCode)

		level.Debug(logger).Log("buyer", buyer.CompanyCode,
			"acceptable_latency", buyer.RouteShader.AcceptableLatency,
			"rtt_threshold", buyer.RouteShader.LatencyThreshold,
			"selection_percent", buyer.RouteShader.SelectionPercent,
			"route_switch_threshold", buyer.InternalConfig.RouteSwitchThreshold)

		var routeNumRelays int32
		var routeRelayNames [routing.MaxRelays]string
		var routeRelaySellers [routing.MaxRelays]routing.Seller

		if !sessionData.RouteState.Next || sessionData.RouteNumRelays == 0 {
			sessionData.RouteState.Next = false
			if core.MakeRouteDecision_TakeNetworkNext(routeMatrix.RouteEntries, &buyer.RouteShader, &sessionData.RouteState, multipathVetoMap, &buyer.InternalConfig, int32(packet.DirectRTT), packet.DirectPacketLoss, reframedNearRelays, reframedNearRelayCosts, reframedDestRelays, &routeCost, &routeNumRelays, routeRelays[:], debug) {
				HandleNextToken(&sessionData, storer, &buyer, &packet, routeNumRelays, routeRelays[:], routeMatrix.RelayIDs, routerPrivateKey, &response, internalIPSellers, enableInternalIPs)
			}
		} else {
			if !core.ReframeRoute(routeMatrix.RelayIDsToIndices, sessionData.RouteRelayIDs[:sessionData.RouteNumRelays], &routeRelays) {

				level.Warn(logger).Log("warn", "one or more relays in the route no longer exist, finding new route.")
				metrics.RouteDoesNotExist.Add(1)

				if core.MakeRouteDecision_TakeNetworkNext(routeMatrix.RouteEntries, &buyer.RouteShader, &sessionData.RouteState, multipathVetoMap, &buyer.InternalConfig, int32(packet.DirectRTT), packet.DirectPacketLoss, reframedNearRelays, reframedNearRelayCosts, reframedDestRelays, &routeCost, &routeNumRelays, routeRelays[:], debug) {
					HandleNextToken(&sessionData, storer, &buyer, &packet, routeNumRelays, routeRelays[:], routeMatrix.RelayIDs, routerPrivateKey, &response, internalIPSellers, enableInternalIPs)
				}
			} else {
				if stay, nextRouteSwitched := core.MakeRouteDecision_StayOnNetworkNext(routeMatrix.RouteEntries, &buyer.RouteShader, &sessionData.RouteState, &buyer.InternalConfig, int32(packet.DirectRTT), int32(packet.NextRTT), packet.DirectPacketLoss, packet.NextPacketLoss, sessionData.RouteNumRelays, routeRelays, reframedNearRelays, reframedNearRelayCosts, reframedDestRelays, &routeCost, &routeNumRelays, routeRelays[:], debug); stay {
					// Continue token

					// Check if the route has changed
					if nextRouteSwitched {
						metrics.RouteSwitched.Add(1)

						// Create a next token here rather than a continue token since the route has switched
						HandleNextToken(&sessionData, storer, &buyer, &packet, routeNumRelays, routeRelays[:], routeMatrix.RelayIDs, routerPrivateKey, &response, internalIPSellers, enableInternalIPs)
					} else {
						HandleContinueToken(&sessionData, storer, &buyer, &packet, routeNumRelays, routeRelays[:], routeMatrix.RelayIDs, routerPrivateKey, &response)
					}
				} else {
					// Route was vetoed - check to see why
					if sessionData.RouteState.NoRoute {
						level.Warn(logger).Log("warn", "route no longer exists")
						metrics.NoRoute.Add(1)
					}

					if sessionData.RouteState.MultipathOverload {
						level.Warn(logger).Log("warn", "multipath overloaded this user's connection", "user_hash", fmt.Sprintf("%016x", sessionData.RouteState.UserID))
						metrics.MultipathOverload.Add(1)

						// We will handle updating the multipath veto redis in the post session update
						// to avoid blocking the routing response
					}

					if sessionData.RouteState.LatencyWorse {
						level.Warn(logger).Log("warn", "this route makes latency worse")
						metrics.LatencyWorse.Add(1)
					}
				}
			}
		}

		response.Committed = sessionData.RouteState.Committed

		// Store the route back into the session data
		sessionData.RouteNumRelays = routeNumRelays
		sessionData.RouteCost = routeCost

		for i := int32(0); i < routeNumRelays; i++ {
			relayID := routeMatrix.RelayIDs[routeRelays[i]]
			sessionData.RouteRelayIDs[i] = relayID

			// Get all of the necessary relay information for the post session update
			relay, err := storer.Relay(relayID)
			if err != nil {
				continue
			}

			routeRelayNames[i] = relay.Name
			routeRelaySellers[i] = relay.Seller
		}

		if debug != nil {
			response.Debug = *debug
			if response.Debug != "" {
				response.HasDebug = true
			}
		}

		level.Debug(logger).Log("msg", "session updated successfully", "source_address", incoming.SourceAddr.String(), "server_address", packet.ServerAddress.String(), "client_address", packet.ClientAddress.String())
	}
}

func HandleNextToken(sessionData *SessionData, storer storage.Storer, buyer *routing.Buyer, packet *SessionUpdatePacket, routeNumRelays int32, routeRelays []int32, allRelayIDs []uint64, routerPrivateKey [crypto.KeySize]byte, response *SessionResponsePacket, internalIPSellers []string, enableInternalIPs bool) {
	// Add another 10 seconds to the slice and increment the session version
	sessionData.Initial = true
	sessionData.ExpireTimestamp += billing.BillingSliceSeconds
	sessionData.SessionVersion++

	numTokens := routeNumRelays + 2 // relays + client + server
	routeAddresses, routePublicKeys := GetRouteAddressesAndPublicKeys(&packet.ClientAddress, packet.ClientRoutePublicKey, &packet.ServerAddress, packet.ServerRoutePublicKey, numTokens, routeRelays, allRelayIDs, storer, internalIPSellers, enableInternalIPs)
	if routeAddresses == nil || routePublicKeys == nil {
		response.RouteType = routing.RouteTypeDirect
		response.NumTokens = 0
		response.Tokens = nil
		return
	}

	tokenData := make([]byte, numTokens*routing.EncryptedNextRouteTokenSize)
	core.WriteRouteTokens(tokenData, sessionData.ExpireTimestamp, sessionData.SessionID, uint8(sessionData.SessionVersion), uint32(buyer.RouteShader.BandwidthEnvelopeUpKbps), uint32(buyer.RouteShader.BandwidthEnvelopeDownKbps), int(numTokens), routeAddresses, routePublicKeys, routerPrivateKey)
	response.RouteType = routing.RouteTypeNew
	response.NumTokens = numTokens
	response.Tokens = tokenData
}

func HandleContinueToken(sessionData *SessionData, storer storage.Storer, buyer *routing.Buyer, packet *SessionUpdatePacket, routeNumRelays int32, routeRelays []int32, allRelayIDs []uint64, routerPrivateKey [crypto.KeySize]byte, response *SessionResponsePacket) {
	numTokens := routeNumRelays + 2 // relays + client + server
	// empty string array b/c don't care for internal ips here
	routeAddresses, routePublicKeys := GetRouteAddressesAndPublicKeys(&packet.ClientAddress, packet.ClientRoutePublicKey, &packet.ServerAddress, packet.ServerRoutePublicKey, numTokens, routeRelays, allRelayIDs, storer, []string{}, false)
	if routeAddresses == nil || routePublicKeys == nil {
		response.RouteType = routing.RouteTypeDirect
		response.NumTokens = 0
		response.Tokens = nil
		return
	}

	tokenData := make([]byte, numTokens*routing.EncryptedContinueRouteTokenSize)
	core.WriteContinueTokens(tokenData, sessionData.ExpireTimestamp, sessionData.SessionID, uint8(sessionData.SessionVersion), int(numTokens), routePublicKeys, routerPrivateKey)
	response.RouteType = routing.RouteTypeContinue
	response.NumTokens = numTokens
	response.Tokens = tokenData
}

func GetRouteAddressesAndPublicKeys(clientAddress *net.UDPAddr, clientPublicKey []byte, serverAddress *net.UDPAddr, serverPublicKey []byte, numTokens int32, routeRelays []int32, allRelayIDs []uint64, storer storage.Storer, internalIPSellers []string, enableInternalIPs bool) ([]*net.UDPAddr, [][]byte) {
	routeAddresses := make([]*net.UDPAddr, numTokens)
	routePublicKeys := make([][]byte, numTokens)

	routeAddresses[0] = clientAddress
	routePublicKeys[0] = clientPublicKey
	routeAddresses[numTokens-1] = serverAddress
	routePublicKeys[numTokens-1] = serverPublicKey

	totalNumRelays := int32(len(allRelayIDs))
	foundRelayCount := int32(0)

	for i := int32(0); i < numTokens-2; i++ {
		relayIndex := routeRelays[i]
		if relayIndex < totalNumRelays {
			relayID := allRelayIDs[relayIndex]
			relay, err := storer.Relay(relayID)
			if err != nil {
				continue
			}

			routeAddresses[i+1] = &relay.Addr

			if enableInternalIPs {
				shouldTryUseInternalIPs := false
				for i := range internalIPSellers {
					if internalIPSellers[i] == relay.Seller.Name {
						shouldTryUseInternalIPs = true
						break
					}
				}

				// check if the previous relay is the same seller
				if shouldTryUseInternalIPs && i >= 1 {
					prevRelayIndex := routeRelays[i-1]
					if prevRelayIndex < totalNumRelays {
						prevID := allRelayIDs[prevRelayIndex]
						prev, err := storer.Relay(prevID)
						if err == nil && prev.Seller.ID == relay.Seller.ID {
							routeAddresses[i+1] = &relay.InternalAddr
						}
					}
				}
			}

			routePublicKeys[i+1] = relay.PublicKey
			foundRelayCount++
		}
	}

	if foundRelayCount != numTokens-2 {
		return nil, nil
	}

	return routeAddresses, routePublicKeys
}

func PostSessionUpdate(postSessionHandler *PostSessionHandler, packet *SessionUpdatePacket, sessionData *SessionData, buyer *routing.Buyer, multipathVetoHandler *storage.MultipathVetoHandler, routeRelayNames [routing.MaxRelays]string, routeRelaySellers [routing.MaxRelays]routing.Seller, nearRelays []routing.NearRelayData, datacenter *routing.Datacenter, debug *string) {
	sliceDuration := uint64(billing.BillingSliceSeconds)
	if sessionData.Initial {
		sliceDuration *= 2
	}
	nextBytesUp, nextBytesDown := CalculateNextBytesUpAndDown(uint64(packet.NextKbpsUp), uint64(packet.NextKbpsDown), sliceDuration)
	nextEnvelopeBytesUp, nextEnvelopeBytesDown := CalculateNextBytesUpAndDown(uint64(buyer.RouteShader.BandwidthEnvelopeUpKbps), uint64(buyer.RouteShader.BandwidthEnvelopeDownKbps), sliceDuration)
	totalPrice := CalculateTotalPriceNibblins(int(sessionData.RouteNumRelays), routeRelaySellers, nextEnvelopeBytesUp, nextEnvelopeBytesDown)
	routeRelayPrices := CalculateRouteRelaysPrice(int(sessionData.RouteNumRelays), routeRelaySellers, nextEnvelopeBytesUp, nextEnvelopeBytesDown)

	// Check if we should multipath veto the user
	if packet.Next && sessionData.RouteState.MultipathOverload {
		if err := multipathVetoHandler.MultipathVetoUser(buyer.CompanyCode, packet.UserHash); err != nil {
			level.Error(postSessionHandler.logger).Log("err", err)
		}
	}

	nextRelaysPrice := [routing.MaxRelays]uint64{}
	for i := 0; i < routing.MaxRelays; i++ {
		nextRelaysPrice[i] = uint64(routeRelayPrices[i])
	}

	packetLossClientToServer := float32(packet.PacketsLostClientToServer) / float32(packet.PacketsSentClientToServer) * 100.0
	packetLossServerToClient := float32(packet.PacketsLostServerToClient) / float32(packet.PacketsSentServerToClient) * 100.0

	// Take the max of packet loss client -> server or server -> client
	inGamePacketLoss := packetLossClientToServer
	if inGamePacketLoss < packetLossServerToClient {
		inGamePacketLoss = packetLossServerToClient
	}

	multipathVetoMap := multipathVetoHandler.GetMapCopy(buyer.CompanyCode)
	var multipathVetoed bool
	if _, ok := multipathVetoMap[packet.UserHash]; ok {
		multipathVetoed = true
	}

	var routeCost int32 = sessionData.RouteCost
	if sessionData.RouteCost == math.MaxInt32 {
		routeCost = 0
	}

	var nearRelayRTT float32
	if sessionData.RouteNumRelays > 0 {
		for i := range nearRelays {
			if nearRelays[i].ID == sessionData.RouteRelayIDs[0] {
				nearRelayRTT = float32(nearRelays[i].ClientStats.RTT)
				break
			}
		}
	}

	debugString := ""
	if debug != nil {
		debugString = *debug
	}

	billingEntry := &billing.BillingEntry{
		Timestamp:                 uint64(time.Now().Unix()),
		BuyerID:                   packet.CustomerID,
		UserHash:                  packet.UserHash,
		SessionID:                 packet.SessionID,
		SliceNumber:               packet.SliceNumber,
		DirectRTT:                 packet.DirectRTT,
		DirectJitter:              packet.DirectJitter,
		DirectPacketLoss:          packet.DirectPacketLoss,
		Next:                      packet.Next,
		NextRTT:                   packet.NextRTT,
		NextJitter:                packet.NextJitter,
		NextPacketLoss:            packet.NextPacketLoss,
		NumNextRelays:             uint8(sessionData.RouteNumRelays),
		NextRelays:                sessionData.RouteRelayIDs,
		TotalPrice:                uint64(totalPrice),
		ClientToServerPacketsLost: packet.PacketsLostClientToServer,
		ServerToClientPacketsLost: packet.PacketsLostServerToClient,
		Committed:                 packet.Committed,
		Flagged:                   packet.Reported,
		Multipath:                 sessionData.RouteState.Multipath,
		Initial:                   sessionData.Initial,
		NextBytesUp:               nextBytesUp,
		NextBytesDown:             nextBytesDown,
		EnvelopeBytesUp:           nextEnvelopeBytesUp,
		EnvelopeBytesDown:         nextEnvelopeBytesDown,
		DatacenterID:              datacenter.ID,
		RTTReduction:              sessionData.RouteState.ReduceLatency,
		PacketLossReduction:       sessionData.RouteState.ReducePacketLoss,
		NextRelaysPrice:           nextRelaysPrice,
		Latitude:                  float32(sessionData.Location.Latitude),
		Longitude:                 float32(sessionData.Location.Longitude),
		ISP:                       sessionData.Location.ISP,
		ABTest:                    sessionData.RouteState.ABTest,
		RouteDecision:             0,
		ConnectionType:            uint8(packet.ConnectionType),
		PlatformType:              uint8(packet.PlatformType),
		SDKVersion:                packet.Version.String(),
		PacketLoss:                inGamePacketLoss,
		PredictedNextRTT:          float32(routeCost),
		MultipathVetoed:           multipathVetoed,
		Debug:                     debugString,
		FallbackToDirect:          packet.FallbackToDirect,
		ClientFlags:               packet.Flags,
		UserFlags:                 packet.UserFlags,
		NearRelayRTT:              nearRelayRTT,
	}

	postSessionHandler.SendBillingEntry(billingEntry)

	hops := make([]RelayHop, sessionData.RouteNumRelays)
	for i := int32(0); i < sessionData.RouteNumRelays; i++ {
		hops[i] = RelayHop{
			ID:   sessionData.RouteRelayIDs[i],
			Name: routeRelayNames[i],
		}
	}

	nearRelayPortalData := make([]NearRelayPortalData, len(nearRelays))
	for i := range nearRelayPortalData {
		nearRelayPortalData[i] = NearRelayPortalData{
			ID:          nearRelays[i].ID,
			Name:        nearRelays[i].Name,
			ClientStats: nearRelays[i].ClientStats,
		}
	}

	var deltaRTT float32
	if packet.Next && packet.NextRTT != 0 && packet.DirectRTT >= packet.NextRTT {
		deltaRTT = packet.DirectRTT - packet.NextRTT
	}

	var predictedRTT int64
	predictedRTT = int64(routeCost)

	portalData := &SessionPortalData{
		Meta: SessionMeta{
			ID:              packet.SessionID,
			UserHash:        packet.UserHash,
			DatacenterName:  datacenter.Name,
			DatacenterAlias: datacenter.AliasName,
			OnNetworkNext:   packet.Next,
			NextRTT:         float64(packet.NextRTT),
			DirectRTT:       float64(packet.DirectRTT),
			DeltaRTT:        float64(deltaRTT),
			Location:        sessionData.Location,
			ClientAddr:      packet.ClientAddress.String(),
			ServerAddr:      packet.ServerAddress.String(),
			Hops:            hops,
			SDK:             packet.Version.String(),
			Connection:      uint8(packet.ConnectionType),
			NearbyRelays:    nearRelayPortalData,
			Platform:        uint8(packet.PlatformType),
			BuyerID:         packet.CustomerID,
		},
		Slice: SessionSlice{
			Timestamp: time.Now(),
			Next: routing.Stats{
				RTT:        float64(packet.NextRTT),
				Jitter:     float64(packet.NextJitter),
				PacketLoss: float64(packet.NextPacketLoss),
			},
			Direct: routing.Stats{
				RTT:        float64(packet.DirectRTT),
				Jitter:     float64(packet.DirectJitter),
				PacketLoss: float64(packet.DirectPacketLoss),
			},
			Predicted: routing.Stats{
				RTT: float64(predictedRTT),
			},
			Envelope: routing.Envelope{
				Up:   int64(packet.NextKbpsUp),
				Down: int64(packet.NextKbpsDown),
			},
			IsMultiPath:       sessionData.RouteState.Multipath,
			IsTryBeforeYouBuy: !sessionData.RouteState.Committed,
			OnNetworkNext:     packet.Next,
		},
		Point: SessionMapPoint{
			Latitude:  sessionData.Location.Latitude,
			Longitude: sessionData.Location.Longitude,
		},
		LargeCustomer: buyer.InternalConfig.LargeCustomer,
		EverOnNext:    sessionData.EverOnNext,
	}

	if portalData.Meta.NextRTT != 0 || portalData.Meta.DirectRTT != 0 {
		postSessionHandler.SendPortalData(portalData)
	}
}

func CalculateNextBytesUpAndDown(kbpsUp uint64, kbpsDown uint64, sliceDuration uint64) (uint64, uint64) {
	bytesUp := (((1000 * kbpsUp) / 8) * sliceDuration)
	bytesDown := (((1000 * kbpsDown) / 8) * sliceDuration)
	return bytesUp, bytesDown
}

func CalculateTotalPriceNibblins(routeNumRelays int, relaySellers [routing.MaxRelays]routing.Seller, envelopeBytesUp uint64, envelopeBytesDown uint64) routing.Nibblin {

	if routeNumRelays == 0 {
		return 0
	}

	envelopeUpGB := float64(envelopeBytesUp) / 1000000000.0
	envelopeDownGB := float64(envelopeBytesDown) / 1000000000.0

	sellerPriceNibblinsPerGB := routing.Nibblin(0)
	for _, seller := range relaySellers {
		sellerPriceNibblinsPerGB += seller.EgressPriceNibblinsPerGB
	}

	nextPriceNibblinsPerGB := routing.Nibblin(1e9)
	totalPriceNibblins := float64(sellerPriceNibblinsPerGB+nextPriceNibblinsPerGB) * (envelopeUpGB + envelopeDownGB)

	return routing.Nibblin(totalPriceNibblins)
}

func CalculateRouteRelaysPrice(routeNumRelays int, relaySellers [routing.MaxRelays]routing.Seller, envelopeBytesUp uint64, envelopeBytesDown uint64) [routing.MaxRelays]routing.Nibblin {
	relayPrices := [routing.MaxRelays]routing.Nibblin{}

	if routeNumRelays == 0 {
		return relayPrices
	}

	envelopeUpGB := float64(envelopeBytesUp) / 1000000000.0
	envelopeDownGB := float64(envelopeBytesDown) / 1000000000.0

	for i := 0; i < len(relayPrices); i++ {
		relayPriceNibblins := float64(relaySellers[i].EgressPriceNibblinsPerGB) * (envelopeUpGB + envelopeDownGB)
		relayPrices[i] = routing.Nibblin(relayPriceNibblins)
	}

	return relayPrices
}<|MERGE_RESOLUTION|>--- conflicted
+++ resolved
@@ -284,15 +284,7 @@
 			RouteType:   routing.RouteTypeDirect,
 		}
 
-<<<<<<< HEAD
-		var debug string
-=======
-		var routeNumRelays int32
-		var routeRelayNames [routing.MaxRelays]string
-		var routeRelaySellers [routing.MaxRelays]routing.Seller
-
 		var debug *string
->>>>>>> e8be816c
 
 		// If we've gotten this far, use a deferred function so that we always at least return a direct response
 		// and run the post session update logic
