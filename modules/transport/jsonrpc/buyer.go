--- conflicted
+++ resolved
@@ -234,7 +234,6 @@
 		// Calculate the start and end time
 		timeNow := time.Now()
 		location := timeNow.Location()
-<<<<<<< HEAD
 
 		// Get todays date
 		year, month, day := timeNow.Date()
@@ -243,28 +242,9 @@
 		// current page date is today - page number * 1 day. Add 1 day to compensate for filter excluding end date
 		currentPageDate := today.Add(-time.Duration((reply.Page - 1) * 24 * int(time.Hour)))
 
-		fmt.Println()
-
-		fmt.Printf("Current page date: %s\n", currentPageDate.String())
-
 		// get next page date
 		nextPageDate := today.Add(-time.Duration(reply.Page * 24 * int(time.Hour)))
 
-		fmt.Printf("Next page date: %s\n", nextPageDate.String())
-
-=======
-
-		// Get todays date
-		year, month, day := timeNow.Date()
-		today := time.Date(year, month, day, 0, 0, 0, 0, location)
-
-		// current page date is today - page number * 1 day. Add 1 day to compensate for filter excluding end date
-		currentPageDate := today.Add(-time.Duration((reply.Page - 1) * 24 * int(time.Hour)))
-
-		// get next page date
-		nextPageDate := today.Add(-time.Duration(reply.Page * 24 * int(time.Hour)))
-
->>>>>>> 0066d6cf
 		currentPage := reply.Page
 
 		// Fetch historic sessions by each identifier if there are any
@@ -350,12 +330,6 @@
 		}
 		s.BigTableMetrics.ReadMetaSuccessCount.Add(1)
 
-<<<<<<< HEAD
-		fmt.Printf("Found %d sessions in bigtable\n", len(rows))
-		fmt.Printf("Found %d sessions so far\n", len(btRows))
-
-=======
->>>>>>> 0066d6cf
 		if reply.Page >= MaxBigTableDays {
 			// We are out of pages
 			break
@@ -366,12 +340,6 @@
 		nextPageDate = nextPageDate.Add(-24 * time.Hour)
 		currentPageDate = currentPageDate.Add(-24 * time.Hour)
 
-<<<<<<< HEAD
-		fmt.Printf("Current page date: %s\n", currentPageDate.String())
-		fmt.Printf("Next page date: %s\n", nextPageDate.String())
-
-=======
->>>>>>> 0066d6cf
 		// Gets the rows within [nextPageDate, currentPageDate)
 		chainFilter = bigtable.ChainFilters(bigtable.ColumnFilter("meta"), // Search for cells in the "meta" column
 			bigtable.LatestNFilter(1),                                    // Gets the latest cell from the "meta" column
