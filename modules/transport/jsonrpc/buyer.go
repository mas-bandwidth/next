--- conflicted
+++ resolved
@@ -475,11 +475,7 @@
 		if err != nil {
 			err = fmt.Errorf("TotalSessions() failed getting buyer session next counts: %v", err)
 			level.Error(s.Logger).Log("err", err)
-<<<<<<< HEAD
-			err = fmt.Errorf("TotalSessions() failed getting total session next counts")
-=======
 			err = fmt.Errorf("TotalSessions() failed getting buyer session next counts")
->>>>>>> c69e0e8d
 			return err
 		}
 
@@ -487,11 +483,7 @@
 		if err != nil {
 			err = fmt.Errorf("TotalSessions() failed getting buyer session next counts: %v", err)
 			level.Error(s.Logger).Log("err", err)
-<<<<<<< HEAD
-			err = fmt.Errorf("TotalSessions() failed getting total session next counts")
-=======
 			err = fmt.Errorf("TotalSessions() failed getting buyer session next counts")
->>>>>>> c69e0e8d
 			return err
 		}
 
