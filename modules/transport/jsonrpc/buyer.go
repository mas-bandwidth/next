package jsonrpc

import (
	"context"
	"encoding/base64"
	"encoding/binary"
	"encoding/json"
	"errors"
	"fmt"
	"hash/fnv"
	"io/ioutil"
	"net/http"
	"net/url"
	"os"
	"regexp"
	"sort"
	"strconv"
	"strings"
	"sync"
	"time"

	"cloud.google.com/go/bigquery"
	"cloud.google.com/go/bigtable"

	"github.com/dgrijalva/jwt-go"
	"github.com/gomodule/redigo/redis"
	"github.com/google/go-github/v36/github"

	"github.com/networknext/backend/modules/core"
	"github.com/networknext/backend/modules/encoding"
	"github.com/networknext/backend/modules/metrics"
	"github.com/networknext/backend/modules/routing"
	"github.com/networknext/backend/modules/storage"
	"github.com/networknext/backend/modules/transport"
	"github.com/networknext/backend/modules/transport/looker"
	"github.com/networknext/backend/modules/transport/middleware"
	"github.com/networknext/backend/modules/transport/notifications"

	ghostarmy "github.com/networknext/backend/modules/ghost_army"
)

const (
	TopSessionsSize          = 1000
	MapPointByteCacheVersion = uint8(1)
	MaxHistoricalSessions    = 100
	MaxBigTableDays          = 90
	EmbeddedUserGroupID      = 3
	LOOKER_SESSION_TIMEOUT   = 86400
	UsageDashURI             = "/embed/dashboards-next/11"
	SavesDashURI             = "/embed/dashboards-next/20"
)

// Saving these for later
// AnalyticsDashURIs         = [...]string{"/embed/dashboards-next/14", "/embed/dashboards-next/12", "/embed/dashboards-next/18"}

var (
	ErrInsufficientPrivileges = errors.New("insufficient privileges")
	AnalyticsDashURIs         = [...]string{"/embed/dashboards-next/18"}
	DiscoveryDashURIs         = [...]string{} // Placeholder to make frontend happy - will be replaced with dynamic dashboard system is deployed
)

type BuyersService struct {
	mu                      sync.Mutex
	mapPointsByteCache      []byte
	mapPointsBuyerByteCache map[string][]byte

	mapPointsCache        json.RawMessage
	mapPointsCompactCache json.RawMessage

	mapPointsBuyerCache        map[string]json.RawMessage
	mapPointsCompactBuyerCache map[string]json.RawMessage

	Env string

	UseBigtable     bool
	BigTableCfName  string
	BigTable        *storage.BigTable
	BigTableMetrics *metrics.BigTableMetrics

	UseLooker bool

	BqClient *bigquery.Client

	GithubClient                   *github.Client
	ReleaseNotesNotificationsCache []notifications.ReleaseNotesNotification

	RedisPoolTopSessions   *redis.Pool
	RedisPoolSessionMeta   *redis.Pool
	RedisPoolSessionSlices *redis.Pool
	RedisPoolSessionMap    *redis.Pool
	RedisPoolUserSessions  *redis.Pool

	Metrics *metrics.BuyerEndpointMetrics
	Storage storage.Storer

	LookerClient *looker.LookerClient

	SlackClient notifications.SlackClient
}

// ===============================================================================================================
// Portal UI Related Functions

type FlushSessionsArgs struct{}

type FlushSessionsReply struct{}

func (s *BuyersService) FlushSessions(r *http.Request, args *FlushSessionsArgs, reply *FlushSessionsReply) error {
	if !middleware.VerifyAllRoles(r, middleware.OpsRole) {
		return fmt.Errorf("FlushSessions(): %v", ErrInsufficientPrivileges)
	}

	topSessions := s.RedisPoolTopSessions.Get()
	defer topSessions.Close()
	if _, err := topSessions.Do("FLUSHALL", "ASYNC"); err != nil {
		return err
	}

	sessionMeta := s.RedisPoolSessionMeta.Get()
	defer sessionMeta.Close()
	if _, err := sessionMeta.Do("FLUSHALL", "ASYNC"); err != nil {
		return err
	}

	sessionSlices := s.RedisPoolSessionSlices.Get()
	defer sessionSlices.Close()
	if _, err := sessionSlices.Do("FLUSHALL", "ASYNC"); err != nil {
		return err
	}

	sessionMap := s.RedisPoolSessionMap.Get()
	defer sessionMap.Close()
	if _, err := sessionMap.Do("FLUSHALL", "ASYNC"); err != nil {
		return err
	}

	return nil
}

type UserSessionsArgs struct {
	UserID       string `json:"user_id"`
	Page         int    `json:"page"`
	Timeframe    string `json:"timeframe"`
	CustomerCode string `json:"customer_code"`
}

type UserSessionsReply struct {
	Sessions []UserSession `json:"sessions"`
	Page     int           `json:"page"`
}

type UserSession struct {
	Meta      transport.SessionMeta `json:"meta"`
	Timestamp time.Time             `json:"time_stamp"`
}

func (s *BuyersService) UserSessions(r *http.Request, args *UserSessionsArgs, reply *UserSessionsReply) error {
	ctx := r.Context()

	if args.UserID == "" {
		err := fmt.Errorf("UserSessions() user id is required")
		core.Error("%v", err)
		return err
	}

	timeFrame := "7 days"

	isAdmin := middleware.VerifyAnyRole(r, middleware.AdminRole)

	reply.Sessions = make([]UserSession, 0)
	sessionIDs := make([]string, 0)

	buyers := s.Storage.Buyers(r.Context())
	buyerMap := make(map[uint64]routing.Buyer)
	for _, buyer := range buyers {
		buyerMap[buyer.ID] = buyer
	}

	var sessionSlice transport.SessionSlice

	// Raw user input
	userID := args.UserID

	// Hex of the userID in case it's a signed decimal hash
	var hexUserID string
	{
		userIDInt, err := strconv.Atoi(userID)
		if err == nil {
			// userID was an int that we need to convert to hex and lookup
			hexUserID = fmt.Sprintf("%016x", userIDInt)
		}
	}

	// Hash the ID
	hash := fnv.New64a()
	_, err := hash.Write([]byte(userID))
	if err != nil {
		err = fmt.Errorf("UserSessions() error writing 64a hash: %v", err)
		core.Error("%v", err)
		return err
	}
	userHash := fmt.Sprintf("%016x", hash.Sum64())

	// TODO: Remove page related functions when switching over to Looker 100%
	// Only grab the live session on the first request
	if args.Page == 0 {
		// Fetch live sessions if there are any
		liveSessions, err := s.FetchCurrentTopSessions(r, "", false)
		if err != nil {
			err = fmt.Errorf("UserSessions() failed to fetch live sessions")
			core.Error("%v", err)
			return err
		}

		for _, session := range liveSessions {
			// Check both the ID, hex of ID, and the hash just in case the ID is actually a hash from the top sessions table or decimal hash
			if userHash == fmt.Sprintf("%016x", session.UserHash) || userID == fmt.Sprintf("%016x", session.UserHash) || hexUserID == fmt.Sprintf("%016x", session.UserHash) {
				sessionSlicesClient := s.RedisPoolSessionSlices.Get()
				defer sessionSlicesClient.Close()

				slices, err := redis.Strings(sessionSlicesClient.Do("LRANGE", fmt.Sprintf("ss-%016x", session.ID), "0", "0"))
				if err != nil && err != redis.ErrNil {
					err = fmt.Errorf("UserSessions() failed getting session slices: %v", err)
					core.Error("%v", err)
					err = fmt.Errorf("UserSessions() failed getting session slices")
					return err
				}

				// If a slice exists, add the session and the timestamp
				if len(slices) > 0 {
					sliceString := strings.Split(slices[0], "|")
					if err := sessionSlice.ParseRedisString(sliceString); err != nil {
						err = fmt.Errorf("UserSessions() SessionSlice parsing error: %v", err)
						core.Error("%v", err)
						return err
					}

					sessionIDs = append(sessionIDs, fmt.Sprintf("%016x", session.ID))

					buyer, exists := buyerMap[session.BuyerID]
					if !exists {
						core.Error("UserSessions() session meta buyer ID %016x does not exist", session.BuyerID)
						continue
					}

					if middleware.VerifyAnyRole(r, middleware.AnonymousRole, middleware.UnverifiedRole) || !middleware.VerifyAnyRole(r, middleware.AssignedToCompanyRole) {
						session.Anonymise()
					} else if !isAdmin && !middleware.VerifyAllRoles(r, s.SameBuyerRole(buyer.CompanyCode)) {
						// Don't show sessions where the company code does not match the request's
						continue
					}

					reply.Sessions = append(reply.Sessions, UserSession{
						Meta:      session,
						Timestamp: sessionSlice.Timestamp.UTC(),
					})
				} else {
					// Increment counter
					s.Metrics.NoSlicesFailure.Add(1)
				}
			}
		}
	}

	useLooker := false
	useBigTable := false

	if isAdmin && s.UseLooker {
		useLooker = true

		if args.Timeframe != "" {
			timeFrame = args.Timeframe
		}
	}

	if !useLooker && s.UseBigtable {
		useBigTable = true
	}

	anonymous := middleware.VerifyAllRoles(r, middleware.AnonymousRole)
	anonymousPlus := middleware.VerifyAllRoles(r, middleware.UnverifiedRole)

	// Redis only - anon & anon plus & unassigned
	requestCustomerCode := middleware.RequestUserCustomerCode(ctx)
	if anonymous || anonymousPlus || (requestCustomerCode == "" && !middleware.VerifyAllRoles(r, middleware.UnverifiedRole)) {
		useLooker = false
		useBigTable = false
	}

	if useBigTable {
		var rowsByHash []bigtable.Row
		var rowsByID []bigtable.Row
		var rowsByHexID []bigtable.Row
		searchType := -1

		// A page is equivalent to 1 full day (24 hours). We store 10 days worth of data so the maximum number of pages is 10
		reply.Page = args.Page

		// Calculate the start and end time
		timeNow := time.Now()
		location := timeNow.Location()

		// Get todays date
		year, month, day := timeNow.Date()
		today := time.Date(year, month, day, 0, 0, 0, 0, location)

		// current page date is today - page number * 1 day. Add 1 day to compensate for filter excluding end date
		currentPageDate := today.Add(-time.Duration((reply.Page - 1) * 24 * int(time.Hour)))

		// get next page date
		nextPageDate := today.Add(-time.Duration(reply.Page * 24 * int(time.Hour)))

		currentPage := reply.Page

		// Fetch historic sessions by each identifier if there are any
		rowsByHash, err = s.GetHistoricalSessions(r.Context(), reply, userHash, currentPageDate, nextPageDate)
		if err != nil {
			core.Error("%v", err)
			return err
		}

		if len(rowsByHash) == 0 {
			reply.Page = currentPage
		} else {
			searchType = 0
		}

		if searchType == -1 {
			rowsByID, err = s.GetHistoricalSessions(r.Context(), reply, userID, currentPageDate, nextPageDate)
			if err != nil {
				core.Error("%v", err)
				return err
			}

			if len(rowsByID) == 0 {
				reply.Page = currentPage
			} else {
				searchType = 1
			}
		}

		if searchType == -1 {
			rowsByHexID, err = s.GetHistoricalSessions(r.Context(), reply, hexUserID, currentPageDate, nextPageDate)
			if err != nil {
				core.Error("%v", err)
				return err
			}
		}

		liveIDString := strings.Join(sessionIDs, ",")

		switch searchType {
		case 0:
			if err = s.GetHistoricalSlices(r, reply, liveIDString, rowsByHash, sessionSlice); err != nil {
				core.Error("%v", err)
				return err
			}
		case 1:
			if err = s.GetHistoricalSlices(r, reply, liveIDString, rowsByID, sessionSlice); err != nil {
				core.Error("%v", err)
				return err
			}
		case 2:
			if err = s.GetHistoricalSlices(r, reply, liveIDString, rowsByHexID, sessionSlice); err != nil {
				core.Error("%v", err)
				return err
			}
		}
	} else {
		reply.Page = MaxBigTableDays // TODO: Change the name of this
	}

	if useLooker {
		if args.Timeframe != "" {
			timeFrame = args.Timeframe
		}

		lookerUserSessions, err := s.LookerClient.RunUserSessionsLookupQuery(userID, hexUserID, userHash, timeFrame, args.CustomerCode)
		if err != nil {
			core.Error("UserSessions(): %v:", err.Error())
			err := JSONRPCErrorCodes[int(ERROR_UNKNOWN)]
			return &err
		}

		for _, session := range lookerUserSessions {
			timeStamp, err := time.Parse("2006-01-02 15:04:05", session.Timestamp)
			if err != nil {
				core.Error("UserSessions(): Failed to parse timestamp in UTC: %v:", err.Error())
				continue
			}

			userSession := UserSession{
				Timestamp: timeStamp.Add(5 * time.Hour),
				Meta: transport.SessionMeta{
					ID:              uint64(session.SessionID),
					BuyerID:         uint64(session.BuyerID),
					DatacenterName:  session.DatacenterName,
					DatacenterAlias: session.DatacenterAlias,
					ServerAddr:      session.ServerAddress,
					Platform:        uint8(session.Platform),
					Connection:      uint8(session.Connection),
					Location: routing.Location{
						ISP: session.ISP,
					},
				},
			}

			// If anon or not assigned, anonymize all sessions
			if middleware.VerifyAnyRole(r, middleware.AnonymousRole, middleware.UnverifiedRole) || !middleware.VerifyAnyRole(r, middleware.AssignedToCompanyRole) {
				userSession.Meta.Anonymise()
			}

			// Doing the same buyer check this way to make local testing easier
			if !isAdmin {
				buyer, exists := buyerMap[uint64(userSession.Meta.BuyerID)]
				if !exists {
					core.Error("UserSessions() session meta buyer ID %016x does not exist", session.BuyerID)
					continue
				}

				if !middleware.VerifyAllRoles(r, s.SameBuyerRole(buyer.CompanyCode)) {
					// Don't show sessions where the company code does not match the request's
					continue
				}
			}

			reply.Sessions = append(reply.Sessions, userSession)
		}
	}

	// Sort the sessions by timestamp
	sort.Slice(reply.Sessions, func(i, j int) bool {
		return reply.Sessions[i].Timestamp.After(reply.Sessions[j].Timestamp)
	})

	return nil
}

func (s *BuyersService) GetHistoricalSessions(ctx context.Context, reply *UserSessionsReply, identifier string, currentPageDate time.Time, nextPageDate time.Time) ([]bigtable.Row, error) {
	// Gets the rows within [nextPageDate, currentPageDate)
	chainFilter := bigtable.ChainFilters(bigtable.ColumnFilter("meta"), // Search for cells in the "meta" column
		bigtable.LatestNFilter(1),                                    // Gets the latest cell from the "meta" column
		bigtable.TimestampRangeFilter(nextPageDate, currentPageDate), // Gets the rows within [startDate, endDate)
	)

	var btRows []bigtable.Row
	for {
		// Fetch historic sessions by the identifier if there are any
		rows, err := s.BigTable.GetRowsWithPrefix(ctx, fmt.Sprintf("%s#", identifier), bigtable.RowFilter(chainFilter), bigtable.LimitRows(MaxHistoricalSessions))
		if err != nil {
			s.BigTableMetrics.ReadMetaFailureCount.Add(1)
			err = fmt.Errorf("GetHistoricalSessions() failed to fetch historic user sessions: %v", err)
			return btRows, err
		}
		s.BigTableMetrics.ReadMetaSuccessCount.Add(1)

		if reply.Page >= MaxBigTableDays {
			// We are out of pages
			break
		}

		reply.Page = reply.Page + 1

		nextPageDate = nextPageDate.Add(-24 * time.Hour)
		currentPageDate = currentPageDate.Add(-24 * time.Hour)

		// Gets the rows within [nextPageDate, currentPageDate)
		chainFilter = bigtable.ChainFilters(bigtable.ColumnFilter("meta"), // Search for cells in the "meta" column
			bigtable.LatestNFilter(1),                                    // Gets the latest cell from the "meta" column
			bigtable.TimestampRangeFilter(nextPageDate, currentPageDate), // Gets the rows within the start and end date, inclusive
		)

		// If we don't find anything for a day, go to the next day and try again
		if len(rows) == 0 && reply.Page < MaxBigTableDays {
			continue
		}

		btRows = append(btRows, rows...)

		// if we found the full amount of sessions in one page, return that page number for next time
		if len(btRows) == MaxHistoricalSessions {
			break
		}
	}

	return btRows, nil
}

func (s *BuyersService) GetHistoricalSlices(r *http.Request, reply *UserSessionsReply, liveSessionIDString string, rows []bigtable.Row, sessionSlice transport.SessionSlice) error {
	buyers := s.Storage.Buyers(r.Context())
	buyerMap := make(map[uint64]routing.Buyer)
	for _, buyer := range buyers {
		buyerMap[buyer.ID] = buyer
	}

	// Slice of SessionTimestamp structs to sort the sessions by timestamps at the end
	var sessionMeta transport.SessionMeta

	buyers := s.Storage.Buyers(r.Context())
	buyerMap := make(map[uint64]routing.Buyer)
	for _, buyer := range buyers {
		buyerMap[buyer.ID] = buyer
	}

	for _, row := range rows {
		if err := transport.ReadSessionMeta(&sessionMeta, row[s.BigTableCfName][0].Value); err != nil {
			err = fmt.Errorf("GetHistoricalSlices() failed to serialize session meta: %v", err)
			return err
		}

		// Make sure we aren't duplicating live sessions
		if !strings.Contains(liveSessionIDString, fmt.Sprintf("%016x", sessionMeta.ID)) {
			sliceRows, err := s.BigTable.GetRowsWithPrefix(r.Context(), fmt.Sprintf("%016x#", sessionMeta.ID), bigtable.RowFilter(bigtable.ColumnFilter("slices")))
			if err != nil {
				s.BigTableMetrics.ReadSliceFailureCount.Add(1)
				err = fmt.Errorf("GetHistoricalSlices() failed to fetch historic slice information: %v", err)
				return err
			}
			s.BigTableMetrics.ReadSliceSuccessCount.Add(1)

			// If a slice exists, add the session and the timestamp
			if len(sliceRows) > 0 {

				sessionSlice = transport.SessionSlice{}
				if err = transport.ReadSessionSlice(&sessionSlice, sliceRows[0][s.BigTableCfName][0].Value); err != nil {
					err = fmt.Errorf("GetHistoricalSlices() failed to serialize session slice: %v", err)
					return err
				}

<<<<<<< HEAD
				buyer, exists := buyerMap[uint64(sessionMeta.BuyerID)]
				if !exists {
					core.Error("UserSessions() session meta buyer ID %016x does not exist", sessionMeta.BuyerID)
					continue
=======
				buyer, exists := buyerMap[sessionMeta.BuyerID]
				if !exists {
					err = fmt.Errorf("GetHistoricalSlices() failed to fetch buyer: %v", err)
					core.Error("%v", err)
					return err
>>>>>>> 98c05643
				}

				if middleware.VerifyAnyRole(r, middleware.AnonymousRole, middleware.UnverifiedRole) || !middleware.VerifyAnyRole(r, middleware.AssignedToCompanyRole) {
					sessionMeta.Anonymise()
				} else if !middleware.VerifyAnyRole(r, middleware.AdminRole) && !middleware.VerifyAllRoles(r, s.SameBuyerRole(buyer.CompanyCode)) {
					// Don't show sessions where the company code does not match the request's
					continue
				}

				reply.Sessions = append(reply.Sessions, UserSession{Meta: sessionMeta, Timestamp: sessionSlice.Timestamp.UTC()})
			} else {
				// Increment counter
				s.Metrics.NoSlicesFailure.Add(1)
			}
		}
	}

	return nil
}

type TotalSessionsArgs struct {
	CompanyCode string `json:"company_code"`
}

type TotalSessionsReply struct {
	Direct int `json:"direct"`
	Next   int `json:"next"`
}

func (s *BuyersService) TotalSessions(r *http.Request, args *TotalSessionsArgs, reply *TotalSessionsReply) error {
	if r.Body != nil {
		defer r.Body.Close()
	}

	redisClient := s.RedisPoolSessionMap.Get()
	defer redisClient.Close()
	minutes := time.Now().Unix() / 60

	ghostArmyBuyerID := ghostarmy.GhostArmyBuyerID(s.Env)
	var ghostArmyScalar uint64 = 50
	if v, ok := os.LookupEnv("GHOST_ARMY_SCALER"); ok {
		if v, err := strconv.ParseUint(v, 10, 64); err == nil {
			ghostArmyScalar = v
		}
	}

	var ghostArmyNextScaler uint64 = 5
	if v, ok := os.LookupEnv("GHOST_ARMY_NEXT_SCALER"); ok {
		if v, err := strconv.ParseUint(v, 10, 64); err == nil {
			ghostArmyNextScaler = v
		}
	}

	switch args.CompanyCode {
	case "":
		buyers := s.Storage.Buyers(r.Context())

		var firstNextCount int
		var secondNextCount int
		var ghostArmyNextCount int

		for _, buyer := range buyers {
			stringID := fmt.Sprintf("%016x", buyer.ID)
			redisClient.Send("HLEN", fmt.Sprintf("n-%s-%d", stringID, minutes-1))
			redisClient.Send("HLEN", fmt.Sprintf("n-%s-%d", stringID, minutes))
		}
		redisClient.Flush()

		for _, buyer := range buyers {

			firstCount, err := redis.Int(redisClient.Receive())
			if err != nil {
				err = fmt.Errorf("TotalSessions() failed getting total session count next: %v", err)
				core.Error("%v", err)
				err = fmt.Errorf("TotalSessions() failed getting total session count next")
				return err
			}

			secondCount, err := redis.Int(redisClient.Receive())
			if err != nil {
				err = fmt.Errorf("TotalSessions() failed getting total session count next: %v", err)
				core.Error("%v", err)
				err = fmt.Errorf("TotalSessions() failed getting total session count next")
				return err
			}

			// If ghost army, scale the redis number and add that to the total otherwise just add the redis number to the total
			if buyer.ID == ghostArmyBuyerID {
				if firstCount > secondCount {
					ghostArmyNextCount = firstCount * int(ghostArmyNextScaler)
				} else {
					ghostArmyNextCount = secondCount * int(ghostArmyNextScaler)
				}

				firstNextCount += ghostArmyNextCount
				secondNextCount += ghostArmyNextCount
			} else {
				firstNextCount += firstCount
				secondNextCount += secondCount
			}
		}
		reply.Next = firstNextCount
		if secondNextCount > firstNextCount {
			reply.Next = secondNextCount
		}

		var firstTotalCount int
		var secondTotalCount int

		for _, buyer := range buyers {
			stringID := fmt.Sprintf("%016x", buyer.ID)
			redisClient.Send("HVALS", fmt.Sprintf("c-%s-%d", stringID, minutes-1))
			redisClient.Send("HVALS", fmt.Sprintf("c-%s-%d", stringID, minutes))
		}
		redisClient.Flush()

		for _, buyer := range buyers {
			// If ghost army, use the next counts in place of the direct counts (ghost army doesn't have direct sessions)
			if buyer.ID == ghostArmyBuyerID {
				firstTotalCount += ghostArmyNextCount*int(ghostArmyScalar) + ghostArmyNextCount
				secondTotalCount += ghostArmyNextCount*int(ghostArmyScalar) + ghostArmyNextCount
				continue
			}

			firstCounts, err := redis.Strings(redisClient.Receive())
			if err != nil {
				err = fmt.Errorf("TotalSessions() failed to receive first session count: %v", err)
				core.Error("%v", err)
				err = fmt.Errorf("TotalSessions() failed to receive first session count")
				return err
			}

			for i := 0; i < len(firstCounts); i++ {
				firstCount, err := strconv.ParseUint(firstCounts[i], 10, 32)
				if err != nil {
					err = fmt.Errorf("TotalSessions() failed to parse first session count: %v", err)
					core.Error("%v", err)
					return err
				}

				firstTotalCount += int(firstCount)
			}

			secondCounts, err := redis.Strings(redisClient.Receive())
			if err != nil {
				err = fmt.Errorf("TotalSessions() failed to receive second session count: %v", err)
				core.Error("%v", err)
				err = fmt.Errorf("TotalSessions() failed to receive second session count")
				return err
			}

			for i := 0; i < len(secondCounts); i++ {
				secondCount, err := strconv.ParseUint(secondCounts[i], 10, 32)
				if err != nil {
					err = fmt.Errorf("TotalSessions() failed to parse second session count: %v", err)
					core.Error("%v", err)
					return err
				}

				secondTotalCount += int(secondCount)
			}
		}

		totalCount := firstTotalCount
		if secondTotalCount > firstTotalCount {
			totalCount = secondTotalCount
		}

		reply.Direct = totalCount - reply.Next

	default:
		var ghostArmyNextCount int

		buyer, err := s.Storage.BuyerWithCompanyCode(r.Context(), args.CompanyCode)
		if err != nil {
			err = fmt.Errorf("TotalSessions() failed getting buyer with code: %v", err)
			core.Error("%v", err)
			return err
		}
		buyerID := fmt.Sprintf("%016x", buyer.ID)
		if !middleware.VerifyAllRoles(r, s.SameBuyerRole(args.CompanyCode)) {
			err := fmt.Errorf("TotalSessions(): %v", ErrInsufficientPrivileges)
			core.Error("%v", err)
			return err
		}

		redisClient.Send("HLEN", fmt.Sprintf("n-%s-%d", buyerID, minutes-1))
		redisClient.Send("HLEN", fmt.Sprintf("n-%s-%d", buyerID, minutes))
		redisClient.Send("HVALS", fmt.Sprintf("c-%s-%d", buyerID, minutes-1))
		redisClient.Send("HVALS", fmt.Sprintf("c-%s-%d", buyerID, minutes))
		redisClient.Flush()

		firstNextCount, err := redis.Int(redisClient.Receive())
		if err != nil {
			err = fmt.Errorf("TotalSessions() failed getting buyer session next counts: %v", err)
			core.Error("%v", err)
			err = fmt.Errorf("TotalSessions() failed getting buyer session next counts")
			return err
		}

		secondNextCount, err := redis.Int(redisClient.Receive())
		if err != nil {
			err = fmt.Errorf("TotalSessions() failed getting buyer session next counts: %v", err)
			core.Error("%v", err)
			err = fmt.Errorf("TotalSessions() failed getting buyer session next counts")
			return err
		}

		// If ghost army, scale the number coming from redis and use that
		if buyer.ID == ghostArmyBuyerID {
			if firstNextCount > secondNextCount {
				ghostArmyNextCount = firstNextCount * int(ghostArmyNextScaler)
			} else {
				ghostArmyNextCount = secondNextCount * int(ghostArmyNextScaler)
			}
			firstNextCount = ghostArmyNextCount
			secondNextCount = ghostArmyNextCount
		}

		reply.Next = firstNextCount
		if secondNextCount > firstNextCount {
			reply.Next = secondNextCount
		}

		var firstTotalCount int
		var secondTotalCount int

		if buyer.ID == ghostArmyBuyerID {
			// If ghost army, use the next counts in place of the direct counts (ghost army doesn't have direct sessions)
			firstTotalCount = ghostArmyNextCount*int(ghostArmyScalar) + ghostArmyNextCount
			secondTotalCount = ghostArmyNextCount*int(ghostArmyScalar) + ghostArmyNextCount
		} else {
			firstCounts, err := redis.Strings(redisClient.Receive())
			if err != nil {
				err = fmt.Errorf("TotalSessions() failed getting buyer first session total counts: %v", err)
				core.Error("%v", err)
				err = fmt.Errorf("TotalSessions() failed getting buyer first session total counts")
				return err
			}

			for i := 0; i < len(firstCounts); i++ {
				firstCount, err := strconv.ParseUint(firstCounts[i], 10, 32)
				if err != nil {
					err = fmt.Errorf("TotalSessions() failed to parse buyer first session count: %v", err)
					core.Error("%v", err)
					return err
				}

				firstTotalCount += int(firstCount)
			}

			secondCounts, err := redis.Strings(redisClient.Receive())
			if err != nil {
				err = fmt.Errorf("TotalSessions() failed getting buyer second session total counts: %v", err)
				core.Error("%v", err)
				err = fmt.Errorf("TotalSessions() failed getting buyer second session total counts")
				return err
			}

			for i := 0; i < len(secondCounts); i++ {
				secondCount, err := strconv.ParseUint(secondCounts[i], 10, 32)
				if err != nil {
					err = fmt.Errorf("TotalSessions() failed to parse buyer second session count: %v", err)
					core.Error("%v", err)
					return err
				}

				secondTotalCount += int(secondCount)
			}
		}

		totalCount := firstTotalCount
		if secondTotalCount > firstTotalCount {
			totalCount = secondTotalCount
		}

		reply.Direct = totalCount - reply.Next
	}

	return nil
}

type TopSessionsArgs struct {
	CompanyCode string `json:"company_code"`
}

type TopSessionsReply struct {
	Sessions []transport.SessionMeta `json:"sessions"`
}

// TopSessions generates the top sessions sorted by improved RTT
func (s *BuyersService) TopSessions(r *http.Request, args *TopSessionsArgs, reply *TopSessionsReply) error {
	sessions, err := s.FetchCurrentTopSessions(r, args.CompanyCode, true)
	if err != nil {
		err = fmt.Errorf("TopSessions() failed to fetch top sessions: %v", err)
		core.Error("%v", err)
		return err
	}
	reply.Sessions = sessions
	return nil
}

type SessionDetailsArgs struct {
	SessionID    string `json:"session_id"`
	Timeframe    string `json:"timeframe"`
	CustomerCode string `json:"customer_code"`
}

type SessionDetailsReply struct {
	Meta    transport.SessionMeta    `json:"meta"`
	Slices  []transport.SessionSlice `json:"slices"`
	Refresh bool                     `json:"refresh"`
}

func (s *BuyersService) SessionDetails(r *http.Request, args *SessionDetailsArgs, reply *SessionDetailsReply) error {
	var err error
	var historic bool = false

	ctx := r.Context()

	isAdmin := middleware.VerifyAllRoles(r, middleware.AdminRole)

	timeFrame := "7 days"

	reply.Refresh = false

	if args.SessionID == "" {
		err = fmt.Errorf("SessionDetails() session ID is required")
		core.Error("%v", err)
		return err
	}

	sessionMetaClient := s.RedisPoolSessionMeta.Get()
	defer sessionMetaClient.Close()

	metaString, err := redis.String(sessionMetaClient.Do("GET", fmt.Sprintf("sm-%s", args.SessionID)))
	isLiveSession := !(err != nil || metaString == "")

	useLooker := false
	useBigTable := false

	if !isLiveSession && isAdmin && s.UseLooker {
		useLooker = true

		if args.Timeframe != "" {
			timeFrame = args.Timeframe
		}
	}

	if !isLiveSession && !useLooker && s.UseBigtable {
		useBigTable = true
	}

	anonymous := middleware.VerifyAllRoles(r, middleware.AnonymousRole)
	anonymousPlus := middleware.VerifyAllRoles(r, middleware.UnverifiedRole)

	// Redis only - anon & anon plus & unassigned
	requestCustomerCode := middleware.RequestUserCustomerCode(ctx)
	if anonymous || anonymousPlus || (requestCustomerCode == "" && !middleware.VerifyAllRoles(r, middleware.UnverifiedRole)) {
		useLooker = false
		useBigTable = false
	}

	// Assigned users can't look up other company sessions
	if !isAdmin && args.CustomerCode != "" && requestCustomerCode != "" && requestCustomerCode != args.CustomerCode {
		err := fmt.Errorf("SessionDetails(): %v", ErrInsufficientPrivileges)
		core.Error("%v", err)
		return err
	}

	if useLooker {
		sessionMeta, sessionSlices, err := s.LookerSessionDetails(ctx, args.SessionID, timeFrame, args.CustomerCode)
		if err != nil {
			err = fmt.Errorf("SessionDetails() failed to fetch session details from Looker: %v", err)
			core.Error("%v", err)
			return err
		}

		if len(sessionSlices) == 0 {
			err = fmt.Errorf("SessionDetails() failed to fetch session slices from Looker: no slices available for this session")
			core.Error("%v", err)
			return err
		}

		if !middleware.VerifyAllRoles(r, s.SameBuyerRole(args.CustomerCode)) {
			sessionMeta.Anonymise()
		}

		reply.Meta = sessionMeta
		reply.Slices = sessionSlices

		return nil
	}

	// Use bigtable if error from redis or requesting historic information
	if useBigTable {
		metaRows, err := s.BigTable.GetRowWithRowKey(ctx, fmt.Sprintf("%s", args.SessionID), bigtable.RowFilter(bigtable.ColumnFilter("meta")))
		if err != nil {
			s.BigTableMetrics.ReadMetaFailureCount.Add(1)
			err = fmt.Errorf("SessionDetails() failed to fetch historic meta information from bigtable: %v", err)
			core.Error("%v", err)
			return err
		}
		if len(metaRows) == 0 {
			err = fmt.Errorf("SessionDetails() no rows were returned from bigtable")
			core.Debug("%v", err)
			return err
		}
		s.BigTableMetrics.ReadMetaSuccessCount.Add(1)

		// Set historic to true when bigtable should be used
		historic = true

		for _, row := range metaRows {
			if err = transport.ReadSessionMeta(&reply.Meta, row[0].Value); err != nil {
				err = fmt.Errorf("SessionDetails() session meta serialization failed: %v", err)
				core.Error("%v", err)
				return err
			}
		}
	}

	if !historic {
		metaStringsSplit := strings.Split(metaString, "|")
		if err := reply.Meta.ParseRedisString(metaStringsSplit); err != nil {
			err = fmt.Errorf("SessionDetails() SessionMeta unmarshaling error: %v", err)
			core.Error("%v", err)
			return err
		}

		reply.Refresh = true
	}

	buyer, err := s.Storage.Buyer(ctx, reply.Meta.BuyerID)
	if err != nil {
		err = fmt.Errorf("SessionDetails() failed to fetch buyer: %v", err)
		core.Error("%v", err)
		return err
	}

	if !middleware.VerifyAllRoles(r, s.SameBuyerRole(buyer.CompanyCode)) {
		reply.Meta.Anonymise()
	}

	var slice transport.SessionSlice
	reply.Slices = make([]transport.SessionSlice, 0)

	if !historic {
		sessionSlicesClient := s.RedisPoolSessionSlices.Get()
		defer sessionSlicesClient.Close()

		slices, err := redis.Strings(sessionSlicesClient.Do("LRANGE", fmt.Sprintf("ss-%s", args.SessionID), "0", "-1"))
		if err != nil && err != redis.ErrNil {
			err = fmt.Errorf("SessionDetails() failed getting session slices: %v", err)
			core.Error("%v", err)
			err = fmt.Errorf("SessionDetails() failed getting session slices")
			return err
		}

		for i := 0; i < len(slices); i++ {
			sliceStrings := strings.Split(slices[i], "|")
			if err := slice.ParseRedisString(sliceStrings); err != nil {
				err = fmt.Errorf("SessionDetails() SessionSlice parsing error: %v", err)
				core.Error("%v", err)
				return err
			}

			reply.Slices = append(reply.Slices, slice)
		}
	} else {
		sliceRows, err := s.BigTable.GetRowsWithPrefix(ctx, fmt.Sprintf("%s#", args.SessionID), bigtable.RowFilter(bigtable.ColumnFilter("slices")))
		if err != nil {
			s.BigTableMetrics.ReadSliceFailureCount.Add(1)
			err = fmt.Errorf("SessionDetails() failed to fetch historic slice information from bigtable: %v", err)
			core.Error("%v", err)
			return err
		}
		if len(sliceRows) == 0 {
			s.BigTableMetrics.ReadSliceFailureCount.Add(1)
			err = fmt.Errorf("SessionDetails() failed to fetch historic slice information: %v", err)
			core.Error("%v", err)
			return err
		}
		s.BigTableMetrics.ReadSliceSuccessCount.Add(1)

		for _, row := range sliceRows {
			if err = transport.ReadSessionSlice(&slice, row[s.BigTableCfName][0].Value); err != nil {
				err = fmt.Errorf("SessionDetails() session slice serialization failed: %v", err)
				core.Error("%v", err)
				return err
			}

			reply.Slices = append(reply.Slices, slice)
		}
	}

	sort.Slice(reply.Meta.NearbyRelays, func(i, j int) bool {
		return reply.Meta.NearbyRelays[i].ClientStats.RTT < reply.Meta.NearbyRelays[j].ClientStats.RTT
	})

	sort.Slice(reply.Slices, func(i, j int) bool {
		return reply.Slices[i].Timestamp.Before(reply.Slices[j].Timestamp)
	})

	return nil
}

type MapPointsArgs struct {
	CompanyCode string `json:"company_code"`
}

type MapPointsReply struct {
	Points json.RawMessage `json:"map_points"`
}

type MapPointsByteReply struct {
	Points mapPointsByte `json:"map_points"`
}

type mapPointsByte struct {
	Version     uint8   `json:"version"`
	GreenPoints []point `json:"green_points"`
	BluePoints  []point `json:"blue_points"`
}

type point struct {
	Latitude      float32 `json:"latitude"`
	Longitude     float32 `json:"longitude"`
	OnNetworkNext bool    `json:"on_network_next"`
}

func (s *BuyersService) GenerateMapPointsPerBuyer(ctx context.Context) error {
	// TODO: Use pointer swap here instead of building map under lock
	s.mu.Lock()
	defer s.mu.Unlock()

	var err error

	buyers := s.Storage.Buyers(ctx)

	// slices to hold all the final map points
	mapPointsBuyers := make(map[string][]transport.SessionMapPoint, 0)
	mapPointsBuyersCompact := make(map[string][][]interface{}, 0)
	mapPointsGlobal := make([]transport.SessionMapPoint, 0)
	mapPointsGlobalCompact := make([][]interface{}, 0)

	s.mapPointsBuyerCache = make(map[string]json.RawMessage, 0)
	s.mapPointsCompactBuyerCache = make(map[string]json.RawMessage, 0)

	for _, buyer := range buyers {
		isLargeCustomer := buyer.InternalConfig.LargeCustomer
		directPointStrings, nextPointStrings, err := s.getDirectAndNextMapPointStrings(&buyer)
		if err != nil && err != redis.ErrNil {
			err = fmt.Errorf("SessionMapPoints() failed getting map points for buyer %s: %v", buyer.CompanyCode, err)
			core.Error("%v", err)
			err = fmt.Errorf("SessionMapPoints() failed getting map points for buyer")
			return err
		}

		var point transport.SessionMapPoint
		for _, directPointString := range directPointStrings {
			directSplitStrings := strings.Split(directPointString, "|")
			if err := point.ParseRedisString(directSplitStrings); err != nil {
				err = fmt.Errorf("SessionMapPoints() failed to parse direct map point for buyer %s: %v", buyer.CompanyCode, err)
				core.Error("%v", err)
				return err
			}

			sessionID := fmt.Sprintf("%016x", point.SessionID)

			if (point.Latitude != 0 && point.Longitude != 0) || s.Env == "local" {
				mapPointsBuyers[buyer.CompanyCode] = append(mapPointsBuyers[buyer.CompanyCode], point)
				mapPointsGlobal = append(mapPointsGlobal, point)

				mapPointsBuyersCompact[buyer.CompanyCode] = append(mapPointsBuyersCompact[buyer.CompanyCode], []interface{}{point.Longitude, point.Latitude, isLargeCustomer, sessionID})
				mapPointsGlobalCompact = append(mapPointsGlobalCompact, []interface{}{point.Longitude, point.Latitude, isLargeCustomer, sessionID})
			}
		}

		for _, nextPointString := range nextPointStrings {
			nextSplitStrings := strings.Split(nextPointString, "|")
			if err := point.ParseRedisString(nextSplitStrings); err != nil {
				err = fmt.Errorf("SessionMapPoints() failed to next parse map point for buyer %s: %v", buyer.CompanyCode, err)
				core.Error("%v", err)
				return err
			}

			sessionID := fmt.Sprintf("%016x", point.SessionID)

			if (point.Latitude != 0 && point.Longitude != 0) || s.Env == "local" {
				mapPointsBuyers[buyer.CompanyCode] = append(mapPointsBuyers[buyer.CompanyCode], point)
				mapPointsGlobal = append(mapPointsGlobal, point)

				mapPointsBuyersCompact[buyer.CompanyCode] = append(mapPointsBuyersCompact[buyer.CompanyCode], []interface{}{point.Longitude, point.Latitude, true, sessionID})
				mapPointsGlobalCompact = append(mapPointsGlobalCompact, []interface{}{point.Longitude, point.Latitude, true, sessionID})
			}
		}

		s.mapPointsBuyerCache[buyer.CompanyCode], err = json.Marshal(mapPointsBuyers[buyer.CompanyCode])
		if err != nil {
			return err
		}

		s.mapPointsCompactBuyerCache[buyer.CompanyCode], err = json.Marshal(mapPointsBuyersCompact[buyer.CompanyCode])
		if err != nil {
			return err
		}
	}

	// marshal the map points slice to local cache
	s.mapPointsCache, err = json.Marshal(mapPointsGlobal)
	if err != nil {
		return err
	}

	s.mapPointsCompactCache, err = json.Marshal(mapPointsGlobalCompact)
	if err != nil {
		return err
	}
	return nil
}

func (s *BuyersService) GenerateMapPointsPerBuyerBytes(ctx context.Context) error {
	s.mu.Lock()
	defer s.mu.Unlock()

	var mapPointsGlobal mapPointsByte
	var mapPointsBuyer mapPointsByte

	s.mapPointsBuyerByteCache = make(map[string][]byte, 0)
	s.mapPointsByteCache = make([]byte, 0)

	buyers := s.Storage.Buyers(ctx)

	for _, buyer := range buyers {
		stringID := fmt.Sprintf("%016x", buyer.ID)

		mapPointsBuyer.GreenPoints = make([]point, 0)
		mapPointsBuyer.BluePoints = make([]point, 0)

		directPointStrings, nextPointStrings, err := s.getDirectAndNextMapPointStrings(&buyer)
		if err != nil {
			err = fmt.Errorf("SessionMapPoints() failed getting map points for buyer %s: %v", stringID, err)
			core.Error("%v", err)
			return err
		}

		var currentPoint transport.SessionMapPoint
		for _, directPointString := range directPointStrings {
			directSplitStrings := strings.Split(directPointString, "|")
			if err := currentPoint.ParseRedisString(directSplitStrings); err != nil {
				err = fmt.Errorf("SessionMapPoints() failed to parse direct map point for buyer %s: %v", stringID, err)
				core.Error("%v", err)
				return err
			}

			if currentPoint.Latitude != 0 && currentPoint.Longitude != 0 {
				bytePoint := point{
					Latitude:      float32(currentPoint.Latitude),
					Longitude:     float32(currentPoint.Longitude),
					OnNetworkNext: false,
				}

				mapPointsGlobal.BluePoints = append(mapPointsGlobal.BluePoints, bytePoint)
				mapPointsBuyer.BluePoints = append(mapPointsGlobal.BluePoints, bytePoint)
			}
		}

		for _, nextPointString := range nextPointStrings {
			nextSplitStrings := strings.Split(nextPointString, "|")
			if err := currentPoint.ParseRedisString(nextSplitStrings); err != nil {
				err = fmt.Errorf("SessionMapPoints() failed to next parse map point for buyer %s: %v", stringID, err)
				core.Error("%v", err)
				return err
			}

			if currentPoint.Latitude != 0 && currentPoint.Longitude != 0 {
				bytePoint := point{
					Latitude:      float32(currentPoint.Latitude),
					Longitude:     float32(currentPoint.Longitude),
					OnNetworkNext: false,
				}

				bytePoint.OnNetworkNext = true
				mapPointsGlobal.GreenPoints = append(mapPointsGlobal.GreenPoints, bytePoint)
				mapPointsBuyer.GreenPoints = append(mapPointsGlobal.GreenPoints, bytePoint)
			}
		}

		// Write entries to byte cache
		s.mapPointsBuyerByteCache[stringID] = WriteMapPointCache(&mapPointsBuyer)
	}
	s.mapPointsByteCache = WriteMapPointCache(&mapPointsGlobal)

	return nil
}

func (s *BuyersService) getDirectAndNextMapPointStrings(buyer *routing.Buyer) ([]string, []string, error) {
	minutes := time.Now().Unix() / 60

	redisClient := s.RedisPoolSessionMap.Get()
	defer redisClient.Close()

	stringID := fmt.Sprintf("%016x", buyer.ID)
	redisClient.Send("HGETALL", fmt.Sprintf("d-%s-%d", stringID, minutes-1))
	redisClient.Send("HGETALL", fmt.Sprintf("d-%s-%d", stringID, minutes))
	redisClient.Send("HGETALL", fmt.Sprintf("n-%s-%d", stringID, minutes-1))
	redisClient.Send("HGETALL", fmt.Sprintf("n-%s-%d", stringID, minutes))
	redisClient.Flush()

	directMap, err := redis.StringMap(redisClient.Receive())
	if err != nil {
		// Redis is down - return empty values for map
		return []string{}, []string{}, nil
	}

	directMapB, err := redis.StringMap(redisClient.Receive())
	if err != nil {
		// Redis is down - return empty values for map
		return []string{}, []string{}, nil
	}

	for k, v := range directMapB {
		directMap[k] = v
	}

	nextMap, err := redis.StringMap(redisClient.Receive())
	if err != nil {
		// Redis is down - return empty values for map
		return []string{}, []string{}, nil
	}

	nextMapB, err := redis.StringMap(redisClient.Receive())
	if err != nil {
		// Redis is down - return empty values for map
		return []string{}, []string{}, nil
	}

	for k, v := range nextMapB {
		nextMap[k] = v
	}

	direct := make([]string, len(directMap))
	var index int
	for _, v := range directMap {
		direct[index] = v
		index++
	}

	next := make([]string, len(nextMap))
	index = 0
	for _, v := range nextMap {
		next[index] = v
		index++
	}

	return direct, next, nil
}

func WriteMapPointCache(points *mapPointsByte) []byte {
	var length uint32
	numGreenPoints := uint32(len(points.GreenPoints))
	numBluePoints := uint32(len(points.BluePoints))

	length = 1 + 4 + 4 + (1+4+4)*numGreenPoints + (1+4+4)*numBluePoints

	data := make([]byte, length)
	index := 0
	encoding.WriteUint8(data, &index, MapPointByteCacheVersion)

	encoding.WriteUint32(data, &index, numGreenPoints)

	for _, point := range points.GreenPoints {
		encoding.WriteFloat32(data, &index, point.Latitude)
		encoding.WriteFloat32(data, &index, point.Longitude)
		encoding.WriteBool(data, &index, point.OnNetworkNext)
	}

	encoding.WriteUint32(data, &index, numBluePoints)

	for _, point := range points.BluePoints {
		encoding.WriteFloat32(data, &index, point.Latitude)
		encoding.WriteFloat32(data, &index, point.Longitude)
		encoding.WriteBool(data, &index, point.OnNetworkNext)
	}
	return data
}

func ReadMapPointsCache(points *mapPointsByte, data []byte) bool {
	var numGreenPoints uint32
	var numBluePoints uint32

	index := 0
	if !encoding.ReadUint8(data, &index, &points.Version) {
		return false
	}
	if points.Version != 1 {
		return false
	}
	if !encoding.ReadUint32(data, &index, &numGreenPoints) {
		return false
	}

	var latitude float32
	var longitude float32
	var onNetworkNext bool
	points.GreenPoints = make([]point, numGreenPoints)

	for i := 0; i < int(numGreenPoints); i++ {
		if !encoding.ReadFloat32(data, &index, &latitude) {
			return false
		}
		if !encoding.ReadFloat32(data, &index, &longitude) {
			return false
		}
		if !encoding.ReadBool(data, &index, &onNetworkNext) {
			return false
		}
		points.GreenPoints[i] = point{
			Latitude:      latitude,
			Longitude:     longitude,
			OnNetworkNext: onNetworkNext,
		}
	}

	if !encoding.ReadUint32(data, &index, &numBluePoints) {
		return false
	}

	points.BluePoints = make([]point, numBluePoints)

	for i := 0; i < int(numBluePoints); i++ {
		if !encoding.ReadFloat32(data, &index, &latitude) {
			return false
		}
		if !encoding.ReadFloat32(data, &index, &longitude) {
			return false
		}
		if !encoding.ReadBool(data, &index, &onNetworkNext) {
			return false
		}
		points.BluePoints[i] = point{
			Latitude:      latitude,
			Longitude:     longitude,
			OnNetworkNext: onNetworkNext,
		}
	}

	return true
}

func (s *BuyersService) SessionMap(r *http.Request, args *MapPointsArgs, reply *MapPointsReply) error {
	s.mu.Lock()
	defer s.mu.Unlock()
	switch args.CompanyCode {
	case "":
		// pull the local cache and reply with it
		reply.Points = s.mapPointsCompactCache
	default:
		if !middleware.VerifyAllRoles(r, s.SameBuyerRole(args.CompanyCode)) {
			err := fmt.Errorf("SessionMap(): %v", ErrInsufficientPrivileges)
			core.Error("%v", err)
			return err
		}
		reply.Points = s.mapPointsCompactBuyerCache[args.CompanyCode]
	}

	return nil
}

func (s *BuyersService) SessionMapPoints(r *http.Request, args *MapPointsArgs, reply *MapPointsReply) error {
	s.mu.Lock()
	defer s.mu.Unlock()

	switch args.CompanyCode {
	case "":
		// pull the local cache and reply with it
		reply.Points = s.mapPointsCache
	default:
		if !middleware.VerifyAllRoles(r, s.SameBuyerRole(args.CompanyCode)) {
			err := fmt.Errorf("SessionMap(): %v", ErrInsufficientPrivileges)
			core.Error("%v", err)
			return err
		}
		reply.Points = s.mapPointsBuyerCache[args.CompanyCode]
	}

	return nil
}

// SessionMapPoints returns the locally cached JSON from GenerateSessionMapPoints
func (s *BuyersService) SessionMapPointsByte(r *http.Request, args *MapPointsArgs, reply *MapPointsByteReply) error {
	s.mu.Lock()
	defer s.mu.Unlock()

	switch args.CompanyCode {
	case "":
		// pull the local cache and reply with it
		ReadMapPointsCache(&reply.Points, s.mapPointsCache)
	default:
		if !middleware.VerifyAllRoles(r, s.SameBuyerRole(args.CompanyCode)) {
			err := fmt.Errorf("SessionMap(): %v", ErrInsufficientPrivileges)
			core.Error("%v", err)
			return err
		}
		ReadMapPointsCache(&reply.Points, s.mapPointsBuyerCache[args.CompanyCode])
	}

	return nil
}

func (s *BuyersService) SessionMapByte(r *http.Request, args *MapPointsArgs, reply *MapPointsByteReply) error {
	s.mu.Lock()
	defer s.mu.Unlock()

	switch args.CompanyCode {
	case "":
		// pull the local cache and reply with it
		ReadMapPointsCache(&reply.Points, s.mapPointsByteCache)
	default:
		if !middleware.VerifyAllRoles(r, s.SameBuyerRole(args.CompanyCode)) {
			err := fmt.Errorf("SessionMap(): %v", ErrInsufficientPrivileges)
			core.Error("%v", err)
			return err
		}
		ReadMapPointsCache(&reply.Points, s.mapPointsBuyerByteCache[args.CompanyCode])
	}

	return nil
}

// SameBuyerRole checks the JWT for the correct passed in buyerID
func (s *BuyersService) SameBuyerRole(companyCode string) middleware.RoleFunc {
	return func(req *http.Request) (bool, error) {
		if middleware.VerifyAnyRole(req, middleware.AdminRole, middleware.OpsRole) {
			return true, nil
		}
		if middleware.VerifyAllRoles(req, middleware.AnonymousRole) {
			return false, nil
		}
		if companyCode == "" {
			return false, fmt.Errorf("SameBuyerRole(): buyerID is required")
		}

		// Grab the user's assigned company if it exists
		requestCompanyCode, ok := req.Context().Value(middleware.Keys.CustomerKey).(string)
		if !ok || requestCompanyCode == "" {
			return false, nil
		}

		return companyCode == requestCompanyCode, nil
	}
}

func (s *BuyersService) FetchCurrentTopSessions(r *http.Request, companyCodeFilter string, anonymise bool) ([]transport.SessionMeta, error) {
	var err error
	var topSessionsA []string
	var topSessionsB []string

	sessions := make([]transport.SessionMeta, 0)

	minutes := time.Now().Unix() / 60

	topSessionsClient := s.RedisPoolTopSessions.Get()
	defer topSessionsClient.Close()

	// get the top session IDs globally or for a buyer from the sorted set
	switch companyCodeFilter {
	case "":
		// Get top sessions from the past 2 minutes sorted by greatest to least improved RTT
		topSessionsA, err = redis.Strings(topSessionsClient.Do("ZREVRANGE", fmt.Sprintf("s-%d", minutes-1), "0", fmt.Sprintf("%d", TopSessionsSize)))
		if err != nil && err != redis.ErrNil {
			err = fmt.Errorf("FetchCurrentTopSessions() failed getting top sessions A: %v", err)
			core.Error("%v", err)
			err = fmt.Errorf("FetchCurrentTopSessions() failed getting top sessions A")
			return sessions, err
		}
		topSessionsB, err = redis.Strings(topSessionsClient.Do("ZREVRANGE", fmt.Sprintf("s-%d", minutes), "0", fmt.Sprintf("%d", TopSessionsSize)))
		if err != nil && err != redis.ErrNil {
			err = fmt.Errorf("FetchCurrentTopSessions() failed getting top sessions B: %v", err)
			core.Error("%v", err)
			err = fmt.Errorf("FetchCurrentTopSessions() failed getting top sessions B")
			return sessions, err
		}
	default:
		if !middleware.VerifyAllRoles(r, s.SameBuyerRole(companyCodeFilter)) {
			err := fmt.Errorf("FetchCurrentTopSessions(): %v", ErrInsufficientPrivileges)
			core.Error("%v", err)
			return sessions, err
		}

		buyer, err := s.Storage.BuyerWithCompanyCode(r.Context(), companyCodeFilter)
		if err != nil {
			err = fmt.Errorf("FetchCurrentTopSessions() failed getting buyer with code: %v", err)
			core.Error("%v", err)
			return sessions, err
		}
		buyerID := fmt.Sprintf("%016x", buyer.ID)

		topSessionsA, err = redis.Strings(topSessionsClient.Do("ZREVRANGE", fmt.Sprintf("sc-%s-%d", buyerID, minutes-1), "0", fmt.Sprintf("%d", TopSessionsSize)))
		if err != nil && err != redis.ErrNil {
			err = fmt.Errorf("FetchCurrentTopSessions() failed getting top sessions A for buyer ID %016x: %v", buyerID, err)
			core.Error("%v", err)
			err = fmt.Errorf("FetchCurrentTopSessions() failed getting top sessions A for buyer ID %016x", buyerID)
			return sessions, err
		}
		topSessionsB, err = redis.Strings(topSessionsClient.Do("ZREVRANGE", fmt.Sprintf("sc-%s-%d", buyerID, minutes), "0", fmt.Sprintf("%d", TopSessionsSize)))
		if err != nil && err != redis.ErrNil {
			err = fmt.Errorf("FetchCurrentTopSessions() failed getting top sessions B for buyer ID %016x: %v", buyerID, err)
			core.Error("%v", err)
			err = fmt.Errorf("FetchCurrentTopSessions() failed getting top sessions B for buyer ID %016x", buyerID)
			return sessions, err
		}
	}

	sessionMetaClient := s.RedisPoolSessionMeta.Get()
	defer sessionMetaClient.Close()

	sessionIDsRetreivedMap := make(map[string]bool)
	for _, sessionID := range topSessionsA {
		sessionMetaClient.Send("GET", fmt.Sprintf("sm-%s", sessionID))
		sessionIDsRetreivedMap[sessionID] = true
	}
	for _, sessionID := range topSessionsB {
		if _, ok := sessionIDsRetreivedMap[sessionID]; !ok {
			sessionMetaClient.Send("GET", fmt.Sprintf("sm-%s", sessionID))
			sessionIDsRetreivedMap[sessionID] = true
		}
	}
	sessionMetaClient.Flush()

	buyers := s.Storage.Buyers(r.Context())
	buyerMap := make(map[uint64]routing.Buyer)
	for _, buyer := range buyers {
		buyerMap[buyer.ID] = buyer
	}

	var sessionMetasNext []transport.SessionMeta
	var sessionMetasDirect []transport.SessionMeta
	var meta transport.SessionMeta
	for i := 0; i < len(sessionIDsRetreivedMap); i++ {
		metaString, err := redis.String(sessionMetaClient.Receive())
		if err != nil && err != redis.ErrNil {
			err = fmt.Errorf("FetchCurrentTopSessions() failed getting top sessions meta: %v", err)
			core.Error("%v", err)
			err = fmt.Errorf("FetchCurrentTopSessions() failed getting top sessions meta")
			return sessions, err
		}

		splitMetaStrings := strings.Split(metaString, "|")
		if err := meta.ParseRedisString(splitMetaStrings); err != nil {
			err = fmt.Errorf("FetchCurrentTopSessions() failed to parse redis string into meta: %v", err)
			core.Error("%v: redisString: %s", err, metaString)
			continue
		}

		buyer, exists := buyerMap[meta.BuyerID]
		if !exists {
			core.Error("FetchCurrentTopSessions() session meta buyer ID %016x does not exist", meta.BuyerID)
			continue
		}

		if !middleware.VerifyAllRoles(r, s.SameBuyerRole(buyer.CompanyCode)) && anonymise {
			meta.Anonymise()
		}

		// Split the sessions metas into two slices so we can sort them separately.
		// This is necessary because if we were to force sessions next, then sorting
		// by improvement won't always put next sessions on top.
		if meta.OnNetworkNext {
			sessionMetasNext = append(sessionMetasNext, meta)
		} else {
			sessionMetasDirect = append(sessionMetasDirect, meta)
		}
	}

	// These sorts are necessary because we are combining two ZREVRANGEs from two separate minute buckets.
	sort.Slice(sessionMetasNext, func(i, j int) bool {
		return sessionMetasNext[i].DeltaRTT > sessionMetasNext[j].DeltaRTT
	})

	if len(sessionMetasNext) > TopSessionsSize {
		sessions = sessionMetasNext[:TopSessionsSize]
		return sessions, err
	}

	sort.Slice(sessionMetasDirect, func(i, j int) bool {
		return sessionMetasDirect[i].DirectRTT > sessionMetasDirect[j].DirectRTT
	})

	sessionMetas := append(sessionMetasNext, sessionMetasDirect...)

	if len(sessionMetas) > TopSessionsSize {
		sessions = sessionMetas[:TopSessionsSize]
		return sessions, err
	}

	sessions = sessionMetas
	return sessions, err
}

// ===============================================================================================================
// Buyer Related Functions

type SignedTOSArgs struct {
	FirstName string `json:"first_name"`
	LastName  string `json:"last_name"`
	Email     string `json:"email"`
}

type SignedTOSReply struct{}

func (s *BuyersService) SignedBuyerTOS(r *http.Request, args *SignedTOSArgs, reply *SignedTOSReply) error {
	if !middleware.VerifyAnyRole(r, middleware.AdminRole, middleware.OwnerRole) {
		err := fmt.Errorf("SignedTOS(): %v", ErrInsufficientPrivileges)
		core.Error("%v", err)
		return err
	}

	ctx := r.Context()

	customerCode := middleware.RequestUserCustomerCode(ctx)
	if customerCode == "" {
		err := fmt.Errorf("SignedTOS(): failed to parse customer code")
		core.Error("%v", err)
		return err
	}

	// Email is required
	if args.Email == "" {
		err := JSONRPCErrorCodes[int(ERROR_MISSING_FIELD)]
		err.Data.(*JSONRPCErrorData).MissingField = "Email"
		core.Error("SignedTOS(): %v: Email is required", err.Error())
		return &err
	}

	// Some legacy users may not have a first or last name added to their account so these have to be optional
	if args.FirstName != "" {
		err := s.Storage.UpdateCustomer(ctx, customerCode, "TOSSignerFirstName", args.FirstName)
		if err != nil {
			core.Error("SignedTOS(): failed to update signer first name: %v", err.Error())
			err := JSONRPCErrorCodes[int(ERROR_STORAGE_FAILURE)]
			return &err
		}
	}

	if args.LastName != "" {
		if err := s.Storage.UpdateCustomer(ctx, customerCode, "TOSSignerLastName", args.LastName); err != nil {
			core.Error("SignedTOS(): failed to update signer last name: %v", err.Error())
			err := JSONRPCErrorCodes[int(ERROR_STORAGE_FAILURE)]
			return &err
		}
	}

	if err := s.Storage.UpdateCustomer(ctx, customerCode, "TOSSignerEmail", args.Email); err != nil {
		core.Error("SignedTOS(): failed to update signer email: %v", err.Error())
		err := JSONRPCErrorCodes[int(ERROR_STORAGE_FAILURE)]
		return &err
	}

	if err := s.Storage.UpdateCustomer(ctx, customerCode, "TOSSignerTimestamp", time.Now().UTC().String()); err != nil {
		core.Error("SignedTOS(): failed to update signed timestamp %v", err.Error())
		err := JSONRPCErrorCodes[int(ERROR_STORAGE_FAILURE)]
		return &err
	}

	message := fmt.Sprintf("%s %s (%s) signed the TOS! :placard:", args.FirstName, args.LastName, args.Email)

	if err := s.SlackClient.SendInfo(message); err != nil {
		err := JSONRPCErrorCodes[int(ERROR_SLACK_FAILURE)]
		core.Error("SignedTOS(): %v: Email is required", err.Error())
	}

	return nil
}

type GameConfigurationArgs struct {
	NewPublicKey string `json:"new_public_key"`
}

type GameConfigurationReply struct {
	GameConfiguration gameConfiguration `json:"game_config"`
}

type gameConfiguration struct {
	PublicKey string `json:"public_key"`
}

func (s *BuyersService) GameConfiguration(r *http.Request, args *GameConfigurationArgs, reply *GameConfigurationReply) error {
	var err error
	var buyer routing.Buyer
	ctx := r.Context()

	customerCode := middleware.RequestUserCustomerCode(ctx)
	if customerCode == "" {
		err = fmt.Errorf("GameConfiguration(): failed to parse company code")
		core.Error("%v", err)
		return err
	}

	if middleware.VerifyAnyRole(r, middleware.AnonymousRole, middleware.UnverifiedRole) {
		err = fmt.Errorf("GameConfiguration(): %v", ErrInsufficientPrivileges)
		core.Error("%v", err)
		return err
	}

	reply.GameConfiguration.PublicKey = ""

	buyer, err = s.Storage.BuyerWithCompanyCode(ctx, customerCode)
	// Buyer not found
	if err != nil {
		return nil
	}

	reply.GameConfiguration.PublicKey = buyer.EncodedPublicKey()
	return nil
}

func (s *BuyersService) UpdateGameConfiguration(r *http.Request, args *GameConfigurationArgs, reply *GameConfigurationReply) error {
	var err error
	var buyerID uint64
	var buyer routing.Buyer

	if !middleware.VerifyAnyRole(r, middleware.AdminRole, middleware.OwnerRole) {
		err = fmt.Errorf("UpdateGameConfiguration(): %v", ErrInsufficientPrivileges)
		core.Error("%v", err)
		return err
	}

	ctx := r.Context()

	companyCode, ok := r.Context().Value(middleware.Keys.CustomerKey).(string)
	if !ok {
		err := fmt.Errorf("UpdateGameConfiguration(): user is not assigned to a company")
		core.Error("%v", err)
		return err
	}
	if companyCode == "" {
		err = fmt.Errorf("UpdateGameConfiguration(): failed to parse company code")
		core.Error("%v", err)
		return err
	}

	if args.NewPublicKey == "" {
		err = fmt.Errorf("UpdateGameConfiguration() new public key is required")
		core.Error("%v", err)
		return err
	}

	buyer, err = s.Storage.BuyerWithCompanyCode(r.Context(), companyCode)

	byteKey, err := base64.StdEncoding.DecodeString(args.NewPublicKey)
	if err != nil {
		err = fmt.Errorf("UpdateGameConfiguration() could not decode public key string")
		core.Error("%v", err)
		return err
	}

	buyerID = binary.LittleEndian.Uint64(byteKey[0:8])

	// Buyer not found
	if buyer.ID == 0 {

		customer, err := s.Storage.Customer(ctx, companyCode)
		if err != nil {
			err = fmt.Errorf("UpdateGameConfiguration() failed to look up new buyer parent customer")
			core.Error("%v", err)
			return err
		}

		if customer.BuyerTOSSignedTimestamp == "" {
			err = fmt.Errorf("UpdateGameConfiguration() customer must first sign TOS")
			core.Error("%v", err)
			return err
		}

		// Create new buyer
		err = s.Storage.AddBuyer(ctx, routing.Buyer{
			CompanyCode:         companyCode,
			ID:                  buyerID,
			Live:                true,
			Analytics:           false,
			Billing:             false,
			Trial:               true,
			PublicKey:           byteKey[8:],
			LookerSeats:         1,
			ExoticLocationFee:   300,
			StandardLocationFee: 300,
		})

		if err != nil {
			err = fmt.Errorf("UpdateGameConfiguration() failed to add buyer")
			core.Error("%v", err)
			return err
		}

		// Check if buyer is associated with the ID and everything worked
		if buyer, err = s.Storage.Buyer(ctx, buyerID); err != nil {
			err = fmt.Errorf("UpdateGameConfiguration() buyer creation failed: %v", err)
			core.Error("%v", err)
			return err
		}

		if err := s.Storage.AddRouteShader(ctx, core.NewRouteShader(), buyerID); err != nil {
			err = fmt.Errorf("UpdateGameConfiguration() failed to add new buyer's route shader")
			core.Error("%v", err)
			return err
		}

		// Setup reply
		reply.GameConfiguration.PublicKey = buyer.EncodedPublicKey()

		return nil
	}

	analytics := buyer.Analytics
	billing := buyer.Billing
	debug := buyer.Debug
	live := buyer.Live
	oldBuyerID := buyer.ID
	trial := buyer.Trial

	// Remove all dc Maps
	dcMaps := s.Storage.GetDatacenterMapsForBuyer(r.Context(), oldBuyerID)
	for _, dcMap := range dcMaps {
		if err := s.Storage.RemoveDatacenterMap(ctx, dcMap); err != nil {
			err = fmt.Errorf("UpdateGameConfiguration() failed to remove old datacenter map: %v, datacenter ID: %016x", err, dcMap.DatacenterID)
			core.Error("%v", err)
			return err
		}
	}

	// save old route shader, internal config, and banned users to bring over to new buyer
	routeShader, routeShaderErr := s.Storage.RouteShader(ctx, oldBuyerID)
	internalConfig, internalConfigErr := s.Storage.InternalConfig(ctx, oldBuyerID)
	bannedUsers, bannedUsersErr := s.Storage.BannedUsers(ctx, oldBuyerID)

	// Remove everything that has a FK to old buyer ID
	if err = s.Storage.RemoveRouteShader(ctx, oldBuyerID); err != nil {
		core.Error("%v", err)
	}

	if err = s.Storage.RemoveInternalConfig(ctx, oldBuyerID); err != nil {
		core.Error("%v", err)
	}

	for id := range bannedUsers {
		if err = s.Storage.RemoveBannedUser(ctx, oldBuyerID, id); err != nil {
			core.Error("%v", err)
		}
	}

	if err = s.Storage.RemoveBuyer(ctx, oldBuyerID); err != nil {
		err = fmt.Errorf("UpdateGameConfiguration() failed to remove buyer")
		core.Error("%v", err)
		return err
	}

	err = s.Storage.AddBuyer(ctx, routing.Buyer{
		CompanyCode: companyCode,
		ID:          buyerID,
		Live:        live,
		Debug:       debug,
		Analytics:   analytics,
		Billing:     billing,
		Trial:       trial,
		PublicKey:   byteKey[8:],
	})
	if err != nil {
		err = fmt.Errorf("UpdateGameConfiguration() buyer update failed: %v", err)
		core.Error("%v", err)
		return err
	}

	// Add everything that was removed back to the new buyer ID
	if routeShaderErr == nil {
		err := s.Storage.AddRouteShader(ctx, routeShader, buyerID)
		if err != nil {
			err = fmt.Errorf("UpdateGameConfiguration() failed to add old route shader to new buyer: %v", err)
			core.Error("%v", err)
			return err
		}
	}

	if internalConfigErr == nil {
		err := s.Storage.AddInternalConfig(ctx, internalConfig, buyerID)
		if err != nil {
			err = fmt.Errorf("UpdateGameConfiguration() failed to add old internal config to new buyer: %v", err)
			core.Error("%v", err)
			return err
		}
	}

	if bannedUsersErr == nil {
		for id := range bannedUsers {
			err := s.Storage.AddBannedUser(ctx, buyerID, id)
			if err != nil {
				err = fmt.Errorf("UpdateGameConfiguration() failed to add old banned user to new buyer: %v", err)
				core.Error("%v", err)
				return err
			}
		}
	}

	// Add back dc maps with new buyer ID
	for _, dcMap := range dcMaps {
		dcMap.BuyerID = buyerID
		if err := s.Storage.AddDatacenterMap(ctx, dcMap); err != nil {
			err = fmt.Errorf("UpdateGameConfiguration() failed to add new datacenter map: %v, datacenter ID: %016x, buyer ID: %016x", err, dcMap.DatacenterID, buyerID)
			core.Error("%v", err)
			return err
		}
	}

	// Check if buyer is associated with the ID and everything worked
	if buyer, err = s.Storage.Buyer(r.Context(), buyerID); err != nil {
		err = fmt.Errorf("UpdateGameConfiguration() buyer update check failed: %v", err)
		core.Error("%v", err)
		return err
	}

	// Set reply
	reply.GameConfiguration.PublicKey = buyer.EncodedPublicKey()

	return nil
}

type BuyerListArgs struct{}

type BuyerListReply struct {
	Buyers []buyerAccount `json:"buyers"`
}

type buyerAccount struct {
	CompanyName string `json:"company_name"`
	CompanyCode string `json:"company_code"`
	ID          string `json:"id"`
	Alias       string `json:"alias"`
	IsLive      bool   `json:"is_live"`
	Analytics   bool   `json:"analytics"`
	Billing     bool   `json:"billing"`
	Trial       bool   `json:"trial"`
}

func (s *BuyersService) Buyers(r *http.Request, args *BuyerListArgs, reply *BuyerListReply) error {
	reply.Buyers = make([]buyerAccount, 0)
	if middleware.VerifyAllRoles(r, middleware.AnonymousRole) {
		return nil
	}

	for _, b := range s.Storage.Buyers(r.Context()) {
		id := fmt.Sprintf("%016x", b.ID)
		customer, err := s.Storage.Customer(r.Context(), b.CompanyCode)
		if err != nil {
			err = fmt.Errorf("Buyers() buyer is not assigned to customer: %v", b.ID)
			core.Error("%v", err)
			continue
		}
		account := buyerAccount{
			CompanyName: customer.Name,
			CompanyCode: b.CompanyCode,
			ID:          id,
			Alias:       b.Alias,
			IsLive:      b.Live,
			Analytics:   b.Analytics,
			Billing:     b.Billing,
			Trial:       b.Trial,
		}
		if middleware.VerifyAllRoles(r, s.SameBuyerRole(b.CompanyCode)) {
			reply.Buyers = append(reply.Buyers, account)
		}
	}

	sort.Slice(reply.Buyers, func(i int, j int) bool {
		return reply.Buyers[i].CompanyName < reply.Buyers[j].CompanyName
	})

	return nil
}

type BuyerArg struct {
	BuyerID uint64
}

type BuyerReply struct {
	Buyer routing.Buyer
}

func (s *BuyersService) Buyer(r *http.Request, arg *BuyerArg, reply *BuyerReply) error {

	var b routing.Buyer
	var err error

	b, err = s.Storage.Buyer(r.Context(), arg.BuyerID)
	if err != nil {
		err = fmt.Errorf("Buyer() error retrieving buyer for ID %016x: %v", arg.BuyerID, err)
		core.Error("%v", err)
		return err
	}

	reply.Buyer = b

	return nil
}

type UpdateBuyerArgs struct {
	BuyerID    uint64 `json:"buyerID"`
	HexBuyerID string `json:"hexBuyerID"` // needed for external (non-go) clients
	Field      string `json:"field"`
	Value      string `json:"value"`
}

type UpdateBuyerReply struct{}

func (s *BuyersService) UpdateBuyer(r *http.Request, args *UpdateBuyerArgs, reply *UpdateBuyerReply) error {
	if middleware.VerifyAllRoles(r, middleware.AnonymousRole) {
		return nil
	}

	var buyerID uint64
	var err error
	if args.BuyerID != 0 {
		buyerID = args.BuyerID
	} else {
		buyerID, err = strconv.ParseUint(args.HexBuyerID, 16, 64)
		if err != nil {
			return fmt.Errorf("BuyersService.UpdateBuyer could not parse hexBuyerID: %s", args.HexBuyerID)
		}
	}

	// sort out the value type here (comes from the next tool and javascript UI as a string)
	switch args.Field {
	case "Live", "Debug", "Analytics", "Billing", "Trial":
		newValue, err := strconv.ParseBool(args.Value)
		if err != nil {
			return fmt.Errorf("BuyersService.UpdateBuyer Value: %v is not a valid boolean type", args.Value)
		}

		err = s.Storage.UpdateBuyer(r.Context(), buyerID, args.Field, newValue)
		if err != nil {
			err = fmt.Errorf("UpdateBuyer() error updating record for buyer %016x: %v", args.BuyerID, err)
			core.Error("%v", err)
			return err
		}
	case "ExoticLocationFee", "StandardLocationFee":
		newValue, err := strconv.ParseFloat(args.Value, 64)
		if err != nil {
			return fmt.Errorf("BuyersService.UpdateBuyer Value: %v is not a valid float64 type", args.Value)
		}

		err = s.Storage.UpdateBuyer(r.Context(), buyerID, args.Field, newValue)
		if err != nil {
			err = fmt.Errorf("UpdateBuyer() error updating record for buyer %016x: %v", args.BuyerID, err)
			core.Error("%v", err)
			return err
		}
	case "LookerSeats":
		newValue, err := strconv.ParseInt(args.Value, 10, 64)
		if err != nil {
			return fmt.Errorf("BuyersService.UpdateBuyer Value: %v is not a valid int64 type", args.Value)
		}

		err = s.Storage.UpdateBuyer(r.Context(), buyerID, args.Field, newValue)
		if err != nil {
			err = fmt.Errorf("UpdateBuyer() error updating record for buyer %016x: %v", args.BuyerID, err)
			core.Error("%v", err)
			return err
		}
	case "Alias", "PublicKey":
		err := s.Storage.UpdateBuyer(r.Context(), buyerID, args.Field, args.Value)
		if err != nil {
			err = fmt.Errorf("UpdateBuyer() error updating record for buyer %016x: %v", args.BuyerID, err)
			core.Error("%v", err)
			return err
		}

	default:
		return fmt.Errorf("Field '%v' does not exist (or is not editable) on the Buyer type", args.Field)
	}

	return nil
}

// ===============================================================================================================
// Datacenter Related Functions

type DatacenterMapsArgs struct {
	ID    uint64 `json:"buyer_id"`
	HexID string `json:"hexBuyerID"`
}

type DatacenterMapsFull struct {
	DatacenterName string
	DatacenterID   string
	BuyerName      string
	BuyerID        string
	SupplierName   string
}

type DatacenterMapsReply struct {
	DatacenterMaps []DatacenterMapsFull
}

func (s *BuyersService) DatacenterMapsForBuyer(r *http.Request, args *DatacenterMapsArgs, reply *DatacenterMapsReply) error {
	if middleware.VerifyAllRoles(r, middleware.AnonymousRole) {
		return nil
	}

	var buyerID uint64
	var err error

	if args.HexID != "" {
		buyerID, err = strconv.ParseUint(args.HexID, 16, 64)
		if err != nil {
			err = fmt.Errorf("DatacenterMapsForBuyer() could not parse hex buyer ID: %v", err)
			core.Error("%v", err)
			return err
		}
	} else {
		buyerID = args.ID
	}

	var dcm map[uint64]routing.DatacenterMap

	dcm = s.Storage.GetDatacenterMapsForBuyer(r.Context(), buyerID)

	var replySlice []DatacenterMapsFull
	for _, dcMap := range dcm {
		buyer, err := s.Storage.Buyer(r.Context(), dcMap.BuyerID)
		if err != nil {
			err = fmt.Errorf("DatacenterMapsForBuyer() could not parse buyer")
			core.Error("%v", err)
			return err
		}
		datacenter, err := s.Storage.Datacenter(r.Context(), dcMap.DatacenterID)
		if err != nil {
			err = fmt.Errorf("DatacenterMapsForBuyer() could not parse datacenter")
			core.Error("%v", err)
			return err
		}

		customer, err := s.Storage.Customer(r.Context(), buyer.CompanyCode)
		if err != nil {
			err = fmt.Errorf("DatacenterMapsForBuyer() buyer is not associated with a company")
			core.Error("%v", err)
			continue
		}

		dcmFull := DatacenterMapsFull{
			DatacenterName: datacenter.Name,
			DatacenterID:   fmt.Sprintf("%016x", dcMap.DatacenterID),
			BuyerName:      customer.Name,
			BuyerID:        fmt.Sprintf("%016x", dcMap.BuyerID),
		}

		replySlice = append(replySlice, dcmFull)
	}

	reply.DatacenterMaps = replySlice
	return nil

}

type JSRemoveDatacenterMapArgs struct {
	DatacenterHexID string `json:"hexDatacenterID"`
	BuyerHexID      string `json:"hexBuyerID"`
	Alias           string `json:"alias"`
}

type JSRemoveDatacenterMapReply struct {
	DatacenterMap routing.DatacenterMap
}

func (s *BuyersService) JSRemoveDatacenterMap(r *http.Request, args *JSRemoveDatacenterMapArgs, reply *JSRemoveDatacenterMapReply) error {
	ctx, cancelFunc := context.WithDeadline(r.Context(), time.Now().Add(10*time.Second))
	defer cancelFunc()

	buyerID, err := strconv.ParseUint(args.BuyerHexID, 16, 64)
	if err != nil {
		return fmt.Errorf("Unable to parse BuyerID: %s", args.BuyerHexID)
	}

	datacenterID, err := strconv.ParseUint(args.DatacenterHexID, 16, 64)
	if err != nil {
		return fmt.Errorf("Unable to parse DatacenterID: %s", args.BuyerHexID)
	}

	dcMap := routing.DatacenterMap{
		BuyerID:      buyerID,
		DatacenterID: datacenterID,
	}

	return s.Storage.RemoveDatacenterMap(ctx, dcMap)

}

type RemoveDatacenterMapArgs struct {
	DatacenterMap routing.DatacenterMap
}

type RemoveDatacenterMapReply struct{}

func (s *BuyersService) RemoveDatacenterMap(r *http.Request, args *RemoveDatacenterMapArgs, reply *RemoveDatacenterMapReply) error {
	ctx, cancelFunc := context.WithDeadline(r.Context(), time.Now().Add(10*time.Second))
	defer cancelFunc()

	return s.Storage.RemoveDatacenterMap(ctx, args.DatacenterMap)

}

type JSAddDatacenterMapArgs struct {
	HexBuyerID      string `json:"hexBuyerID"`
	HexDatacenterID string `json:"hexDatacenterID"`
	Alias           string `json:"alias"`
}

type JSAddDatacenterMapReply struct{}

func (s *BuyersService) JSAddDatacenterMap(r *http.Request, args *JSAddDatacenterMapArgs, reply *JSAddDatacenterMapReply) error {

	ctx, cancelFunc := context.WithDeadline(r.Context(), time.Now().Add(10*time.Second))
	defer cancelFunc()

	buyerID, err := strconv.ParseUint(args.HexBuyerID, 16, 64)
	if err != nil {
		core.Error("JSAddDatacenterMap() failed to parse buyer hex ID %s: %v", args.HexBuyerID, err)
		return err
	}

	datacenterID, err := strconv.ParseUint(args.HexDatacenterID, 16, 64)
	if err != nil {
		core.Error("JSAddDatacenterMap() failed to parse datacenter hex ID %s: %v", args.HexDatacenterID, err)
		return err
	}

	dcMap := routing.DatacenterMap{
		BuyerID:      buyerID,
		DatacenterID: datacenterID,
	}

	return s.Storage.AddDatacenterMap(ctx, dcMap)

}

type AddDatacenterMapArgs struct {
	DatacenterMap routing.DatacenterMap
}

type AddDatacenterMapReply struct{}

func (s *BuyersService) AddDatacenterMap(r *http.Request, args *AddDatacenterMapArgs, reply *AddDatacenterMapReply) error {

	ctx, cancelFunc := context.WithDeadline(r.Context(), time.Now().Add(10*time.Second))
	defer cancelFunc()

	return s.Storage.AddDatacenterMap(ctx, args.DatacenterMap)

}

// ===============================================================================================================
// Internal Config Related Functions

type JSInternalConfig struct {
	RouteSelectThreshold           int64 `json:"routeSelectThreshold"`
	RouteSwitchThreshold           int64 `json:"routeSwitchThreshold"`
	MaxLatencyTradeOff             int64 `json:"maxLatencyTradeOff"`
	RTTVeto_Default                int64 `json:"rttVeto_Default"`
	RTTVeto_Multipath              int64 `json:"rttVeto_Multipath"`
	RTTVeto_PacketLoss             int64 `json:"rttVeto_PacketLoss"`
	MultipathOverloadThreshold     int64 `json:"multipathOverloadThreshold"`
	TryBeforeYouBuy                bool  `json:"tryBeforeYouBuy"`
	ForceNext                      bool  `json:"forceNext"`
	LargeCustomer                  bool  `json:"largeCustomer"`
	Uncommitted                    bool  `json:"uncommitted"`
	MaxRTT                         int64 `json:"maxRTT"`
	HighFrequencyPings             bool  `json:"highFrequencyPings"`
	RouteDiversity                 int64 `json:"routeDiversity"`
	MultipathThreshold             int64 `json:"multipathThreshold"`
	EnableVanityMetrics            bool  `json:"enableVanityMetrics"`
	ReducePacketLossMinSliceNumber int64 `json:"reducePacketLossMinSliceNumber"`
}

type InternalConfigArg struct {
	BuyerID string `json:"buyerID"`
}

type InternalConfigReply struct {
	InternalConfig JSInternalConfig
}

func (s *BuyersService) InternalConfig(r *http.Request, arg *InternalConfigArg, reply *InternalConfigReply) error {
	if middleware.VerifyAllRoles(r, middleware.AnonymousRole) {
		return nil
	}

	buyerID, err := strconv.ParseUint(arg.BuyerID, 16, 64)
	if err != nil {
		core.Error("%v", err)
		return err
	}

	ic, err := s.Storage.InternalConfig(r.Context(), buyerID)
	if err != nil {
		err = fmt.Errorf("InternalConfig() no InternalConfig stored for buyer %s", arg.BuyerID)
		core.Error("%v", err)
		return err
	}

	jsonIC := JSInternalConfig{
		RouteSelectThreshold:           int64(ic.RouteSelectThreshold),
		RouteSwitchThreshold:           int64(ic.RouteSwitchThreshold),
		MaxLatencyTradeOff:             int64(ic.MaxLatencyTradeOff),
		RTTVeto_Default:                int64(ic.RTTVeto_Default),
		RTTVeto_Multipath:              int64(ic.RTTVeto_Multipath),
		RTTVeto_PacketLoss:             int64(ic.RTTVeto_PacketLoss),
		MultipathOverloadThreshold:     int64(ic.MultipathOverloadThreshold),
		TryBeforeYouBuy:                ic.TryBeforeYouBuy,
		ForceNext:                      ic.ForceNext,
		LargeCustomer:                  ic.LargeCustomer,
		Uncommitted:                    ic.Uncommitted,
		MaxRTT:                         int64(ic.MaxRTT),
		HighFrequencyPings:             ic.HighFrequencyPings,
		RouteDiversity:                 int64(ic.RouteDiversity),
		MultipathThreshold:             int64(ic.MultipathThreshold),
		EnableVanityMetrics:            ic.EnableVanityMetrics,
		ReducePacketLossMinSliceNumber: int64(ic.ReducePacketLossMinSliceNumber),
	}

	reply.InternalConfig = jsonIC
	return nil
}

type JSAddInternalConfigArgs struct {
	BuyerID        string           `json:"buyerID"`
	InternalConfig JSInternalConfig `json:"internalConfig"`
}

type JSAddInternalConfigReply struct{}

func (s *BuyersService) JSAddInternalConfig(r *http.Request, arg *JSAddInternalConfigArgs, reply *JSAddInternalConfigReply) error {
	if middleware.VerifyAllRoles(r, middleware.AnonymousRole) {
		return nil
	}

	buyerID, err := strconv.ParseUint(arg.BuyerID, 16, 64)
	if err != nil {
		core.Error("%v", err)
		return err
	}

	ic := core.InternalConfig{
		RouteSelectThreshold:           int32(arg.InternalConfig.RouteSelectThreshold),
		RouteSwitchThreshold:           int32(arg.InternalConfig.RouteSwitchThreshold),
		MaxLatencyTradeOff:             int32(arg.InternalConfig.MaxLatencyTradeOff),
		RTTVeto_Default:                int32(arg.InternalConfig.RTTVeto_Default),
		RTTVeto_Multipath:              int32(arg.InternalConfig.RTTVeto_Multipath),
		RTTVeto_PacketLoss:             int32(arg.InternalConfig.RTTVeto_PacketLoss),
		MultipathOverloadThreshold:     int32(arg.InternalConfig.MultipathOverloadThreshold),
		TryBeforeYouBuy:                arg.InternalConfig.TryBeforeYouBuy,
		ForceNext:                      arg.InternalConfig.ForceNext,
		LargeCustomer:                  arg.InternalConfig.LargeCustomer,
		Uncommitted:                    arg.InternalConfig.Uncommitted,
		MaxRTT:                         int32(arg.InternalConfig.MaxRTT),
		HighFrequencyPings:             arg.InternalConfig.HighFrequencyPings,
		RouteDiversity:                 int32(arg.InternalConfig.RouteDiversity),
		MultipathThreshold:             int32(arg.InternalConfig.MultipathThreshold),
		EnableVanityMetrics:            arg.InternalConfig.EnableVanityMetrics,
		ReducePacketLossMinSliceNumber: int32(arg.InternalConfig.ReducePacketLossMinSliceNumber),
	}

	err = s.Storage.AddInternalConfig(r.Context(), ic, buyerID)
	if err != nil {
		err = fmt.Errorf("JSAddInternalConfig() error adding internal config for buyer %016x: %v", arg.BuyerID, err)
		core.Error("%v", err)
		return err
	}

	return nil
}

type UpdateInternalConfigArgs struct {
	BuyerID    uint64 `json:"buyerID"`
	HexBuyerID string `json:"hexBuyerID"`
	Field      string `json:"field"`
	Value      string `json:"value"`
}

type UpdateInternalConfigReply struct{}

func (s *BuyersService) UpdateInternalConfig(r *http.Request, args *UpdateInternalConfigArgs, reply *UpdateInternalConfigReply) error {
	if middleware.VerifyAllRoles(r, middleware.AnonymousRole) {
		return nil
	}

	var err error
	var buyerID uint64

	if args.HexBuyerID == "" {
		buyerID = args.BuyerID
	} else {
		buyerID, err = strconv.ParseUint(args.HexBuyerID, 16, 64)
		if err != nil {
			return fmt.Errorf("Can not parse HexBuyerID: %s", args.HexBuyerID)
		}
	}

	// sort out the value type here (comes from the next tool and javascript UI as a string)
	switch args.Field {
	case "RouteSelectThreshold", "RouteSwitchThreshold", "MaxLatencyTradeOff",
		"RTTVeto_Default", "RTTVeto_PacketLoss", "RTTVeto_Multipath",
		"MultipathOverloadThreshold", "MaxRTT", "RouteDiversity", "MultipathThreshold",
		"ReducePacketLossMinSliceNumber":
		newInt, err := strconv.ParseInt(args.Value, 10, 32)
		if err != nil {
			return fmt.Errorf("Value: %v is not a valid integer type", args.Value)
		}
		newInt32 := int32(newInt)
		err = s.Storage.UpdateInternalConfig(r.Context(), buyerID, args.Field, newInt32)
		if err != nil {
			err = fmt.Errorf("UpdateInternalConfig() error updating internal config for buyer %016x: %v", buyerID, err)
			core.Error("%v", err)
			return err
		}

	case "TryBeforeYouBuy", "ForceNext", "LargeCustomer", "Uncommitted",
		"HighFrequencyPings", "EnableVanityMetrics":
		newValue, err := strconv.ParseBool(args.Value)
		if err != nil {
			return fmt.Errorf("Value: %v is not a valid boolean type", args.Value)
		}

		err = s.Storage.UpdateInternalConfig(r.Context(), buyerID, args.Field, newValue)
		if err != nil {
			err = fmt.Errorf("UpdateInternalConfig() error updating internal config for buyer %016x: %v", buyerID, err)
			core.Error("%v", err)
			return err
		}

	default:
		return fmt.Errorf("Field '%v' does not exist on the InternalConfig type", args.Field)
	}

	return nil
}

type RemoveInternalConfigArg struct {
	BuyerID string `json:"buyerID"`
}

type RemoveInternalConfigReply struct{}

func (s *BuyersService) RemoveInternalConfig(r *http.Request, arg *RemoveInternalConfigArg, reply *RemoveInternalConfigReply) error {
	if middleware.VerifyAllRoles(r, middleware.AnonymousRole) {
		return nil
	}

	buyerID, err := strconv.ParseUint(arg.BuyerID, 16, 64)
	if err != nil {
		core.Error("%v", err)
		return err
	}

	err = s.Storage.RemoveInternalConfig(r.Context(), buyerID)
	if err != nil {
		err = fmt.Errorf("RemoveInternalConfig() error removing internal config for buyer %016x: %v", arg.BuyerID, err)
		core.Error("%v", err)
		return err
	}

	return nil
}

// ===============================================================================================================
// Route Shader Related Functions

type JSRouteShader struct {
	DisableNetworkNext        bool            `json:"disableNetworkNext"`
	AnalysisOnly              bool            `json:"analysis_only"`
	SelectionPercent          int64           `json:"selectionPercent"`
	ABTest                    bool            `json:"abTest"`
	ProMode                   bool            `json:"proMode"`
	ReduceLatency             bool            `json:"reduceLatency"`
	ReduceJitter              bool            `json:"reduceJitter"`
	ReducePacketLoss          bool            `json:"reducePacketLoss"`
	Multipath                 bool            `json:"multipath"`
	AcceptableLatency         int64           `json:"acceptableLatency"`
	LatencyThreshold          int64           `json:"latencyThreshold"`
	AcceptablePacketLoss      float64         `json:"acceptablePacketLoss"`
	BandwidthEnvelopeUpKbps   int64           `json:"bandwidthEnvelopeUpKbps"`
	BandwidthEnvelopeDownKbps int64           `json:"bandwidthEnvelopeDownKbps"`
	BannedUsers               map[string]bool `json:"bannedUsers"`
	PacketLossSustained       float64         `json:"packetLossSustained"`
}

type RouteShaderArg struct {
	BuyerID string `json:"buyerID"`
}

type RouteShaderReply struct {
	RouteShader JSRouteShader
}

func (s *BuyersService) RouteShader(r *http.Request, arg *RouteShaderArg, reply *RouteShaderReply) error {
	if middleware.VerifyAllRoles(r, middleware.AnonymousRole) {
		return nil
	}

	buyerID, err := strconv.ParseUint(arg.BuyerID, 16, 64)
	if err != nil {
		core.Error("%v", err)
		return err
	}

	rs, err := s.Storage.RouteShader(r.Context(), buyerID)
	if err != nil {
		err = fmt.Errorf("RouteShader() error retrieving route shader for buyer %s: %v", arg.BuyerID, err)
		core.Error("%v", err)
		return err
	}

	jsonRS := JSRouteShader{
		DisableNetworkNext:        rs.DisableNetworkNext,
		AnalysisOnly:              rs.AnalysisOnly,
		SelectionPercent:          int64(rs.SelectionPercent),
		ABTest:                    rs.ABTest,
		ProMode:                   rs.ProMode,
		ReduceLatency:             rs.ReduceLatency,
		ReduceJitter:              rs.ReduceJitter,
		ReducePacketLoss:          rs.ReducePacketLoss,
		Multipath:                 rs.Multipath,
		AcceptableLatency:         int64(rs.AcceptableLatency),
		LatencyThreshold:          int64(rs.LatencyThreshold),
		AcceptablePacketLoss:      float64(rs.AcceptablePacketLoss),
		BandwidthEnvelopeUpKbps:   int64(rs.BandwidthEnvelopeUpKbps),
		BandwidthEnvelopeDownKbps: int64(rs.BandwidthEnvelopeDownKbps),
		PacketLossSustained:       float64(rs.PacketLossSustained),
	}

	reply.RouteShader = jsonRS
	return nil
}

type JSAddRouteShaderArgs struct {
	BuyerID     string        `json:"buyerID"`
	RouteShader JSRouteShader `json:"routeShader"`
}

type JSAddRouteShaderReply struct{}

func (s *BuyersService) JSAddRouteShader(r *http.Request, arg *JSAddRouteShaderArgs, reply *JSAddRouteShaderReply) error {
	if middleware.VerifyAllRoles(r, middleware.AnonymousRole) {
		return nil
	}

	buyerID, err := strconv.ParseUint(arg.BuyerID, 16, 64)
	if err != nil {
		core.Error("%v", err)
		return err
	}

	rs := core.RouteShader{
		DisableNetworkNext:        arg.RouteShader.DisableNetworkNext,
		AnalysisOnly:              arg.RouteShader.AnalysisOnly,
		SelectionPercent:          int(arg.RouteShader.SelectionPercent),
		ABTest:                    arg.RouteShader.ABTest,
		ProMode:                   arg.RouteShader.ProMode,
		ReduceLatency:             arg.RouteShader.ReduceLatency,
		ReduceJitter:              arg.RouteShader.ReduceJitter,
		ReducePacketLoss:          arg.RouteShader.ReducePacketLoss,
		Multipath:                 arg.RouteShader.Multipath,
		AcceptableLatency:         int32(arg.RouteShader.AcceptableLatency),
		LatencyThreshold:          int32(arg.RouteShader.LatencyThreshold),
		AcceptablePacketLoss:      float32(arg.RouteShader.AcceptablePacketLoss),
		BandwidthEnvelopeUpKbps:   int32(arg.RouteShader.BandwidthEnvelopeUpKbps),
		BandwidthEnvelopeDownKbps: int32(arg.RouteShader.BandwidthEnvelopeDownKbps),
		PacketLossSustained:       float32(arg.RouteShader.PacketLossSustained),
	}

	err = s.Storage.AddRouteShader(r.Context(), rs, buyerID)
	if err != nil {
		err = fmt.Errorf("AddRouteShader() error adding route shader for buyer %016x: %v", arg.BuyerID, err)
		core.Error("%v", err)
		return err
	}

	return nil
}

type RemoveRouteShaderArg struct {
	BuyerID string `json:"buyerID"`
}

type RemoveRouteShaderReply struct{}

func (s *BuyersService) RemoveRouteShader(r *http.Request, arg *RemoveRouteShaderArg, reply *RemoveRouteShaderReply) error {
	if middleware.VerifyAllRoles(r, middleware.AnonymousRole) {
		return nil
	}

	buyerID, err := strconv.ParseUint(arg.BuyerID, 16, 64)
	if err != nil {
		core.Error("%v", err)
		return err
	}

	err = s.Storage.RemoveRouteShader(r.Context(), buyerID)
	if err != nil {
		err = fmt.Errorf("RemoveRouteShader() error removing route shader for buyer %016x: %v", arg.BuyerID, err)
		core.Error("%v", err)
		return err
	}

	return nil
}

type UpdateRouteShaderArgs struct {
	BuyerID    uint64 `json:"buyerID"`
	HexBuyerID string `json:"hexBuyerID"`
	Field      string `json:"field"`
	Value      string `json:"value"`
}

type UpdateRouteShaderReply struct{}

func (s *BuyersService) UpdateRouteShader(r *http.Request, args *UpdateRouteShaderArgs, reply *UpdateRouteShaderReply) error {
	if middleware.VerifyAllRoles(r, middleware.AnonymousRole) {
		return nil
	}

	var err error
	var buyerID uint64

	if args.HexBuyerID == "" {
		buyerID = args.BuyerID
	} else {
		buyerID, err = strconv.ParseUint(args.HexBuyerID, 16, 64)
		if err != nil {
			return fmt.Errorf("Can not parse HexBuyerID: %s", args.HexBuyerID)
		}
	}

	// sort out the value type here (comes from the next tool and javascript UI as a string)
	switch args.Field {
	case "AcceptableLatency", "LatencyThreshold", "BandwidthEnvelopeUpKbps",
		"BandwidthEnvelopeDownKbps":
		newInt, err := strconv.ParseInt(args.Value, 10, 32)
		if err != nil {
			return fmt.Errorf("BuyersService.UpdateRouteShader Value: %v is not a valid integer type", args.Value)
		}
		newInt32 := int32(newInt)
		err = s.Storage.UpdateRouteShader(r.Context(), buyerID, args.Field, newInt32)
		if err != nil {
			err = fmt.Errorf("UpdateRouteShader() error updating route shader for buyer %016x: %v", buyerID, err)
			core.Error("%v", err)
			return err
		}

	case "SelectionPercent":
		newInt, err := strconv.ParseInt(args.Value, 10, 64) // 64 bits is a guess, should be
		if err != nil {
			return fmt.Errorf("BuyersService.UpdateRouteShader Value: %v is not a valid integer type", args.Value)
		}
		newInteger := int(newInt)
		err = s.Storage.UpdateRouteShader(r.Context(), buyerID, args.Field, newInteger)
		if err != nil {
			err = fmt.Errorf("UpdateRouteShader() error updating route shader for buyer %016x: %v", buyerID, err)
			core.Error("%v", err)
			return err
		}

	case "AcceptablePacketLoss", "PacketLossSustained":
		newFloat, err := strconv.ParseFloat(args.Value, 64)
		if err != nil {
			return fmt.Errorf("BuyersService.UpdateRouteShader Value: %v is not a valid float type", args.Value)
		}
		newFloat32 := float32(newFloat)
		err = s.Storage.UpdateRouteShader(r.Context(), buyerID, args.Field, newFloat32)
		if err != nil {
			err = fmt.Errorf("UpdateRouteShader() error updating route shader for buyer %016x: %v", buyerID, err)
			core.Error("%v", err)
			return err
		}

	case "AnalysisOnly", "DisableNetworkNext", "ABTest", "ProMode", "ReduceLatency",
		"ReduceJitter", "ReducePacketLoss", "Multipath":
		newValue, err := strconv.ParseBool(args.Value)
		if err != nil {
			return fmt.Errorf("BuyersService.UpdateRouteShader Value: %v is not a valid boolean type", args.Value)
		}

		err = s.Storage.UpdateRouteShader(r.Context(), buyerID, args.Field, newValue)
		if err != nil {
			err = fmt.Errorf("UpdateRouteShader() error updating route shader for buyer %016x: %v", buyerID, err)
			core.Error("%v", err)
			return err
		}

	default:
		return fmt.Errorf("Field '%v' does not exist on the RouteShader type", args.Field)
	}

	return nil
}

// BannedUser CRUD endpoints
type GetBannedUserArg struct {
	BuyerID uint64
}

type GetBannedUserReply struct {
	BannedUsers []string // hex strings
}

func (s *BuyersService) GetBannedUsers(r *http.Request, arg *GetBannedUserArg, reply *GetBannedUserReply) error {
	if middleware.VerifyAllRoles(r, middleware.AnonymousRole) {
		return nil
	}

	var userList []string

	bannedUsers, err := s.Storage.BannedUsers(r.Context(), arg.BuyerID)
	if err != nil {
		err = fmt.Errorf("GetBannedUsers() error retrieving banned users for buyer %016x: %v", arg.BuyerID, err)
		core.Error("%v", err)
		return err
	}

	for userID := range bannedUsers {
		userList = append(userList, fmt.Sprintf("%016x", userID))
	}

	reply.BannedUsers = userList
	return nil
}

type BannedUserArgs struct {
	BuyerID uint64
	UserID  uint64
}

type BannedUserReply struct{}

func (s *BuyersService) AddBannedUser(r *http.Request, arg *BannedUserArgs, reply *BannedUserReply) error {
	if middleware.VerifyAllRoles(r, middleware.AnonymousRole) {
		return nil
	}

	err := s.Storage.AddBannedUser(r.Context(), arg.BuyerID, arg.UserID)
	if err != nil {
		err = fmt.Errorf("AddBannedUser() error adding banned user for buyer %016x: %v", arg.BuyerID, err)
		core.Error("%v", err)
		return err
	}

	return nil
}

func (s *BuyersService) RemoveBannedUser(r *http.Request, arg *BannedUserArgs, reply *BannedUserReply) error {
	if middleware.VerifyAllRoles(r, middleware.AnonymousRole) {
		return nil
	}

	err := s.Storage.RemoveBannedUser(r.Context(), arg.BuyerID, arg.UserID)
	if err != nil {
		err = fmt.Errorf("RemoveBannedUser() error removing banned user for buyer %016x: %v", arg.BuyerID, err)
		core.Error("%v", err)
		return err
	}

	return nil
}

// ===============================================================================================================
// Explore Tab Related Functions

type FetchNotificationsArgs struct {
	CompanyCode string `json:"company_code"`
}

type FetchNotificationsReply struct {
	SystemNotifications       []notifications.SystemNotification       `json:"system_notifications"`
	AnalyticsNotifications    []notifications.AnalyticsNotification    `json:"analytics_notifications"`
	ReleaseNotesNotifications []notifications.ReleaseNotesNotification `json:"release_notes_notifications"`
	InvoiceNotifications      []notifications.InvoiceNotification      `json:"invoice_notifications"`
}

func (s *BuyersService) FetchNotifications(r *http.Request, args *FetchNotificationsArgs, reply *FetchNotificationsReply) error {
	reply.AnalyticsNotifications = make([]notifications.AnalyticsNotification, 0)
	reply.SystemNotifications = make([]notifications.SystemNotification, 0)
	reply.InvoiceNotifications = make([]notifications.InvoiceNotification, 0)
	reply.ReleaseNotesNotifications = make([]notifications.ReleaseNotesNotification, 0)

	if !middleware.VerifyAnyRole(r, middleware.AdminRole, middleware.OwnerRole) { // TODO: Add in roles for looker feature if necessary
		err := JSONRPCErrorCodes[int(ERROR_INSUFFICIENT_PRIVILEGES)]
		core.Error("FetchNotifications(): %v", err.Error())
		return &err
	}

	// Grab release notes notifications from cache
	reply.ReleaseNotesNotifications = s.ReleaseNotesNotificationsCache

	// TODO: Add more notifications in the future

	return nil
}

type FetchAnalyticsDashboardsArgs struct {
	CustomerCode string `json:"customer_code"`
}

type FetchAnalyticsDashboardsReply struct {
	Dashboards map[string][]string `json:"dashboards"`
	MainTabs   []string            `json:"tabs"`
	SubTabs    map[string][]string `json:"sub_tabs"`
}

func (s *BuyersService) FetchAnalyticsDashboards(r *http.Request, args *FetchAnalyticsDashboardsArgs, reply *FetchAnalyticsDashboardsReply) error {
	ctx := r.Context()
	reply.Dashboards = make(map[string][]string, 0)

	// Must be explorer to see dashboards
	if !middleware.VerifyAnyRole(r, middleware.AdminRole, middleware.ExplorerRole) {
		err := JSONRPCErrorCodes[int(ERROR_INSUFFICIENT_PRIVILEGES)]
		core.Error("FetchAnalyticsDashboards(): %v", err.Error())
		return &err
	}

	isAdmin := middleware.VerifyAllRoles(r, middleware.AdminRole)

	user := ctx.Value(middleware.Keys.UserKey)
	if user == nil {
		err := JSONRPCErrorCodes[int(ERROR_JWT_PARSE_FAILURE)]
		core.Error("FetchAnalyticsDashboards(): %v", err.Error())
		return &err
	}

	claims := user.(*jwt.Token).Claims.(jwt.MapClaims)
	requestID, ok := claims["sub"].(string)
	if !ok {
		err := JSONRPCErrorCodes[int(ERROR_JWT_PARSE_FAILURE)]
		core.Error("FetchAnalyticsDashboards(): %v: Failed to parse user ID", err.Error())
		return &err
	}

	customerCode := ""
	if !isAdmin {
		ok := false
		customerCode, ok = ctx.Value(middleware.Keys.CustomerKey).(string)
		if !ok || customerCode == "" {
			err := JSONRPCErrorCodes[int(ERROR_INSUFFICIENT_PRIVILEGES)]
			core.Error("FetchAnalyticsDashboards(): %v", err.Error())
			return &err
		}
	} else {
		// Admin's will be able to see any company's dashboards
		customerCode = args.CustomerCode
	}

	if customerCode == "" {
		err := JSONRPCErrorCodes[int(ERROR_UNKNOWN)]
		core.Error("FetchAnalyticsDashboards(): %v", err.Error())
		return &err
	}

	dashboards, err := s.Storage.GetAnalyticsDashboards(ctx)
	if err != nil {
		core.Error("FetchAnalyticsDashboards(): %v", err.Error())
		err := JSONRPCErrorCodes[int(ERROR_STORAGE_FAILURE)]
		return &err
	}

	buyer, err := s.Storage.BuyerWithCompanyCode(ctx, customerCode)
	if err != nil {
		core.Error("FetchAnalyticsDashboards(): %v", err.Error())
		err := JSONRPCErrorCodes[int(ERROR_STORAGE_FAILURE)]
		return &err
	}

	categories := make([]looker.AnalyticsDashboardCategory, 0)
	subCategories := make(map[string][]looker.AnalyticsDashboardCategory, 0)

	// TODO: This functionality should be broken out into storage calls - FreeDashboardsByCustomerCode, PremiumDashboardsByCustomerCode, etc
	// Loop through all dashboards and pull out the dashboards specific to the customer that they have permission to see (premium vs free)
	for _, dashboard := range dashboards {
		if dashboard.CustomerCode == customerCode && !dashboard.Admin && (!dashboard.Premium || (buyer.Analytics && dashboard.Premium)) {
			dashCustomerCode := customerCode

			// Hacky work around for local
			if s.Env == "local" {
				dashCustomerCode = "twenty-four-entertainment"
			}

			// If the dashboard is assigned to a parent category, assign it to the normal label / dashboard system
			if dashboard.Category.ParentCategoryID < 0 {
				parentSubCategories, err := s.Storage.GetAnalyticsDashboardSubCategoriesByCategoryID(ctx, dashboard.Category.ID)
				if err != nil {
					core.Error("FetchAnalyticsDashboards(): %v", err.Error())
					continue
				}

				// If a category has a dashboard assigned to it before a sub category is, this get a little weird. We will prioritize the sub tabs over an individual dashboard
				if len(parentSubCategories) > 0 {
					// TODO: Not logging an error here because this has the potential to be really spammy. There is a better fix here at the admin tool level
					continue
				}

				_, ok := reply.Dashboards[dashboard.Category.Label]
				if !ok {
					reply.Dashboards[dashboard.Category.Label] = make([]string, 0)
					categories = append(categories, dashboard.Category)
				}

				url, err := s.LookerClient.BuildGeneralPortalLookerURLWithDashID(fmt.Sprintf("%d", dashboard.LookerID), dashCustomerCode, requestID, r.Header.Get("Origin"))
				if err != nil {
					core.Error("FetchAnalyticsDashboards(): %v", err.Error())
					continue
				}

				reply.Dashboards[dashboard.Category.Label] = append(reply.Dashboards[dashboard.Category.Label], url)
			} else {
				// Find the parent category information
				parentCategory, err := s.Storage.GetAnalyticsDashboardCategoryByID(ctx, dashboard.Category.ParentCategoryID)
				if err != nil {
					core.Error("FetchAnalyticsDashboards(): %v", err.Error())
					continue
				}

				categoryLabel := fmt.Sprintf("%s/%s", parentCategory.Label, dashboard.Category.Label)

				if _, ok := subCategories[parentCategory.Label]; !ok {
					subCategories[parentCategory.Label] = make([]looker.AnalyticsDashboardCategory, 0)
					categories = append(categories, parentCategory)
				}

				subCategories[parentCategory.Label] = append(subCategories[parentCategory.Label], dashboard.Category)

				// Setup the usual system for the parent category
				if _, ok := reply.Dashboards[categoryLabel]; !ok {
					reply.Dashboards[categoryLabel] = make([]string, 0)
				}

				url, err := s.LookerClient.BuildGeneralPortalLookerURLWithDashID(fmt.Sprintf("%d", dashboard.LookerID), dashCustomerCode, requestID, r.Header.Get("Origin"))
				if err != nil {
					continue
				}

				reply.Dashboards[categoryLabel] = append(reply.Dashboards[categoryLabel], url)
			}
		}
	}

	reply.MainTabs = make([]string, 0)
	reply.SubTabs = make(map[string][]string)

	sort.Slice(categories, func(i int, j int) bool {
		return categories[i].Order > categories[j].Order
	})

	for _, category := range categories {
		reply.MainTabs = append(reply.MainTabs, category.Label)

		// If this category has sub categories, sort them and then add them back to the map
		if subTabs, ok := subCategories[category.Label]; ok {
			sort.Slice(subTabs, func(i int, j int) bool {
				return subTabs[i].Order > subTabs[j].Order
			})

			if _, ok := reply.SubTabs[category.Label]; !ok {
				reply.SubTabs[category.Label] = make([]string, 0)
			}

			for _, subTab := range subTabs {
				reply.SubTabs[category.Label] = append(reply.SubTabs[category.Label], subTab.Label)
			}
		}
	}

	return nil
}

type FetchUsageDashboardArgs struct {
	CustomerCode string `json:"customer_code"`
	DateString   string `json:"date_string"`
	Origin       string `json:"origin"`
}

type FetchUsageDashboardReply struct {
	URL string `json:"url"`
}

// TODO: turn this back on later this week (Friday Aug 20th 2021 - Waiting on Tapan to finalize dash and add automatic buyer filtering)
func (s *BuyersService) FetchUsageDashboard(r *http.Request, args *FetchUsageDashboardArgs, reply *FetchUsageDashboardReply) error {
	if !middleware.VerifyAnyRole(r, middleware.AdminRole, middleware.ExplorerRole) {
		err := JSONRPCErrorCodes[int(ERROR_INSUFFICIENT_PRIVILEGES)]
		core.Error("FetchUsageDashboard(): %v", err.Error())
		return &err
	}

	ctx := r.Context()

	isAdmin := middleware.VerifyAllRoles(r, middleware.AdminRole)

	user := ctx.Value(middleware.Keys.UserKey)
	if user == nil {
		err := JSONRPCErrorCodes[int(ERROR_JWT_PARSE_FAILURE)]
		core.Error("FetchUsageDashboard(): %v", err.Error())
		return &err
	}

	claims := user.(*jwt.Token).Claims.(jwt.MapClaims)
	requestID, ok := claims["sub"].(string)
	if !ok {
		err := JSONRPCErrorCodes[int(ERROR_JWT_PARSE_FAILURE)]
		core.Error("FetchUsageDashboard(): %v: Failed to parse user ID", err.Error())
		return &err
	}

	customerCode := ""
	if !isAdmin {
		ok := false
		customerCode, ok = ctx.Value(middleware.Keys.CustomerKey).(string)
		if !ok || customerCode == "" {
			err := JSONRPCErrorCodes[int(ERROR_INSUFFICIENT_PRIVILEGES)]
			core.Error("FetchUsageDashboard(): %v", err.Error())
			return &err
		}
	} else {
		customerCode = args.CustomerCode

		// Hacky work around for local
		if s.Env == "local" {
			customerCode = "twenty-four-entertainment"
		}
	}

	usageDashURL, err := s.LookerClient.GenerateUsageDashboardURL(customerCode, requestID, r.Header.Get("Origin"), args.DateString)
	if err != nil {
		// TODO: make a looker error code
		err := JSONRPCErrorCodes[int(ERROR_UNKNOWN)]
		core.Error("FetchUsageDashboard(): %v", err.Error())
		return &err
	}

	reply.URL = usageDashURL
	return nil
}

func (s *BuyersService) FetchReleaseNotes(ctx context.Context) error {
	cacheList := make([]notifications.ReleaseNotesNotification, 0)

	gistList, _, err := s.GithubClient.Gists.List(ctx, "", &github.GistListOptions{})
	if err != nil {
		err = fmt.Errorf("FetchReleaseNotes() error fetching gist list: %v", err)
		core.Error("%v", err)
		return err
	}

	for _, list := range gistList {
		gistID := list.ID

		resp, err := http.Get(fmt.Sprintf("https://gist.github.com/network-next-notifications/%s.js", *gistID))
		if err != nil {
			err = fmt.Errorf("FetchReleaseNotes() failed fetching embed data: %v", err)
			core.Error("%v", err)
			continue
		}

		buffer, err := ioutil.ReadAll(resp.Body)
		if err != nil {
			err = fmt.Errorf("FetchReleaseNotes() failed reading embed data: %v", err)
			core.Error("%v", err)
			continue
		}

		fullEmbedOutput := string(buffer)

		// Extract the actual css url and html that needs to be added to the notification
		cssRegex := regexp.MustCompile(`https:\/\/github\.githubassets\.com\/assets\/gist-embed-[a-z0-9]+\.css`)
		htmlRegex := regexp.MustCompile(`<div [a-z=\\"0-9\s>\-_A-Z</:.#&;,()']+div>`)

		cssURL := cssRegex.FindString(fullEmbedOutput)
		embedHTML := htmlRegex.FindString(fullEmbedOutput)
		embedHTML = strings.ReplaceAll(embedHTML, "\\n", "")
		embedHTML = strings.ReplaceAll(embedHTML, "\\", "")

		notification := notifications.NewReleaseNotesNotification()
		notification.Title = list.GetDescription()
		notification.EmbedHTML = embedHTML
		notification.CSSURL = cssURL

		cacheList = append(cacheList, notification)
	}

	s.ReleaseNotesNotificationsCache = cacheList

	return nil
}

type SavedSession struct {
	SessionID        string `json:"id"`
	SaveScore        string `json:"save_score"`
	AverageDirectRTT string `json:"average_direct_rtt"`
	AverageDirectPL  string `json:"average_direct_pl"`
	AverageNextRTT   string `json:"average_next_rtt"`
	AverageNextPL    string `json:"average_next_pl"`
	Duration         string `json:"duration"`
}

type FetchCurrentSavesArgs struct {
	CustomerCode string `json:"customer_code"`
}

type FetchCurrentSavesReply struct {
	Saves []SavedSession `json:"saves"`
}

func (s *BuyersService) FetchCurrentSaves(r *http.Request, args *FetchCurrentSavesArgs, reply *FetchCurrentSavesReply) error {
	reply.Saves = make([]SavedSession, 0)

	ctx := r.Context()
	customerCode := args.CustomerCode
	isAdmin := middleware.VerifyAllRoles(r, middleware.AdminRole)

	requestCustomer, ok := ctx.Value(middleware.Keys.CustomerKey).(string)
	if ((customerCode != requestCustomer) || (!ok && customerCode != "")) && !isAdmin {
		err := JSONRPCErrorCodes[int(ERROR_INSUFFICIENT_PRIVILEGES)]
		core.Error("FetchCurrentSaves(): %v", err.Error())
		return &err
	}

	if (s.Env == "local" || s.Env == "dev") && isAdmin {
		customerCode = "twenty-four-entertainment"
	}

	saves, err := s.LookerClient.RunSavesQuery(customerCode)
	if err != nil {
		return err
	}

	for _, save := range saves {
		reply.Saves = append(reply.Saves, SavedSession{
			SessionID:        fmt.Sprintf("%016x", uint64(save.SessionID)),
			SaveScore:        fmt.Sprintf("%.2f", save.SaveScore),
			AverageDirectRTT: fmt.Sprintf("%.2f", save.AverageDirectRTT),
			AverageDirectPL:  fmt.Sprintf("%.2f", save.AverageDirectPacketLoss),
			AverageNextRTT:   fmt.Sprintf("%.2f", save.AverageNextRTT),
			AverageNextPL:    fmt.Sprintf("%.2f", save.AverageNextPacketLoss),
			Duration:         fmt.Sprintf("%.2f", save.Duration),
		})
	}

	return nil
}

type FetchSavesDashboardArgs struct {
	CustomerCode string `json:"customer_code"`
}

type FetchSavesDashboardReply struct {
	URL string `json:"url"`
}

func (s *BuyersService) FetchSavesDashboard(r *http.Request, args *FetchSavesDashboardArgs, reply *FetchSavesDashboardReply) error {
	isAdmin := middleware.VerifyAllRoles(r, middleware.AdminRole)
	if !isAdmin && !middleware.VerifyAnyRole(r, middleware.OwnerRole, middleware.ExplorerRole) {
		err := JSONRPCErrorCodes[int(ERROR_INSUFFICIENT_PRIVILEGES)]
		core.Error("FetchDiscoveryDashboards(): %v", err.Error())
		return &err
	}

	customerCode, ok := r.Context().Value(middleware.Keys.CustomerKey).(string)
	if !ok && !middleware.VerifyAllRoles(r, middleware.AdminRole) {
		err := JSONRPCErrorCodes[int(ERROR_INSUFFICIENT_PRIVILEGES)]
		core.Error("FetchDiscoveryDashboards(): %v", err.Error())
		return &err
	}

	// Admin's will be able to search any company's billing info
	if isAdmin {
		customerCode = args.CustomerCode

		if s.Env == "local" {
			customerCode = "twenty-four-entertainment"
		}
	} else {
		buyer, err := s.Storage.BuyerWithCompanyCode(r.Context(), customerCode)
		if err != nil {
			err := JSONRPCErrorCodes[int(ERROR_STORAGE_FAILURE)]
			core.Error("FetchDiscoveryDashboards(): %v: Failed to fetch buyer", err.Error())
			return &err
		}

		if !buyer.Analytics {
			err := JSONRPCErrorCodes[int(ERROR_INSUFFICIENT_PRIVILEGES)]
			core.Error("FetchDiscoveryDashboards(): %v", err.Error())
			return &err
		}
	}

	nonce, err := GenerateRandomString(16)
	if err != nil {
		err := JSONRPCErrorCodes[int(ERROR_NONCE_GENERATION_FAILURE)]
		core.Error("FetchDiscoveryDashboards(): %v: Failed to generate nonce", err.Error())
		return &err
	}

	// TODO: Fetch discovery dashboards from storage after dynamic dashboard feature is deployed

	// TODO: These are semi hard coded options for the billing summary dash. Look into how to store these better rather than hard coding. Maybe consts within a dashboard module or something
	urlOptions := notifications.LookerURLOptions{
		Host:            notifications.LOOKER_HOST,
		Secret:          s.LookerClient.Secret,
		ExternalUserId:  fmt.Sprintf("\"%s\"", "Embed User"),
		GroupsIds:       []int{EmbeddedUserGroupID},
		ExternalGroupId: "",
		Permissions:     []string{"access_data", "see_looks", "see_user_dashboards", "download_without_limit", "clear_cache_refresh"}, // TODO: This may or may not need to change
		Models:          []string{"networknext_prod"},                                                                                 // TODO: This may or may not need to change
		AccessFilters:   make(map[string]map[string]interface{}),
		UserAttributes:  make(map[string]interface{}),
		SessionLength:   LOOKER_SESSION_TIMEOUT,
		EmbedURL:        "/login/embed/" + url.QueryEscape(fmt.Sprintf("%s?embed_domain=%s", SavesDashURI, r.Header.Get("Origin"))),
		ForceLogout:     true,
		Nonce:           fmt.Sprintf("\"%s\"", nonce),
		Time:            time.Now().Unix(),
	}

	urlOptions.UserAttributes["customer_code"] = customerCode

	reply.URL = notifications.BuildLookerURL(urlOptions)
	return nil
}

func (s *BuyersService) LookerSessionDetails(ctx context.Context, sessionID string, timeFrame string, customerCode string) (transport.SessionMeta, []transport.SessionSlice, error) {
	lookupData, err := s.LookerClient.RunSessionTimestampLookupQuery(sessionID, timeFrame)
	if err != nil {
		return transport.SessionMeta{}, []transport.SessionSlice{}, err
	}

	analysisOnly := false
	if s.Env == "local" {
		analysisOnly = true
	} else {
		buyer, err := s.Storage.Buyer(ctx, uint64(lookupData.BuyerID))
		if err != nil {
			err := JSONRPCErrorCodes[int(ERROR_STORAGE_FAILURE)]
			core.Error("LookerSessionDetails(): %v: Failed to fetch buyer", err.Error())
			return transport.SessionMeta{}, []transport.SessionSlice{}, &err
		}

		analysisOnly = buyer.RouteShader.AnalysisOnly
	}

	metaData, err := s.LookerClient.RunSessionMetaDataQuery(lookupData.SessionID, lookupData.TimestampTime, customerCode, analysisOnly)
	if err != nil {
		return transport.SessionMeta{}, []transport.SessionSlice{}, err
	}

	// Looker returns n rows of meta data for n near relays. Sort through and pull out the near relay info
	nearRelays := make([]transport.NearRelayPortalData, 0)
	for _, row := range metaData {
		if row.NearRelayNames == "" {
			continue
		}

		// Parse relay ID
		relayID, err := row.NearRelayIDs.Int64()
		if err != nil {
			continue
		}

		// Parse relay RTT
		relayRTT, err := row.NearRelayRTTs.Float64()
		if err != nil {
			continue
		}

		// Parse relay Jitter
		relayJitter, err := row.NearRelayJitters.Float64()
		if err != nil {
			continue
		}

		// Parse relay PL
		relayPacketLoss, err := row.NearRelayPacketLosses.Float64()
		if err != nil {
			continue
		}

		nearRelays = append(nearRelays, transport.NearRelayPortalData{
			ID:   uint64(relayID),
			Name: row.NearRelayNames,
			ClientStats: routing.Stats{
				RTT:        relayRTT,
				Jitter:     relayJitter,
				PacketLoss: relayPacketLoss,
			},
		})
	}

	// Sort near relays by increasing RTT
	sort.Slice(nearRelays, func(i int, j int) bool {
		return nearRelays[i].ClientStats.RTT < nearRelays[j].ClientStats.RTT
	})

	// Build the meta data off of the first meta entry returned by Looker (Looker duplicates row for near relays so all entries are the same - near relays)
	metaEntry := metaData[0]
	sessionMeta := transport.SessionMeta{
		ID:           uint64(lookupData.SessionID),
		BuyerID:      uint64(metaEntry.BuyerID),
		UserHash:     uint64(metaEntry.UserHash),
		NearbyRelays: nearRelays,
		ClientAddr:   metaEntry.ClientAddress,
		ServerAddr:   metaEntry.ServerAddress,
		Connection:   uint8(metaEntry.Connection),
		Location: routing.Location{
			Latitude:  float32(metaEntry.Latitude),
			Longitude: float32(metaEntry.Longitude),
			ISP:       metaEntry.ISP,
		},
		DatacenterName:  metaEntry.DatacenterName,
		DatacenterAlias: metaEntry.DatacenterAlias,
		Platform:        uint8(metaEntry.Platform),
		SDK:             metaEntry.SDKVersion,
		// Stupid looker...
		OnNetworkNext: strings.ToLower(metaEntry.EverOnNext) == "yes",
	}

	lookerSessionSlices, err := s.LookerClient.RunSessionSliceLookupQuery(lookupData.SessionID, lookupData.TimestampDate, customerCode)
	if err != nil {
		return transport.SessionMeta{}, []transport.SessionSlice{}, err
	}

	// Sort slices by slice number to make sure everything coming out of looker is in order
	sort.Slice(lookerSessionSlices, func(i int, j int) bool {
		return lookerSessionSlices[i].SliceNumber < lookerSessionSlices[j].SliceNumber
	})

	filteredSlices := make([]looker.LookerSessionSlice, 0)
	for _, slice := range lookerSessionSlices {
		// If the slice number hasn't been seen before, add it to the slice array - filter out duplicate slices
		if slice.SliceNumber >= len(filteredSlices) {
			filteredSlices = append(filteredSlices, slice)
		}

		// Always add the next relays to the slice if they exist
		filteredSlices[slice.SliceNumber].NextRelays = append(filteredSlices[slice.SliceNumber].NextRelays, looker.LookerNextRelay{
			Offset: slice.NextRelayOffset,
			Name:   slice.NextRelayName,
		})
	}

	sessionSlices := make([]transport.SessionSlice, len(filteredSlices))
	for i, slice := range filteredSlices {
		// If the slice has a next route, sort the hops by their offset to make sure they are in order
		if len(slice.NextRelays) > 0 {
			sort.Slice(slice.NextRelays, func(i int, j int) bool {
				return slice.NextRelays[i].Offset < slice.NextRelays[j].Offset
			})
		}

		timeStamp, err := time.Parse("2006-01-02 15:04:05", slice.Timestamp)
		if err != nil {
			core.Error("TestSessionMetaLookup(): Failed to parse timestamp in UTC: %v:", err.Error())
			continue
		}

		envUp := 0
		envDown := 0
		onNetworkNext := strings.ToLower(slice.OnNetworkNext) == "yes"

		if onNetworkNext {
			envUp = int(((8 * slice.EnvelopeUp) / 10) / 1000)
			envDown = int(((8 * slice.EnvelopeDown) / 10) / 1000)
		}

		sessionSlices[i] = transport.SessionSlice{
			Timestamp: timeStamp.Add(4 * time.Hour),
			Next: routing.Stats{
				RTT:        slice.NextRTT,
				Jitter:     slice.NextJitter,
				PacketLoss: slice.NextPacketLoss,
			},
			Direct: routing.Stats{
				RTT:        slice.DirectRTT,
				Jitter:     slice.DirectJitter,
				PacketLoss: slice.DirectPacketLoss,
			},
			Predicted: routing.Stats{
				RTT: slice.PredictedRTT,
			},
			Envelope: routing.Envelope{
				Up:   int64(envUp),
				Down: int64(envDown),
			},
			RouteDiversity: uint32(slice.RouteDiversity),
			OnNetworkNext:  onNetworkNext,
			// Stupid looker...
			IsMultiPath:       strings.ToLower(slice.IsMultiPath) == "yes",
			IsTryBeforeYouBuy: strings.ToLower(slice.IsTryBeforeYouBuy) == "yes",
		}
	}

	lastSlice := filteredSlices[len(filteredSlices)-1]

	sessionMeta.Hops = make([]transport.RelayHop, 0)
	// 6-16-22 - Portal doesn't support slice scrubbing so we will just take the last slice and use its next relays as the session hops
	// TODO: In the future, allow Portal users to scrub the session to see all routes taken and update this block to use the NextRelays array
	if sessionMeta.OnNetworkNext {
		for _, relay := range lastSlice.NextRelays {
			sessionMeta.Hops = append(sessionMeta.Hops, transport.RelayHop{
				Name: relay.Name,
			})
		}
	}

	return sessionMeta, sessionSlices[1:], nil
}<|MERGE_RESOLUTION|>--- conflicted
+++ resolved
@@ -527,18 +527,10 @@
 					return err
 				}
 
-<<<<<<< HEAD
-				buyer, exists := buyerMap[uint64(sessionMeta.BuyerID)]
+				buyer, exists := buyerMap[sessionMeta.BuyerID]
 				if !exists {
 					core.Error("UserSessions() session meta buyer ID %016x does not exist", sessionMeta.BuyerID)
 					continue
-=======
-				buyer, exists := buyerMap[sessionMeta.BuyerID]
-				if !exists {
-					err = fmt.Errorf("GetHistoricalSlices() failed to fetch buyer: %v", err)
-					core.Error("%v", err)
-					return err
->>>>>>> 98c05643
 				}
 
 				if middleware.VerifyAnyRole(r, middleware.AnonymousRole, middleware.UnverifiedRole) || !middleware.VerifyAnyRole(r, middleware.AssignedToCompanyRole) {
