--- conflicted
+++ resolved
@@ -198,10 +198,6 @@
 			s.Logger.Log("err", err)
 			return err
 		}
-<<<<<<< HEAD
-
-=======
->>>>>>> 31c2137f
 		reply.Buyers = append(reply.Buyers, buyer{
 			ID:          b.ID,
 			CompanyName: c.Name,
