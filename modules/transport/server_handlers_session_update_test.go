package transport_test

import (
	"bytes"
	"context"
	crand "crypto/rand"
	"errors"
	"math/rand"
	"net"
	"testing"
	"time"

	"github.com/alicebob/miniredis"
	"github.com/go-kit/kit/log"
	"github.com/networknext/backend/modules/billing"
	"github.com/networknext/backend/modules/core"
	"github.com/networknext/backend/modules/crypto"
	"github.com/networknext/backend/modules/metrics"
	"github.com/networknext/backend/modules/routing"
	"github.com/networknext/backend/modules/storage"
	"github.com/networknext/backend/modules/transport"
	"github.com/stretchr/testify/assert"
	"golang.org/x/crypto/nacl/box"
)

type badIPLocator struct{}

func (locator *badIPLocator) LocateIP(ip net.IP) (routing.Location, error) {
	return routing.LocationNullIsland, errors.New("bad location")
}

type goodIPLocator struct{}

func (locator *goodIPLocator) LocateIP(ip net.IP) (routing.Location, error) {
	return routing.LocationNullIsland, nil
}

func assertResponseEqual(t *testing.T, expectedResponse transport.SessionResponsePacket, actualResponse transport.SessionResponsePacket) {
	// We can't check if the entire response is equal since the response's tokens will be different each time
	// since the encryption generates random bytes for the nonce
	assert.Equal(t, expectedResponse.SessionID, actualResponse.SessionID)
	assert.Equal(t, expectedResponse.SliceNumber, actualResponse.SliceNumber)
	assert.Equal(t, expectedResponse.RouteType, actualResponse.RouteType)
	assert.Equal(t, expectedResponse.NearRelaysChanged, actualResponse.NearRelaysChanged)
	assert.Equal(t, expectedResponse.NumNearRelays, actualResponse.NumNearRelays)
	assert.Equal(t, expectedResponse.NearRelayIDs, actualResponse.NearRelayIDs)
	assert.Equal(t, expectedResponse.NearRelayAddresses, actualResponse.NearRelayAddresses)
	assert.Equal(t, expectedResponse.NumTokens, actualResponse.NumTokens)
	assert.Equal(t, expectedResponse.Committed, actualResponse.Committed)
	assert.Equal(t, expectedResponse.Multipath, actualResponse.Multipath)
	assert.Equal(t, expectedResponse.HasDebug, actualResponse.HasDebug)

	if expectedResponse.HasDebug {
		assert.NotEmpty(t, actualResponse.Debug)
	} else {
		assert.Empty(t, actualResponse.Debug)
	}
}

// todo: these should be their own type/file and not tested alongside the session update handler
func TestGetRouteAddressesAndPublicKeysFailure(t *testing.T) {
	ctx := context.Background()

	clientAddr, err := net.ResolveUDPAddr("udp", "127.0.0.1:34567")
	assert.NoError(t, err)
	clientPublicKey := make([]byte, crypto.KeySize)
	core.RandomBytes(clientPublicKey)

	serverAddr, err := net.ResolveUDPAddr("udp", "127.0.0.1:32202")
	assert.NoError(t, err)
	serverPublicKey := make([]byte, crypto.KeySize)
	core.RandomBytes(serverPublicKey)

	relayAddr1, err := net.ResolveUDPAddr("udp", "127.0.0.1:10000")
	assert.NoError(t, err)
	relayAddr2, err := net.ResolveUDPAddr("udp", "127.0.0.1:10001")
	assert.NoError(t, err)
	relayAddr3, err := net.ResolveUDPAddr("udp", "127.0.0.1:10002")
	assert.NoError(t, err)

	relayPublicKey1 := make([]byte, crypto.KeySize)
	core.RandomBytes(relayPublicKey1)
	relayPublicKey2 := make([]byte, crypto.KeySize)
	core.RandomBytes(relayPublicKey2)
	relayPublicKey3 := make([]byte, crypto.KeySize)
	core.RandomBytes(relayPublicKey3)

	seller := routing.Seller{ID: "seller"}
	datacenter := routing.Datacenter{ID: crypto.HashID("local"), Name: "local"}

	storer := &storage.InMemory{}

	err = storer.AddSeller(ctx, seller)
	assert.NoError(t, err)
	err = storer.AddDatacenter(ctx, datacenter)
	assert.NoError(t, err)

	err = storer.AddRelay(ctx, routing.Relay{ID: crypto.HashID(relayAddr1.String()), Addr: *relayAddr1, PublicKey: relayPublicKey1, Seller: seller, Datacenter: datacenter})
	assert.NoError(t, err)
	err = storer.AddRelay(ctx, routing.Relay{ID: crypto.HashID(relayAddr2.String()), Addr: *relayAddr2, PublicKey: relayPublicKey2, Seller: seller, Datacenter: datacenter})
	assert.NoError(t, err)

	allRelayIDs := []uint64{crypto.HashID(relayAddr1.String()), crypto.HashID(relayAddr2.String()), crypto.HashID(relayAddr3.String())}
	routeRelays := []int32{1, 0, 2}

	routeAddresses, routePublicKeys := transport.GetRouteAddressesAndPublicKeys(clientAddr, clientPublicKey, serverAddr, serverPublicKey, 5, routeRelays, allRelayIDs, storer)
	assert.Nil(t, routeAddresses)
	assert.Nil(t, routePublicKeys)
}

func TestGetRouteAddressesAndPublicKeysSuccess(t *testing.T) {
	ctx := context.Background()

	clientAddr, err := net.ResolveUDPAddr("udp", "127.0.0.1:34567")
	assert.NoError(t, err)
	clientPublicKey := make([]byte, crypto.KeySize)
	core.RandomBytes(clientPublicKey)

	serverAddr, err := net.ResolveUDPAddr("udp", "127.0.0.1:32202")
	assert.NoError(t, err)
	serverPublicKey := make([]byte, crypto.KeySize)
	core.RandomBytes(serverPublicKey)

	relayAddr1, err := net.ResolveUDPAddr("udp", "127.0.0.1:10000")
	assert.NoError(t, err)
	relayAddr2, err := net.ResolveUDPAddr("udp", "127.0.0.1:10001")
	assert.NoError(t, err)
	relayAddr3, err := net.ResolveUDPAddr("udp", "127.0.0.1:10002")
	assert.NoError(t, err)

	relayPublicKey1 := make([]byte, crypto.KeySize)
	core.RandomBytes(relayPublicKey1)
	relayPublicKey2 := make([]byte, crypto.KeySize)
	core.RandomBytes(relayPublicKey2)
	relayPublicKey3 := make([]byte, crypto.KeySize)
	core.RandomBytes(relayPublicKey3)

	seller := routing.Seller{ID: "seller"}
	datacenter := routing.Datacenter{ID: crypto.HashID("local"), Name: "local"}

	storer := &storage.InMemory{}

	err = storer.AddSeller(ctx, seller)
	assert.NoError(t, err)
	err = storer.AddDatacenter(ctx, datacenter)
	assert.NoError(t, err)

	err = storer.AddRelay(ctx, routing.Relay{ID: crypto.HashID(relayAddr1.String()), Addr: *relayAddr1, PublicKey: relayPublicKey1, Seller: seller, Datacenter: datacenter})
	assert.NoError(t, err)
	err = storer.AddRelay(ctx, routing.Relay{ID: crypto.HashID(relayAddr2.String()), Addr: *relayAddr2, PublicKey: relayPublicKey2, Seller: seller, Datacenter: datacenter})
	assert.NoError(t, err)
	err = storer.AddRelay(ctx, routing.Relay{ID: crypto.HashID(relayAddr3.String()), Addr: *relayAddr3, PublicKey: relayPublicKey3, Seller: seller, Datacenter: datacenter})
	assert.NoError(t, err)

	expectedRouteAddresses := []*net.UDPAddr{clientAddr, relayAddr2, relayAddr1, relayAddr3, serverAddr}
	expectedRoutePublicKeys := [][]byte{clientPublicKey, relayPublicKey2, relayPublicKey1, relayPublicKey3, serverPublicKey}

	allRelayIDs := []uint64{crypto.HashID(relayAddr1.String()), crypto.HashID(relayAddr2.String()), crypto.HashID(relayAddr3.String())}
	routeRelays := []int32{1, 0, 2}

	routeAddresses, routePublicKeys := transport.GetRouteAddressesAndPublicKeys(clientAddr, clientPublicKey, serverAddr, serverPublicKey, 5, routeRelays, allRelayIDs, storer)
	assert.Equal(t, expectedRouteAddresses, routeAddresses)
	assert.Equal(t, expectedRoutePublicKeys, routePublicKeys)
}

func TestSessionUpdateHandlerReadPacketFailure(t *testing.T) {
	logger := log.NewNopLogger()
	metricsHandler := metrics.LocalHandler{}
	metrics, err := metrics.NewServerBackendMetrics(context.Background(), &metricsHandler)
	assert.NoError(t, err)
	responseBuffer := bytes.NewBuffer(nil)

	handler := transport.SessionUpdateHandlerFunc(logger, nil, nil, nil, nil, 32, [crypto.KeySize]byte{}, nil, metrics.SessionUpdateMetrics)
	handler(responseBuffer, &transport.UDPPacket{
		Data: nil,
	})

	assert.Nil(t, responseBuffer.Bytes())
	assert.Equal(t, metrics.SessionUpdateMetrics.ReadPacketFailure.Value(), 1.0)
}

func TestSessionUpdateHandlerClientPingTimedOut(t *testing.T) {
	logger := log.NewNopLogger()
	metricsHandler := metrics.LocalHandler{}
	metrics, err := metrics.NewServerBackendMetrics(context.Background(), &metricsHandler)
	assert.NoError(t, err)
	responseBuffer := bytes.NewBuffer(nil)
	storer := &storage.InMemory{}

	requestPacket := transport.SessionUpdatePacket{
		Version:              transport.SDKVersion{4, 0, 2}, // can only be true in 4.0.2 or higher
		SessionID:            1111,
		ClientRoutePublicKey: make([]byte, crypto.KeySize),
		ServerRoutePublicKey: make([]byte, crypto.KeySize),
		ClientPingTimedOut:   true,
	}
	requestData, err := transport.MarshalPacket(&requestPacket)
	assert.NoError(t, err)

	var badIPLocator badIPLocator
	ipLocatorFunc := func(sessionID uint64) routing.IPLocator {
		return &badIPLocator
	}

	var routeMatrix routing.RouteMatrix
	routeMatrixFunc := func() *routing.RouteMatrix {
		return &routeMatrix
	}

	redisServer, err := miniredis.Run()
	assert.NoError(t, err)

	multipathVetoHandler, err := storage.NewMultipathVetoHandler(redisServer.Addr(), storer)
	assert.NoError(t, err)

	expectedResponse := transport.SessionResponsePacket{
		SessionID:          requestPacket.SessionID,
		SliceNumber:        requestPacket.SliceNumber,
		RouteType:          routing.RouteTypeDirect,
		NearRelayIDs:       make([]uint64, 0),
		NearRelayAddresses: make([]net.UDPAddr, 0),
	}

	expectedSessionData := transport.SessionData{}

	expectedSessionDataSlice, err := transport.MarshalSessionData(&expectedSessionData)
	assert.NoError(t, err)

	expectedResponse.SessionDataBytes = int32(len(expectedSessionDataSlice))
	copy(expectedResponse.SessionData[:], expectedSessionDataSlice)

	postSessionHandler := transport.NewPostSessionHandler(0, 0, nil, 0, nil, 0, false, nil, logger, metrics.PostSessionMetrics)
	handler := transport.SessionUpdateHandlerFunc(logger, ipLocatorFunc, routeMatrixFunc, multipathVetoHandler, storer, 32, [crypto.KeySize]byte{}, postSessionHandler, metrics.SessionUpdateMetrics)
	handler(responseBuffer, &transport.UDPPacket{
		Data: requestData,
	})

	var responsePacket transport.SessionResponsePacket
	err = transport.UnmarshalPacket(&responsePacket, responseBuffer.Bytes()[1+crypto.PacketHashSize:])
	assert.NoError(t, err)

	var sessionData transport.SessionData
	err = transport.UnmarshalSessionData(&sessionData, responsePacket.SessionData[:])
	assert.NoError(t, err)

	assert.Equal(t, expectedSessionData, sessionData)
	assert.Equal(t, expectedResponse, responsePacket)

	assert.Equal(t, metrics.SessionUpdateMetrics.ClientPingTimedOut.Value(), 1.0)
}

func TestSessionUpdateHandlerBuyerNotFound(t *testing.T) {
	logger := log.NewNopLogger()
	metricsHandler := metrics.LocalHandler{}
	metrics, err := metrics.NewServerBackendMetrics(context.Background(), &metricsHandler)
	assert.NoError(t, err)
	responseBuffer := bytes.NewBuffer(nil)
	storer := &storage.InMemory{}

	requestPacket := transport.SessionUpdatePacket{
		SessionID:            1111,
		ClientRoutePublicKey: make([]byte, crypto.KeySize),
		ServerRoutePublicKey: make([]byte, crypto.KeySize),
	}
	requestData, err := transport.MarshalPacket(&requestPacket)
	assert.NoError(t, err)

	var badIPLocator badIPLocator
	ipLocatorFunc := func(sessionID uint64) routing.IPLocator {
		return &badIPLocator
	}

	var routeMatrix routing.RouteMatrix
	routeMatrixFunc := func() *routing.RouteMatrix {
		return &routeMatrix
	}

	redisServer, err := miniredis.Run()
	assert.NoError(t, err)

	multipathVetoHandler, err := storage.NewMultipathVetoHandler(redisServer.Addr(), storer)
	assert.NoError(t, err)

	expectedResponse := transport.SessionResponsePacket{
		SessionID:          requestPacket.SessionID,
		SliceNumber:        requestPacket.SliceNumber,
		RouteType:          routing.RouteTypeDirect,
		NearRelayIDs:       make([]uint64, 0),
		NearRelayAddresses: make([]net.UDPAddr, 0),
	}

	expectedSessionData := transport.SessionData{}

	expectedSessionDataSlice, err := transport.MarshalSessionData(&expectedSessionData)
	assert.NoError(t, err)

	expectedResponse.SessionDataBytes = int32(len(expectedSessionDataSlice))
	copy(expectedResponse.SessionData[:], expectedSessionDataSlice)

	postSessionHandler := transport.NewPostSessionHandler(0, 0, nil, 0, nil, 0, false, nil, logger, metrics.PostSessionMetrics)
	handler := transport.SessionUpdateHandlerFunc(logger, ipLocatorFunc, routeMatrixFunc, multipathVetoHandler, storer, 32, [crypto.KeySize]byte{}, postSessionHandler, metrics.SessionUpdateMetrics)
	handler(responseBuffer, &transport.UDPPacket{
		Data: requestData,
	})

	var responsePacket transport.SessionResponsePacket
	err = transport.UnmarshalPacket(&responsePacket, responseBuffer.Bytes()[1+crypto.PacketHashSize:])
	assert.NoError(t, err)

	var sessionData transport.SessionData
	err = transport.UnmarshalSessionData(&sessionData, responsePacket.SessionData[:])
	assert.NoError(t, err)

	assert.Equal(t, expectedSessionData, sessionData)
	assert.Equal(t, expectedResponse, responsePacket)

	assert.Equal(t, metrics.SessionUpdateMetrics.BuyerNotFound.Value(), 1.0)
}

func TestSessionUpdateHandlerDatacenterNotFound(t *testing.T) {
	logger := log.NewNopLogger()
	metricsHandler := metrics.LocalHandler{}
	metrics, err := metrics.NewServerBackendMetrics(context.Background(), &metricsHandler)
	assert.NoError(t, err)
	responseBuffer := bytes.NewBuffer(nil)
	storer := &storage.InMemory{}
	storer.AddBuyer(context.Background(), routing.Buyer{Live: true})

	requestPacket := transport.SessionUpdatePacket{
		SessionID:            1111,
		ClientRoutePublicKey: make([]byte, crypto.KeySize),
		ServerRoutePublicKey: make([]byte, crypto.KeySize),
	}
	requestData, err := transport.MarshalPacket(&requestPacket)
	assert.NoError(t, err)

	var goodIPLocator goodIPLocator
	ipLocatorFunc := func(sessionID uint64) routing.IPLocator {
		return &goodIPLocator
	}

	var routeMatrix routing.RouteMatrix
	routeMatrixFunc := func() *routing.RouteMatrix {
		return &routeMatrix
	}

	redisServer, err := miniredis.Run()
	assert.NoError(t, err)

	multipathVetoHandler, err := storage.NewMultipathVetoHandler(redisServer.Addr(), storer)
	assert.NoError(t, err)

	expectedResponse := transport.SessionResponsePacket{
		SessionID:          requestPacket.SessionID,
		SliceNumber:        requestPacket.SliceNumber,
		RouteType:          routing.RouteTypeDirect,
		NearRelayIDs:       []uint64{},
		NearRelayAddresses: []net.UDPAddr{},
	}

	expectedSessionData := transport.SessionData{}

	expectedSessionDataSlice, err := transport.MarshalSessionData(&expectedSessionData)
	assert.NoError(t, err)

	expectedResponse.SessionDataBytes = int32(len(expectedSessionDataSlice))
	copy(expectedResponse.SessionData[:], expectedSessionDataSlice)

	postSessionHandler := transport.NewPostSessionHandler(0, 0, nil, 0, nil, 0, false, nil, logger, metrics.PostSessionMetrics)
	handler := transport.SessionUpdateHandlerFunc(logger, ipLocatorFunc, routeMatrixFunc, multipathVetoHandler, storer, 32, [crypto.KeySize]byte{}, postSessionHandler, metrics.SessionUpdateMetrics)
	handler(responseBuffer, &transport.UDPPacket{
		Data: requestData,
	})

	var responsePacket transport.SessionResponsePacket
	err = transport.UnmarshalPacket(&responsePacket, responseBuffer.Bytes()[1+crypto.PacketHashSize:])
	assert.NoError(t, err)

	var sessionData transport.SessionData
	err = transport.UnmarshalSessionData(&sessionData, responsePacket.SessionData[:])
	assert.NoError(t, err)

	assert.Equal(t, expectedSessionData, sessionData)
	assert.Equal(t, expectedResponse, responsePacket)

	assert.Equal(t, metrics.SessionUpdateMetrics.DatacenterNotFound.Value(), 1.0)
}

func TestSessionUpdateHandlerMisconfiguredDatacenterAlias(t *testing.T) {
	logger := log.NewNopLogger()
	metricsHandler := metrics.LocalHandler{}
	metrics, err := metrics.NewServerBackendMetrics(context.Background(), &metricsHandler)
	assert.NoError(t, err)
	responseBuffer := bytes.NewBuffer(nil)
	storer := &storage.InMemory{}
	storer.AddBuyer(context.Background(), routing.Buyer{Live: true})

	datacenterAlias := "alias"
	storer.AddDatacenterMap(context.Background(), routing.DatacenterMap{Alias: datacenterAlias})

	requestPacket := transport.SessionUpdatePacket{
		SessionID:            1111,
		DatacenterID:         crypto.HashID(datacenterAlias),
		ClientRoutePublicKey: make([]byte, crypto.KeySize),
		ServerRoutePublicKey: make([]byte, crypto.KeySize),
	}
	requestData, err := transport.MarshalPacket(&requestPacket)
	assert.NoError(t, err)

	var goodIPLocator goodIPLocator
	ipLocatorFunc := func(sessionID uint64) routing.IPLocator {
		return &goodIPLocator
	}

	var routeMatrix routing.RouteMatrix
	routeMatrixFunc := func() *routing.RouteMatrix {
		return &routeMatrix
	}

	redisServer, err := miniredis.Run()
	assert.NoError(t, err)

	multipathVetoHandler, err := storage.NewMultipathVetoHandler(redisServer.Addr(), storer)
	assert.NoError(t, err)

	expectedResponse := transport.SessionResponsePacket{
		SessionID:          requestPacket.SessionID,
		SliceNumber:        requestPacket.SliceNumber,
		RouteType:          routing.RouteTypeDirect,
		NearRelayIDs:       []uint64{},
		NearRelayAddresses: []net.UDPAddr{},
	}

	expectedSessionData := transport.SessionData{}

	expectedSessionDataSlice, err := transport.MarshalSessionData(&expectedSessionData)
	assert.NoError(t, err)

	expectedResponse.SessionDataBytes = int32(len(expectedSessionDataSlice))
	copy(expectedResponse.SessionData[:], expectedSessionDataSlice)

	postSessionHandler := transport.NewPostSessionHandler(0, 0, nil, 0, nil, 0, false, nil, logger, metrics.PostSessionMetrics)
	handler := transport.SessionUpdateHandlerFunc(logger, ipLocatorFunc, routeMatrixFunc, multipathVetoHandler, storer, 32, [crypto.KeySize]byte{}, postSessionHandler, metrics.SessionUpdateMetrics)
	handler(responseBuffer, &transport.UDPPacket{
		Data: requestData,
	})

	var responsePacket transport.SessionResponsePacket
	err = transport.UnmarshalPacket(&responsePacket, responseBuffer.Bytes()[1+crypto.PacketHashSize:])
	assert.NoError(t, err)

	var sessionData transport.SessionData
	err = transport.UnmarshalSessionData(&sessionData, responsePacket.SessionData[:])
	assert.NoError(t, err)

	assert.Equal(t, expectedSessionData, sessionData)
	assert.Equal(t, expectedResponse, responsePacket)

	assert.Equal(t, metrics.SessionUpdateMetrics.MisconfiguredDatacenterAlias.Value(), 1.0)
}

func TestSessionUpdateHandlerDatacenterNotAllowed(t *testing.T) {
	logger := log.NewNopLogger()
	metricsHandler := metrics.LocalHandler{}
	metrics, err := metrics.NewServerBackendMetrics(context.Background(), &metricsHandler)
	assert.NoError(t, err)
	responseBuffer := bytes.NewBuffer(nil)
	storer := &storage.InMemory{}
	storer.AddBuyer(context.Background(), routing.Buyer{Live: true})

	datacenterName := "datacenter.name"
	storer.AddDatacenter(context.Background(), routing.Datacenter{ID: crypto.HashID(datacenterName)})

	requestPacket := transport.SessionUpdatePacket{
		SessionID:            1111,
		DatacenterID:         crypto.HashID(datacenterName),
		ClientRoutePublicKey: make([]byte, crypto.KeySize),
		ServerRoutePublicKey: make([]byte, crypto.KeySize),
	}
	requestData, err := transport.MarshalPacket(&requestPacket)
	assert.NoError(t, err)

	var goodIPLocator goodIPLocator
	ipLocatorFunc := func(sessionID uint64) routing.IPLocator {
		return &goodIPLocator
	}

	var routeMatrix routing.RouteMatrix
	routeMatrixFunc := func() *routing.RouteMatrix {
		return &routeMatrix
	}

	redisServer, err := miniredis.Run()
	assert.NoError(t, err)

	multipathVetoHandler, err := storage.NewMultipathVetoHandler(redisServer.Addr(), storer)
	assert.NoError(t, err)

	expectedResponse := transport.SessionResponsePacket{
		SessionID:          requestPacket.SessionID,
		SliceNumber:        requestPacket.SliceNumber,
		RouteType:          routing.RouteTypeDirect,
		NearRelayIDs:       []uint64{},
		NearRelayAddresses: []net.UDPAddr{},
	}

	expectedSessionData := transport.SessionData{}

	expectedSessionDataSlice, err := transport.MarshalSessionData(&expectedSessionData)
	assert.NoError(t, err)

	expectedResponse.SessionDataBytes = int32(len(expectedSessionDataSlice))
	copy(expectedResponse.SessionData[:], expectedSessionDataSlice)

	postSessionHandler := transport.NewPostSessionHandler(0, 0, nil, 0, nil, 0, false, nil, logger, metrics.PostSessionMetrics)
	handler := transport.SessionUpdateHandlerFunc(logger, ipLocatorFunc, routeMatrixFunc, multipathVetoHandler, storer, 32, [crypto.KeySize]byte{}, postSessionHandler, metrics.SessionUpdateMetrics)
	handler(responseBuffer, &transport.UDPPacket{
		Data: requestData,
	})

	var responsePacket transport.SessionResponsePacket
	err = transport.UnmarshalPacket(&responsePacket, responseBuffer.Bytes()[1+crypto.PacketHashSize:])
	assert.NoError(t, err)

	var sessionData transport.SessionData
	err = transport.UnmarshalSessionData(&sessionData, responsePacket.SessionData[:])
	assert.NoError(t, err)

	assert.Equal(t, expectedSessionData, sessionData)
	assert.Equal(t, expectedResponse, responsePacket)

	assert.Equal(t, metrics.SessionUpdateMetrics.DatacenterNotAllowed.Value(), 1.0)
}

func TestSessionUpdateHandlerClientLocateFailure(t *testing.T) {
	logger := log.NewNopLogger()
	metricsHandler := metrics.LocalHandler{}
	metrics, err := metrics.NewServerBackendMetrics(context.Background(), &metricsHandler)
	assert.NoError(t, err)
	responseBuffer := bytes.NewBuffer(nil)
	storer := &storage.InMemory{}
	storer.AddBuyer(context.Background(), routing.Buyer{})
	storer.AddDatacenter(context.Background(), routing.UnknownDatacenter)
	storer.AddDatacenterMap(context.Background(), routing.DatacenterMap{})

	requestPacket := transport.SessionUpdatePacket{
		SessionID:            1111,
		ClientRoutePublicKey: make([]byte, crypto.KeySize),
		ServerRoutePublicKey: make([]byte, crypto.KeySize),
	}
	requestData, err := transport.MarshalPacket(&requestPacket)
	assert.NoError(t, err)

	var badIPLocator badIPLocator
	ipLocatorFunc := func(sessionID uint64) routing.IPLocator {
		return &badIPLocator
	}

	var routeMatrix routing.RouteMatrix
	routeMatrixFunc := func() *routing.RouteMatrix {
		return &routeMatrix
	}

	redisServer, err := miniredis.Run()
	assert.NoError(t, err)

	multipathVetoHandler, err := storage.NewMultipathVetoHandler(redisServer.Addr(), storer)
	assert.NoError(t, err)

	expectedResponse := transport.SessionResponsePacket{
		SessionID:          requestPacket.SessionID,
		SliceNumber:        requestPacket.SliceNumber,
		RouteType:          routing.RouteTypeDirect,
		NearRelayIDs:       make([]uint64, 0),
		NearRelayAddresses: make([]net.UDPAddr, 0),
	}

	expectedSessionData := transport.SessionData{
		Version:         transport.SessionDataVersion,
		SessionID:       requestPacket.SessionID,
		SliceNumber:     requestPacket.SliceNumber + 1,
		Location:        routing.LocationNullIsland,
		ExpireTimestamp: uint64(time.Now().Unix()) + billing.BillingSliceSeconds,
	}

	expectedSessionDataSlice, err := transport.MarshalSessionData(&expectedSessionData)
	assert.NoError(t, err)

	expectedResponse.SessionDataBytes = int32(len(expectedSessionDataSlice))
	copy(expectedResponse.SessionData[:], expectedSessionDataSlice)

	postSessionHandler := transport.NewPostSessionHandler(0, 0, nil, 0, nil, 0, false, nil, logger, metrics.PostSessionMetrics)
	handler := transport.SessionUpdateHandlerFunc(logger, ipLocatorFunc, routeMatrixFunc, multipathVetoHandler, storer, 32, [crypto.KeySize]byte{}, postSessionHandler, metrics.SessionUpdateMetrics)
	handler(responseBuffer, &transport.UDPPacket{
		Data: requestData,
	})

	var responsePacket transport.SessionResponsePacket
	err = transport.UnmarshalPacket(&responsePacket, responseBuffer.Bytes()[1+crypto.PacketHashSize:])
	assert.NoError(t, err)

	var sessionData transport.SessionData
	err = transport.UnmarshalSessionData(&sessionData, responsePacket.SessionData[:])
	assert.NoError(t, err)

	assert.Equal(t, expectedSessionData, sessionData)
	assert.Equal(t, expectedResponse, responsePacket)

	assert.Equal(t, metrics.SessionUpdateMetrics.ClientLocateFailure.Value(), 1.0)
}

func TestSessionUpdateHandlerReadSessionDataFailure(t *testing.T) {
	logger := log.NewNopLogger()
	metricsHandler := metrics.LocalHandler{}
	metrics, err := metrics.NewServerBackendMetrics(context.Background(), &metricsHandler)
	assert.NoError(t, err)
	responseBuffer := bytes.NewBuffer(nil)
	storer := &storage.InMemory{}
	storer.AddBuyer(context.Background(), routing.Buyer{})
	storer.AddDatacenter(context.Background(), routing.UnknownDatacenter)
	storer.AddDatacenterMap(context.Background(), routing.DatacenterMap{})

	requestPacket := transport.SessionUpdatePacket{
		SessionID:            1111,
		SliceNumber:          1,
		ClientRoutePublicKey: make([]byte, crypto.KeySize),
		ServerRoutePublicKey: make([]byte, crypto.KeySize),
	}
	requestData, err := transport.MarshalPacket(&requestPacket)
	assert.NoError(t, err)

	var goodIPLocator goodIPLocator
	ipLocatorFunc := func(sessionID uint64) routing.IPLocator {
		return &goodIPLocator
	}

	var routeMatrix routing.RouteMatrix
	routeMatrixFunc := func() *routing.RouteMatrix {
		return &routeMatrix
	}

	redisServer, err := miniredis.Run()
	assert.NoError(t, err)

	multipathVetoHandler, err := storage.NewMultipathVetoHandler(redisServer.Addr(), storer)
	assert.NoError(t, err)

	expectedResponse := transport.SessionResponsePacket{
		SessionID:          requestPacket.SessionID,
		SliceNumber:        requestPacket.SliceNumber,
		RouteType:          routing.RouteTypeDirect,
		NearRelayIDs:       []uint64{},
		NearRelayAddresses: []net.UDPAddr{},
	}

	expectedSessionData := transport.SessionData{}

	expectedSessionDataSlice, err := transport.MarshalSessionData(&expectedSessionData)
	assert.NoError(t, err)

	expectedResponse.SessionDataBytes = int32(len(expectedSessionDataSlice))
	copy(expectedResponse.SessionData[:], expectedSessionDataSlice)

	postSessionHandler := transport.NewPostSessionHandler(0, 0, nil, 0, nil, 0, false, nil, logger, metrics.PostSessionMetrics)
	handler := transport.SessionUpdateHandlerFunc(logger, ipLocatorFunc, routeMatrixFunc, multipathVetoHandler, storer, 32, [crypto.KeySize]byte{}, postSessionHandler, metrics.SessionUpdateMetrics)
	handler(responseBuffer, &transport.UDPPacket{
		Data: requestData,
	})

	var responsePacket transport.SessionResponsePacket
	err = transport.UnmarshalPacket(&responsePacket, responseBuffer.Bytes()[1+crypto.PacketHashSize:])
	assert.NoError(t, err)

	var sessionData transport.SessionData
	err = transport.UnmarshalSessionData(&sessionData, responsePacket.SessionData[:])
	assert.NoError(t, err)

	assert.Equal(t, expectedSessionData, sessionData)
	assert.Equal(t, expectedResponse, responsePacket)

	assert.Equal(t, metrics.SessionUpdateMetrics.ReadSessionDataFailure.Value(), 1.0)
}

func TestSessionUpdateHandlerSessionDataBadSessionID(t *testing.T) {
	logger := log.NewNopLogger()
	metricsHandler := metrics.LocalHandler{}
	metrics, err := metrics.NewServerBackendMetrics(context.Background(), &metricsHandler)
	assert.NoError(t, err)
	responseBuffer := bytes.NewBuffer(nil)
	storer := &storage.InMemory{}
	storer.AddBuyer(context.Background(), routing.Buyer{})
	storer.AddDatacenter(context.Background(), routing.UnknownDatacenter)
	storer.AddDatacenterMap(context.Background(), routing.DatacenterMap{})

	sessionDataStruct := transport.SessionData{
		Version:     transport.SessionDataVersion,
		SessionID:   1,
		SliceNumber: 1,
		Location:    routing.LocationNullIsland,
	}

	sessionDataSlice, err := transport.MarshalSessionData(&sessionDataStruct)
	assert.NoError(t, err)

	sessionDataArray := [transport.MaxSessionDataSize]byte{}
	copy(sessionDataArray[:], sessionDataSlice)

	requestPacket := transport.SessionUpdatePacket{
		SessionID:            1111,
		SliceNumber:          1,
		ClientRoutePublicKey: make([]byte, crypto.KeySize),
		ServerRoutePublicKey: make([]byte, crypto.KeySize),
		SessionDataBytes:     int32(len(sessionDataSlice)),
		SessionData:          sessionDataArray,
	}
	requestData, err := transport.MarshalPacket(&requestPacket)
	assert.NoError(t, err)

	var goodIPLocator goodIPLocator
	ipLocatorFunc := func(sessionID uint64) routing.IPLocator {
		return &goodIPLocator
	}

	var routeMatrix routing.RouteMatrix
	routeMatrixFunc := func() *routing.RouteMatrix {
		return &routeMatrix
	}

	redisServer, err := miniredis.Run()
	assert.NoError(t, err)

	multipathVetoHandler, err := storage.NewMultipathVetoHandler(redisServer.Addr(), storer)
	assert.NoError(t, err)

	expectedResponse := transport.SessionResponsePacket{
		SessionID:          requestPacket.SessionID,
		SliceNumber:        requestPacket.SliceNumber,
		RouteType:          routing.RouteTypeDirect,
		NearRelayIDs:       []uint64{},
		NearRelayAddresses: []net.UDPAddr{},
	}

	expectedSessionData := transport.SessionData{
		Version:     transport.SessionDataVersion,
		SessionID:   1,
		SliceNumber: 1,
		Location:    routing.LocationNullIsland,
	}

	expectedSessionDataSlice, err := transport.MarshalSessionData(&expectedSessionData)
	assert.NoError(t, err)

	expectedResponse.SessionDataBytes = int32(len(expectedSessionDataSlice))
	copy(expectedResponse.SessionData[:], expectedSessionDataSlice)

	postSessionHandler := transport.NewPostSessionHandler(0, 0, nil, 0, nil, 0, false, nil, logger, metrics.PostSessionMetrics)
	handler := transport.SessionUpdateHandlerFunc(logger, ipLocatorFunc, routeMatrixFunc, multipathVetoHandler, storer, 32, [crypto.KeySize]byte{}, postSessionHandler, metrics.SessionUpdateMetrics)
	handler(responseBuffer, &transport.UDPPacket{
		Data: requestData,
	})

	var responsePacket transport.SessionResponsePacket
	err = transport.UnmarshalPacket(&responsePacket, responseBuffer.Bytes()[1+crypto.PacketHashSize:])
	assert.NoError(t, err)

	var sessionData transport.SessionData
	err = transport.UnmarshalSessionData(&sessionData, responsePacket.SessionData[:])
	assert.NoError(t, err)

	assert.Equal(t, expectedSessionData, sessionData)
	assert.Equal(t, expectedResponse, responsePacket)

	assert.Equal(t, metrics.SessionUpdateMetrics.BadSessionID.Value(), 1.0)
}

func TestSessionUpdateHandlerSessionDataBadSliceNumber(t *testing.T) {
	logger := log.NewNopLogger()
	metricsHandler := metrics.LocalHandler{}
	metrics, err := metrics.NewServerBackendMetrics(context.Background(), &metricsHandler)
	assert.NoError(t, err)
	responseBuffer := bytes.NewBuffer(nil)
	storer := &storage.InMemory{}
	storer.AddBuyer(context.Background(), routing.Buyer{})
	storer.AddDatacenter(context.Background(), routing.UnknownDatacenter)
	storer.AddDatacenterMap(context.Background(), routing.DatacenterMap{})

	sessionDataStruct := transport.SessionData{
		Version:     transport.SessionDataVersion,
		SessionID:   1111,
		SliceNumber: 1,
		Location:    routing.LocationNullIsland,
	}

	sessionDataSlice, err := transport.MarshalSessionData(&sessionDataStruct)
	assert.NoError(t, err)

	sessionDataArray := [transport.MaxSessionDataSize]byte{}
	copy(sessionDataArray[:], sessionDataSlice)

	requestPacket := transport.SessionUpdatePacket{
		SessionID:            1111,
		SliceNumber:          2,
		ClientRoutePublicKey: make([]byte, crypto.KeySize),
		ServerRoutePublicKey: make([]byte, crypto.KeySize),
		SessionDataBytes:     int32(len(sessionDataSlice)),
		SessionData:          sessionDataArray,
	}
	requestData, err := transport.MarshalPacket(&requestPacket)
	assert.NoError(t, err)

	var goodIPLocator goodIPLocator
	ipLocatorFunc := func(sessionID uint64) routing.IPLocator {
		return &goodIPLocator
	}

	var routeMatrix routing.RouteMatrix
	routeMatrixFunc := func() *routing.RouteMatrix {
		return &routeMatrix
	}

	redisServer, err := miniredis.Run()
	assert.NoError(t, err)

	multipathVetoHandler, err := storage.NewMultipathVetoHandler(redisServer.Addr(), storer)
	assert.NoError(t, err)

	expectedResponse := transport.SessionResponsePacket{
		SessionID:          requestPacket.SessionID,
		SliceNumber:        requestPacket.SliceNumber,
		RouteType:          routing.RouteTypeDirect,
		NearRelayIDs:       []uint64{},
		NearRelayAddresses: []net.UDPAddr{},
	}

	expectedSessionData := transport.SessionData{
		Version:     transport.SessionDataVersion,
		SessionID:   1111,
		SliceNumber: 1,
		Location:    routing.LocationNullIsland,
	}

	expectedSessionDataSlice, err := transport.MarshalSessionData(&expectedSessionData)
	assert.NoError(t, err)

	expectedResponse.SessionDataBytes = int32(len(expectedSessionDataSlice))
	copy(expectedResponse.SessionData[:], expectedSessionDataSlice)

	postSessionHandler := transport.NewPostSessionHandler(0, 0, nil, 0, nil, 0, false, nil, logger, metrics.PostSessionMetrics)
	handler := transport.SessionUpdateHandlerFunc(logger, ipLocatorFunc, routeMatrixFunc, multipathVetoHandler, storer, 32, [crypto.KeySize]byte{}, postSessionHandler, metrics.SessionUpdateMetrics)
	handler(responseBuffer, &transport.UDPPacket{
		Data: requestData,
	})

	var responsePacket transport.SessionResponsePacket
	err = transport.UnmarshalPacket(&responsePacket, responseBuffer.Bytes()[1+crypto.PacketHashSize:])
	assert.NoError(t, err)

	var sessionData transport.SessionData
	err = transport.UnmarshalSessionData(&sessionData, responsePacket.SessionData[:])
	assert.NoError(t, err)

	assert.Equal(t, expectedSessionData, sessionData)
	assert.Equal(t, expectedResponse, responsePacket)

	assert.Equal(t, metrics.SessionUpdateMetrics.BadSliceNumber.Value(), 1.0)
}

func TestSessionUpdateHandlerBuyerNotLive(t *testing.T) {
	logger := log.NewNopLogger()
	metricsHandler := metrics.LocalHandler{}
	metrics, err := metrics.NewServerBackendMetrics(context.Background(), &metricsHandler)
	assert.NoError(t, err)
	responseBuffer := bytes.NewBuffer(nil)
	storer := &storage.InMemory{}
	storer.AddBuyer(context.Background(), routing.Buyer{})
	storer.AddDatacenter(context.Background(), routing.UnknownDatacenter)
	storer.AddDatacenterMap(context.Background(), routing.DatacenterMap{})

	requestPacket := transport.SessionUpdatePacket{
		SessionID:            1111,
		ClientRoutePublicKey: make([]byte, crypto.KeySize),
		ServerRoutePublicKey: make([]byte, crypto.KeySize),
	}
	requestData, err := transport.MarshalPacket(&requestPacket)
	assert.NoError(t, err)

	var ipLocator goodIPLocator
	ipLocatorFunc := func(sessionID uint64) routing.IPLocator {
		return &ipLocator
	}

	var routeMatrix routing.RouteMatrix
	routeMatrixFunc := func() *routing.RouteMatrix {
		return &routeMatrix
	}

	redisServer, err := miniredis.Run()
	assert.NoError(t, err)

	multipathVetoHandler, err := storage.NewMultipathVetoHandler(redisServer.Addr(), storer)
	assert.NoError(t, err)

	expectedResponse := transport.SessionResponsePacket{
		SessionID:          requestPacket.SessionID,
		SliceNumber:        requestPacket.SliceNumber,
		RouteType:          routing.RouteTypeDirect,
		NearRelayIDs:       make([]uint64, 0),
		NearRelayAddresses: make([]net.UDPAddr, 0),
	}

	expectedSessionData := transport.SessionData{
		Version:         transport.SessionDataVersion,
		SessionID:       requestPacket.SessionID,
		SliceNumber:     requestPacket.SliceNumber + 1,
		Location:        routing.LocationNullIsland,
		ExpireTimestamp: uint64(time.Now().Unix()) + billing.BillingSliceSeconds,
	}

	expectedSessionDataSlice, err := transport.MarshalSessionData(&expectedSessionData)
	assert.NoError(t, err)

	expectedResponse.SessionDataBytes = int32(len(expectedSessionDataSlice))
	copy(expectedResponse.SessionData[:], expectedSessionDataSlice)

	postSessionHandler := transport.NewPostSessionHandler(0, 0, nil, 0, nil, 0, false, nil, logger, metrics.PostSessionMetrics)
	handler := transport.SessionUpdateHandlerFunc(logger, ipLocatorFunc, routeMatrixFunc, multipathVetoHandler, storer, 32, [crypto.KeySize]byte{}, postSessionHandler, metrics.SessionUpdateMetrics)
	handler(responseBuffer, &transport.UDPPacket{
		Data: requestData,
	})

	var responsePacket transport.SessionResponsePacket
	err = transport.UnmarshalPacket(&responsePacket, responseBuffer.Bytes()[1+crypto.PacketHashSize:])
	assert.NoError(t, err)

	var sessionData transport.SessionData
	err = transport.UnmarshalSessionData(&sessionData, responsePacket.SessionData[:])
	assert.NoError(t, err)

	assert.Equal(t, expectedSessionData, sessionData)
	assert.Equal(t, expectedResponse, responsePacket)

	assert.Equal(t, metrics.SessionUpdateMetrics.BuyerNotLive.Value(), 1.0)
}

func TestSessionUpdateHandlerFallbackToDirect(t *testing.T) {
	logger := log.NewNopLogger()
	metricsHandler := metrics.LocalHandler{}
	metrics, err := metrics.NewServerBackendMetrics(context.Background(), &metricsHandler)
	assert.NoError(t, err)
	responseBuffer := bytes.NewBuffer(nil)
	storer := &storage.InMemory{}
	storer.AddBuyer(context.Background(), routing.Buyer{Live: true})
	storer.AddDatacenter(context.Background(), routing.UnknownDatacenter)
	storer.AddDatacenterMap(context.Background(), routing.DatacenterMap{})

	requestPacket := transport.SessionUpdatePacket{
		SessionID:            1111,
		ClientRoutePublicKey: make([]byte, crypto.KeySize),
		ServerRoutePublicKey: make([]byte, crypto.KeySize),
		FallbackToDirect:     true,
	}
	requestData, err := transport.MarshalPacket(&requestPacket)
	assert.NoError(t, err)

	var ipLocator goodIPLocator
	ipLocatorFunc := func(sessionID uint64) routing.IPLocator {
		return &ipLocator
	}

	var routeMatrix routing.RouteMatrix
	routeMatrixFunc := func() *routing.RouteMatrix {
		return &routeMatrix
	}

	redisServer, err := miniredis.Run()
	assert.NoError(t, err)

	multipathVetoHandler, err := storage.NewMultipathVetoHandler(redisServer.Addr(), storer)
	assert.NoError(t, err)

	expectedResponse := transport.SessionResponsePacket{
		SessionID:          requestPacket.SessionID,
		SliceNumber:        requestPacket.SliceNumber,
		RouteType:          routing.RouteTypeDirect,
		NearRelayIDs:       make([]uint64, 0),
		NearRelayAddresses: make([]net.UDPAddr, 0),
	}

	expectedSessionData := transport.SessionData{
		Version:          transport.SessionDataVersion,
		SessionID:        requestPacket.SessionID,
		SliceNumber:      requestPacket.SliceNumber + 1,
		Location:         routing.LocationNullIsland,
		ExpireTimestamp:  uint64(time.Now().Unix()) + billing.BillingSliceSeconds,
		FellBackToDirect: true,
	}

	expectedSessionDataSlice, err := transport.MarshalSessionData(&expectedSessionData)
	assert.NoError(t, err)

	expectedResponse.SessionDataBytes = int32(len(expectedSessionDataSlice))
	copy(expectedResponse.SessionData[:], expectedSessionDataSlice)

	postSessionHandler := transport.NewPostSessionHandler(0, 0, nil, 0, nil, 0, false, nil, logger, metrics.PostSessionMetrics)
	handler := transport.SessionUpdateHandlerFunc(logger, ipLocatorFunc, routeMatrixFunc, multipathVetoHandler, storer, 32, [crypto.KeySize]byte{}, postSessionHandler, metrics.SessionUpdateMetrics)
	handler(responseBuffer, &transport.UDPPacket{
		Data: requestData,
	})

	var responsePacket transport.SessionResponsePacket
	err = transport.UnmarshalPacket(&responsePacket, responseBuffer.Bytes()[1+crypto.PacketHashSize:])
	assert.NoError(t, err)

	var sessionData transport.SessionData
	err = transport.UnmarshalSessionData(&sessionData, responsePacket.SessionData[:])
	assert.NoError(t, err)

	assert.Equal(t, expectedSessionData, sessionData)
	assert.Equal(t, expectedResponse, responsePacket)

	assert.Equal(t, metrics.SessionUpdateMetrics.FallbackToDirectUnknownReason.Value(), 1.0)
}

func TestSessionUpdateHandlerFirstSlice(t *testing.T) {
	logger := log.NewNopLogger()
	metricsHandler := metrics.LocalHandler{}

	expectedMetrics := metrics.EmptyServerBackendMetrics
	var err error
	emptySessionUpdateMetrics := metrics.EmptySessionUpdateMetrics
	expectedMetrics.SessionUpdateMetrics = &emptySessionUpdateMetrics
	expectedMetrics.SessionUpdateMetrics.DirectSlices, err = metricsHandler.NewCounter(context.Background(), &metrics.Descriptor{})
	assert.NoError(t, err)
	expectedMetrics.SessionUpdateMetrics.DirectSlices.Add(1)

	metrics, err := metrics.NewServerBackendMetrics(context.Background(), &metricsHandler)
	assert.NoError(t, err)
	responseBuffer := bytes.NewBuffer(nil)
	storer := &storage.InMemory{}
	storer.AddBuyer(context.Background(), routing.Buyer{
		ID:             100,
		Live:           true,
		RouteShader:    core.NewRouteShader(),
		InternalConfig: core.NewInternalConfig(),
	})
	storer.AddDatacenter(context.Background(), routing.Datacenter{ID: 10})
	storer.AddDatacenterMap(context.Background(), routing.DatacenterMap{BuyerID: 100, DatacenterID: 10})

	requestPacket := transport.SessionUpdatePacket{
		Version:              transport.SDKVersion{4, 0, 4},
		SessionID:            1111,
		CustomerID:           100,
		DatacenterID:         10,
		ClientRoutePublicKey: make([]byte, crypto.KeySize),
		ServerRoutePublicKey: make([]byte, crypto.KeySize),
	}
	requestData, err := transport.MarshalPacket(&requestPacket)
	assert.NoError(t, err)

	var goodIPLocator goodIPLocator
	ipLocatorFunc := func(sessionID uint64) routing.IPLocator {
		return &goodIPLocator
	}

	relayAddr, err := net.ResolveUDPAddr("udp", "127.0.0.1:40000")
	assert.NoError(t, err)

	routeMatrix := routing.RouteMatrix{
		RelayIDsToIndices:  map[uint64]int32{1: 0},
		RelayIDs:           []uint64{1},
		RelayAddresses:     []net.UDPAddr{*relayAddr},
		RelayNames:         []string{"test.relay"},
		RelayLatitudes:     []float32{90},
		RelayLongitudes:    []float32{180},
		RelayDatacenterIDs: []uint64{10},
	}
	routeMatrixFunc := func() *routing.RouteMatrix {
		return &routeMatrix
	}

	redisServer, err := miniredis.Run()
	assert.NoError(t, err)

	multipathVetoHandler, err := storage.NewMultipathVetoHandler(redisServer.Addr(), storer)
	assert.NoError(t, err)

	expectedResponse := transport.SessionResponsePacket{
		Version:            requestPacket.Version,
		SessionID:          requestPacket.SessionID,
		SliceNumber:        requestPacket.SliceNumber,
		RouteType:          routing.RouteTypeDirect,
		NumNearRelays:      1,
		NearRelayIDs:       []uint64{1},
		NearRelayAddresses: []net.UDPAddr{*relayAddr},
		NearRelaysChanged:  true,
	}

	expectedSessionData := transport.SessionData{
		Version:         transport.SessionDataVersion,
		SessionID:       requestPacket.SessionID,
		SliceNumber:     requestPacket.SliceNumber + 1,
		Location:        routing.LocationNullIsland,
		ExpireTimestamp: uint64(time.Now().Unix()) + billing.BillingSliceSeconds,
		RouteState: core.RouteState{
			NumNearRelays: 1,
		},
	}

	expectedSessionDataSlice, err := transport.MarshalSessionData(&expectedSessionData)
	assert.NoError(t, err)

	expectedResponse.SessionDataBytes = int32(len(expectedSessionDataSlice))
	copy(expectedResponse.SessionData[:], expectedSessionDataSlice)

	postSessionHandler := transport.NewPostSessionHandler(0, 0, nil, 0, nil, 0, false, nil, logger, metrics.PostSessionMetrics)
	handler := transport.SessionUpdateHandlerFunc(logger, ipLocatorFunc, routeMatrixFunc, multipathVetoHandler, storer, 32, [crypto.KeySize]byte{}, postSessionHandler, metrics.SessionUpdateMetrics)
	handler(responseBuffer, &transport.UDPPacket{
		Data: requestData,
	})

	var responsePacket transport.SessionResponsePacket
	responsePacket.Version = requestPacket.Version // Do this as a sort of hack to read in the debug values just like SDK 4.0.4 does
	err = transport.UnmarshalPacket(&responsePacket, responseBuffer.Bytes()[1+crypto.PacketHashSize:])
	assert.NoError(t, err)

	var sessionData transport.SessionData
	err = transport.UnmarshalSessionData(&sessionData, responsePacket.SessionData[:])
	assert.NoError(t, err)

	assert.Equal(t, expectedSessionData, sessionData)
	assert.Equal(t, expectedResponse, responsePacket)

	assertAllMetricsEqual(t, *expectedMetrics.SessionUpdateMetrics, *metrics.SessionUpdateMetrics)
}

func TestSessionUpdateHandlerNoDestRelays(t *testing.T) {
	logger := log.NewNopLogger()
	metricsHandler := metrics.LocalHandler{}
	metrics, err := metrics.NewServerBackendMetrics(context.Background(), &metricsHandler)
	assert.NoError(t, err)
	responseBuffer := bytes.NewBuffer(nil)
	storer := &storage.InMemory{}
	storer.AddBuyer(context.Background(), routing.Buyer{
		ID:             100,
		Live:           true,
		RouteShader:    core.NewRouteShader(),
		InternalConfig: core.NewInternalConfig(),
	})
	storer.AddDatacenter(context.Background(), routing.Datacenter{ID: 10})
	storer.AddDatacenterMap(context.Background(), routing.DatacenterMap{BuyerID: 100, DatacenterID: 10})

	sessionDataStruct := transport.SessionData{
		Version:         transport.SessionDataVersion,
		SessionID:       1111,
		SliceNumber:     1,
		Location:        routing.LocationNullIsland,
		ExpireTimestamp: uint64(time.Now().Unix()),
	}

	sessionDataSlice, err := transport.MarshalSessionData(&sessionDataStruct)
	assert.NoError(t, err)

	sessionDataArray := [transport.MaxSessionDataSize]byte{}
	copy(sessionDataArray[:], sessionDataSlice)

	requestPacket := transport.SessionUpdatePacket{
		SessionID:            1111,
		CustomerID:           100,
		DatacenterID:         10,
		SliceNumber:          1,
		SessionDataBytes:     int32(len(sessionDataSlice)),
		SessionData:          sessionDataArray,
		ClientRoutePublicKey: make([]byte, crypto.KeySize),
		ServerRoutePublicKey: make([]byte, crypto.KeySize),
		NumNearRelays:        1,
		NearRelayIDs:         []uint64{1},
		NearRelayRTT:         []int32{0},
		NearRelayJitter:      []int32{0},
		NearRelayPacketLoss:  []int32{0},
	}
	requestData, err := transport.MarshalPacket(&requestPacket)
	assert.NoError(t, err)

	var goodIPLocator goodIPLocator
	ipLocatorFunc := func(sessionID uint64) routing.IPLocator {
		return &goodIPLocator
	}

	routeMatrix := routing.RouteMatrix{}
	routeMatrixFunc := func() *routing.RouteMatrix {
		return &routeMatrix
	}

	redisServer, err := miniredis.Run()
	assert.NoError(t, err)

	multipathVetoHandler, err := storage.NewMultipathVetoHandler(redisServer.Addr(), storer)
	assert.NoError(t, err)

	expectedResponse := transport.SessionResponsePacket{
		SessionID:          requestPacket.SessionID,
		SliceNumber:        requestPacket.SliceNumber,
		RouteType:          routing.RouteTypeDirect,
		NearRelayIDs:       []uint64{},
		NearRelayAddresses: []net.UDPAddr{},
	}

	expectedSessionData := transport.SessionData{
		Version:         transport.SessionDataVersion,
		SessionID:       requestPacket.SessionID,
		SliceNumber:     requestPacket.SliceNumber + 1,
		Location:        routing.LocationNullIsland,
		ExpireTimestamp: uint64(time.Now().Unix()) + billing.BillingSliceSeconds,
	}

	expectedSessionDataSlice, err := transport.MarshalSessionData(&expectedSessionData)
	assert.NoError(t, err)

	expectedResponse.SessionDataBytes = int32(len(expectedSessionDataSlice))
	copy(expectedResponse.SessionData[:], expectedSessionDataSlice)

	postSessionHandler := transport.NewPostSessionHandler(0, 0, nil, 0, nil, 0, false, nil, logger, metrics.PostSessionMetrics)
	handler := transport.SessionUpdateHandlerFunc(logger, ipLocatorFunc, routeMatrixFunc, multipathVetoHandler, storer, 32, [crypto.KeySize]byte{}, postSessionHandler, metrics.SessionUpdateMetrics)
	handler(responseBuffer, &transport.UDPPacket{
		Data: requestData,
	})

	var responsePacket transport.SessionResponsePacket
	err = transport.UnmarshalPacket(&responsePacket, responseBuffer.Bytes()[1+crypto.PacketHashSize:])
	assert.NoError(t, err)

	var sessionData transport.SessionData
	err = transport.UnmarshalSessionData(&sessionData, responsePacket.SessionData[:])
	assert.NoError(t, err)

	assert.Equal(t, expectedSessionData, sessionData)
	assert.Equal(t, expectedResponse, responsePacket)

	assert.Equal(t, metrics.SessionUpdateMetrics.NoRelaysInDatacenter.Value(), 1.0)
}

func TestSessionUpdateHandlerLocalDatacenter(t *testing.T) {
	logger := log.NewNopLogger()
	metricsHandler := metrics.LocalHandler{}

	metrics, err := metrics.NewServerBackendMetrics(context.Background(), &metricsHandler)
	assert.NoError(t, err)
	responseBuffer := bytes.NewBuffer(nil)
	storer := &storage.InMemory{}
	storer.AddBuyer(context.Background(), routing.Buyer{
		ID:             100,
		Live:           true,
		RouteShader:    core.NewRouteShader(),
		InternalConfig: core.NewInternalConfig(),
	})

	requestPacket := transport.SessionUpdatePacket{
		Version:              transport.SDKVersion{4, 0, 4},
		SessionID:            1111,
		CustomerID:           100,
		DatacenterID:         crypto.HashID("local"),
		SliceNumber:          0,
		ClientRoutePublicKey: make([]byte, crypto.KeySize),
		ServerRoutePublicKey: make([]byte, crypto.KeySize),
	}
	requestData, err := transport.MarshalPacket(&requestPacket)
	assert.NoError(t, err)

	var goodIPLocator goodIPLocator
	ipLocatorFunc := func(sessionID uint64) routing.IPLocator {
		return &goodIPLocator
	}

	relayAddr, err := net.ResolveUDPAddr("udp", "127.0.0.1:40000")
	assert.NoError(t, err)

	routeMatrix := routing.RouteMatrix{
		RelayIDsToIndices:  map[uint64]int32{1: 0},
		RelayIDs:           []uint64{1},
		RelayAddresses:     []net.UDPAddr{*relayAddr},
		RelayNames:         []string{"test.relay"},
		RelayLatitudes:     []float32{90},
		RelayLongitudes:    []float32{180},
		RelayDatacenterIDs: []uint64{10},
	}
	routeMatrixFunc := func() *routing.RouteMatrix {
		return &routeMatrix
	}

	redisServer, err := miniredis.Run()
	assert.NoError(t, err)

	multipathVetoHandler, err := storage.NewMultipathVetoHandler(redisServer.Addr(), storer)
	assert.NoError(t, err)

	expectedResponse := transport.SessionResponsePacket{
		Version:     requestPacket.Version,
		SessionID:   requestPacket.SessionID,
		SliceNumber: requestPacket.SliceNumber,
		RouteType:   routing.RouteTypeDirect,
	}

	expectedSessionData := transport.SessionData{
		Version:         transport.SessionDataVersion,
		SessionID:       requestPacket.SessionID,
		SliceNumber:     requestPacket.SliceNumber + 1,
		Location:        routing.LocationNullIsland,
		ExpireTimestamp: uint64(time.Now().Unix()) + billing.BillingSliceSeconds,
	}

	expectedSessionDataSlice, err := transport.MarshalSessionData(&expectedSessionData)
	assert.NoError(t, err)

	expectedResponse.SessionDataBytes = int32(len(expectedSessionDataSlice))
	copy(expectedResponse.SessionData[:], expectedSessionDataSlice)

	postSessionHandler := transport.NewPostSessionHandler(0, 0, nil, 0, nil, 0, false, nil, logger, metrics.PostSessionMetrics)
	handler := transport.SessionUpdateHandlerFunc(logger, ipLocatorFunc, routeMatrixFunc, multipathVetoHandler, storer, 32, [crypto.KeySize]byte{}, postSessionHandler, metrics.SessionUpdateMetrics)
	handler(responseBuffer, &transport.UDPPacket{
		Data: requestData,
	})

	var responsePacket transport.SessionResponsePacket
	responsePacket.Version = requestPacket.Version
	err = transport.UnmarshalPacket(&responsePacket, responseBuffer.Bytes()[1+crypto.PacketHashSize:])
	assert.NoError(t, err)

	var sessionData transport.SessionData
	err = transport.UnmarshalSessionData(&sessionData, responsePacket.SessionData[:])
	assert.NoError(t, err)

	assert.Equal(t, expectedSessionData, sessionData)
	assert.Equal(t, expectedResponse, responsePacket)

	assert.Equal(t, metrics.SessionUpdateMetrics.NoRelaysInDatacenter.Value(), 1.0)
}

func TestSessionUpdateHandlerDirectRoute(t *testing.T) {
	logger := log.NewNopLogger()
	metricsHandler := metrics.LocalHandler{}

	expectedMetrics := metrics.EmptyServerBackendMetrics
	var err error
	emptySessionUpdateMetrics := metrics.EmptySessionUpdateMetrics
	expectedMetrics.SessionUpdateMetrics = &emptySessionUpdateMetrics
	expectedMetrics.SessionUpdateMetrics.DirectSlices, err = metricsHandler.NewCounter(context.Background(), &metrics.Descriptor{})
	assert.NoError(t, err)
	expectedMetrics.SessionUpdateMetrics.DirectSlices.Add(1)

	metrics, err := metrics.NewServerBackendMetrics(context.Background(), &metricsHandler)
	assert.NoError(t, err)
	responseBuffer := bytes.NewBuffer(nil)
	storer := &storage.InMemory{}
	storer.AddBuyer(context.Background(), routing.Buyer{
		ID:             100,
		Live:           true,
		RouteShader:    core.NewRouteShader(),
		InternalConfig: core.NewInternalConfig(),
	})
	storer.AddDatacenter(context.Background(), routing.Datacenter{ID: 10})
	storer.AddDatacenterMap(context.Background(), routing.DatacenterMap{BuyerID: 100, DatacenterID: 10})

	sessionDataStruct := transport.SessionData{
		Version:         transport.SessionDataVersion,
		SessionID:       1111,
		SliceNumber:     1,
		Location:        routing.LocationNullIsland,
		ExpireTimestamp: uint64(time.Now().Unix()),
		RouteState: core.RouteState{
			NumNearRelays: 1,
		},
	}

	sessionDataSlice, err := transport.MarshalSessionData(&sessionDataStruct)
	assert.NoError(t, err)

	sessionDataArray := [transport.MaxSessionDataSize]byte{}
	copy(sessionDataArray[:], sessionDataSlice)

	requestPacket := transport.SessionUpdatePacket{
		Version:              transport.SDKVersion{4, 0, 4},
		SessionID:            1111,
		CustomerID:           100,
		DatacenterID:         10,
		SliceNumber:          1,
		SessionDataBytes:     int32(len(sessionDataSlice)),
		SessionData:          sessionDataArray,
		ClientRoutePublicKey: make([]byte, crypto.KeySize),
		ServerRoutePublicKey: make([]byte, crypto.KeySize),
		NumNearRelays:        1,
		NearRelayIDs:         []uint64{1},
		NearRelayRTT:         []int32{0},
		NearRelayJitter:      []int32{0},
		NearRelayPacketLoss:  []int32{0},
	}
	requestData, err := transport.MarshalPacket(&requestPacket)
	assert.NoError(t, err)

	var goodIPLocator goodIPLocator
	ipLocatorFunc := func(sessionID uint64) routing.IPLocator {
		return &goodIPLocator
	}

	relayAddr, err := net.ResolveUDPAddr("udp", "127.0.0.1:40000")
	assert.NoError(t, err)

	routeMatrix := routing.RouteMatrix{
		RelayIDsToIndices:  map[uint64]int32{1: 0},
		RelayIDs:           []uint64{1},
		RelayAddresses:     []net.UDPAddr{*relayAddr},
		RelayNames:         []string{"test.relay"},
		RelayLatitudes:     []float32{90},
		RelayLongitudes:    []float32{180},
		RelayDatacenterIDs: []uint64{10},
	}
	routeMatrixFunc := func() *routing.RouteMatrix {
		return &routeMatrix
	}

	redisServer, err := miniredis.Run()
	assert.NoError(t, err)

	multipathVetoHandler, err := storage.NewMultipathVetoHandler(redisServer.Addr(), storer)
	assert.NoError(t, err)

	expectedResponse := transport.SessionResponsePacket{
		Version:     requestPacket.Version,
		SessionID:   requestPacket.SessionID,
		SliceNumber: requestPacket.SliceNumber,
		RouteType:   routing.RouteTypeDirect,
	}

	expectedSessionData := transport.SessionData{
		Version:         transport.SessionDataVersion,
		SessionID:       requestPacket.SessionID,
		SliceNumber:     requestPacket.SliceNumber + 1,
		Location:        routing.LocationNullIsland,
		ExpireTimestamp: uint64(time.Now().Unix()) + billing.BillingSliceSeconds,
		RouteState: core.RouteState{
			NumNearRelays:    1,
			NearRelayRTT:     [core.MaxNearRelays]int32{255},
			NearRelayJitter:  [core.MaxNearRelays]int32{0},
			PLHistoryIndex:   1,
			PLHistorySamples: 1,
		},
	}

	expectedSessionDataSlice, err := transport.MarshalSessionData(&expectedSessionData)
	assert.NoError(t, err)

	expectedResponse.SessionDataBytes = int32(len(expectedSessionDataSlice))
	copy(expectedResponse.SessionData[:], expectedSessionDataSlice)

	postSessionHandler := transport.NewPostSessionHandler(0, 0, nil, 0, nil, 0, false, nil, logger, metrics.PostSessionMetrics)
	handler := transport.SessionUpdateHandlerFunc(logger, ipLocatorFunc, routeMatrixFunc, multipathVetoHandler, storer, 32, [crypto.KeySize]byte{}, postSessionHandler, metrics.SessionUpdateMetrics)
	handler(responseBuffer, &transport.UDPPacket{
		Data: requestData,
	})

	var responsePacket transport.SessionResponsePacket
	responsePacket.Version = requestPacket.Version
	err = transport.UnmarshalPacket(&responsePacket, responseBuffer.Bytes()[1+crypto.PacketHashSize:])
	assert.NoError(t, err)

	var sessionData transport.SessionData
	err = transport.UnmarshalSessionData(&sessionData, responsePacket.SessionData[:])
	assert.NoError(t, err)

	assert.Equal(t, expectedSessionData, sessionData)
	assert.Equal(t, expectedResponse, responsePacket)

	assertAllMetricsEqual(t, *expectedMetrics.SessionUpdateMetrics, *metrics.SessionUpdateMetrics)
}

func TestSessionUpdateHandlerNextRoute(t *testing.T) {
	// Seed the RNG so we don't get different results from running `make test`
	// and running the test directly in VSCode
	rand.Seed(0)
	logger := log.NewNopLogger()
	metricsHandler := metrics.LocalHandler{}

	expectedMetrics := metrics.EmptyServerBackendMetrics
	var err error
	emptySessionUpdateMetrics := metrics.EmptySessionUpdateMetrics
	expectedMetrics.SessionUpdateMetrics = &emptySessionUpdateMetrics
	expectedMetrics.SessionUpdateMetrics.NextSlices, err = metricsHandler.NewCounter(context.Background(), &metrics.Descriptor{})
	assert.NoError(t, err)
	expectedMetrics.SessionUpdateMetrics.NextSlices.Add(1)

	metrics, err := metrics.NewServerBackendMetrics(context.Background(), &metricsHandler)
	assert.NoError(t, err)
	responseBuffer := bytes.NewBuffer(nil)
	storer := &storage.InMemory{}
	err = storer.AddBuyer(context.Background(), routing.Buyer{
		ID:             100,
		Live:           true,
		RouteShader:    core.NewRouteShader(),
		InternalConfig: core.NewInternalConfig(),
	})
	assert.NoError(t, err)

	err = storer.AddDatacenter(context.Background(), routing.Datacenter{ID: 10})
	assert.NoError(t, err)

	err = storer.AddDatacenter(context.Background(), routing.Datacenter{ID: 11})
	assert.NoError(t, err)

	err = storer.AddDatacenterMap(context.Background(), routing.DatacenterMap{BuyerID: 100, DatacenterID: 11})
	assert.NoError(t, err)

	err = storer.AddSeller(context.Background(), routing.Seller{ID: "seller"})
	assert.NoError(t, err)

	relayAddr1, err := net.ResolveUDPAddr("udp", "127.0.0.1:10000")
	assert.NoError(t, err)
	relayAddr2, err := net.ResolveUDPAddr("udp", "127.0.0.1:10001")
	assert.NoError(t, err)

	publicKey := make([]byte, crypto.KeySize)
	privateKey := [crypto.KeySize]byte{}

	err = storer.AddRelay(context.Background(), routing.Relay{
		ID:         1,
		Addr:       *relayAddr1,
		PublicKey:  publicKey,
		Seller:     routing.Seller{ID: "seller"},
		Datacenter: routing.Datacenter{ID: 10},
	})
	assert.NoError(t, err)

	err = storer.AddRelay(context.Background(), routing.Relay{
		ID:         2,
		Addr:       *relayAddr2,
		PublicKey:  publicKey,
		Seller:     routing.Seller{ID: "seller"},
		Datacenter: routing.Datacenter{ID: 11},
	})
	assert.NoError(t, err)

	sessionDataStruct := transport.SessionData{
		Version:         transport.SessionDataVersion,
		SessionID:       1111,
		SliceNumber:     1,
		Location:        routing.LocationNullIsland,
		ExpireTimestamp: uint64(time.Now().Unix()),
		RouteState: core.RouteState{
			NumNearRelays: 2,
			NearRelayRTT:  [core.MaxNearRelays]int32{10, 15},
		},
	}

	sessionDataSlice, err := transport.MarshalSessionData(&sessionDataStruct)
	assert.NoError(t, err)

	sessionDataArray := [transport.MaxSessionDataSize]byte{}
	copy(sessionDataArray[:], sessionDataSlice)

	clientAddr, err := net.ResolveUDPAddr("udp", "127.0.0.1:57247")
	serverAddr, err := net.ResolveUDPAddr("udp", "127.0.0.1:32202")

	requestPacket := transport.SessionUpdatePacket{
		Version:              transport.SDKVersion{4, 0, 4},
		SessionID:            1111,
		CustomerID:           100,
		DatacenterID:         11,
		SliceNumber:          1,
		SessionDataBytes:     int32(len(sessionDataSlice)),
		SessionData:          sessionDataArray,
		ClientAddress:        *clientAddr,
		ServerAddress:        *serverAddr,
		ClientRoutePublicKey: publicKey,
		ServerRoutePublicKey: publicKey,
		DirectRTT:            60,
		NumNearRelays:        2,
		NearRelayIDs:         []uint64{1, 2},
		NearRelayRTT:         []int32{10, 15},
		NearRelayJitter:      []int32{0, 0},
		NearRelayPacketLoss:  []int32{0, 0},
	}
	requestData, err := transport.MarshalPacket(&requestPacket)
	assert.NoError(t, err)

	var goodIPLocator goodIPLocator
	ipLocatorFunc := func(sessionID uint64) routing.IPLocator {
		return &goodIPLocator
	}

	routeMatrix := routing.RouteMatrix{
		RelayIDsToIndices:  map[uint64]int32{1: 0, 2: 1},
		RelayIDs:           []uint64{1, 2},
		RelayAddresses:     []net.UDPAddr{*relayAddr1, *relayAddr2},
		RelayNames:         []string{"test.relay.1", "test.relay.2"},
		RelayLatitudes:     []float32{90, 89},
		RelayLongitudes:    []float32{180, 179},
		RelayDatacenterIDs: []uint64{10, 11},
		RouteEntries: []core.RouteEntry{
			{
				DirectCost:     65,
				NumRoutes:      int32(core.TriMatrixLength(2)),
				RouteCost:      [core.MaxRoutesPerEntry]int32{35},
				RouteNumRelays: [core.MaxRoutesPerEntry]int32{2},
				RouteRelays: [core.MaxRoutesPerEntry][core.MaxRelaysPerRoute]int32{
					{
						0, 1,
					},
				},
				RouteHash: [core.MaxRoutesPerEntry]uint32{core.RouteHash(0, 1)},
			},
		},
	}
	routeMatrixFunc := func() *routing.RouteMatrix {
		return &routeMatrix
	}

	redisServer, err := miniredis.Run()
	assert.NoError(t, err)

	multipathVetoHandler, err := storage.NewMultipathVetoHandler(redisServer.Addr(), storer)
	assert.NoError(t, err)

	expireTimestamp := uint64(time.Now().Unix()) + billing.BillingSliceSeconds*2
	sessionVersion := sessionDataStruct.SessionVersion + 1

	tokenData := make([]byte, core.NEXT_ENCRYPTED_ROUTE_TOKEN_BYTES*4)
	routeAddresses := make([]*net.UDPAddr, 0)
	routeAddresses = append(routeAddresses, clientAddr, relayAddr1, relayAddr2, serverAddr)
	routePublicKeys := make([][]byte, 0)
	routePublicKeys = append(routePublicKeys, publicKey, publicKey, publicKey, publicKey)
	core.WriteRouteTokens(tokenData, expireTimestamp, requestPacket.SessionID, uint8(sessionVersion), 1024, 1024, 4, routeAddresses, routePublicKeys, privateKey)
	expectedResponse := transport.SessionResponsePacket{
		Version:     requestPacket.Version,
		SessionID:   requestPacket.SessionID,
		SliceNumber: requestPacket.SliceNumber,
		RouteType:   routing.RouteTypeNew,
		NumTokens:   4,
		Tokens:      tokenData,
	}

	expectedSessionData := transport.SessionData{
		Version:         transport.SessionDataVersion,
		SessionID:       requestPacket.SessionID,
		SessionVersion:  sessionVersion,
		SliceNumber:     requestPacket.SliceNumber + 1,
		Location:        routing.LocationNullIsland,
		ExpireTimestamp: expireTimestamp,
		Initial:         true,
		RouteNumRelays:  2,
		RouteCost:       45 + core.CostBias,
		RouteRelayIDs:   [core.MaxRelaysPerRoute]uint64{2, 1},
		RouteState: core.RouteState{
			UserID:           requestPacket.UserHash,
			Next:             true,
			ReduceLatency:    true,
			NumNearRelays:    2,
			NearRelayRTT:     [core.MaxNearRelays]int32{10, 15},
			PLHistoryIndex:   1,
			PLHistorySamples: 1,
		},
		EverOnNext: true,
	}

	expectedSessionDataSlice, err := transport.MarshalSessionData(&expectedSessionData)
	assert.NoError(t, err)

	expectedResponse.SessionDataBytes = int32(len(expectedSessionDataSlice))
	copy(expectedResponse.SessionData[:], expectedSessionDataSlice)

	postSessionHandler := transport.NewPostSessionHandler(0, 0, nil, 0, nil, 0, false, nil, logger, metrics.PostSessionMetrics)
	handler := transport.SessionUpdateHandlerFunc(logger, ipLocatorFunc, routeMatrixFunc, multipathVetoHandler, storer, 32, privateKey, postSessionHandler, metrics.SessionUpdateMetrics)
	handler(responseBuffer, &transport.UDPPacket{
		Data: requestData,
	})

	var responsePacket transport.SessionResponsePacket
	responsePacket.Version = requestPacket.Version
	err = transport.UnmarshalPacket(&responsePacket, responseBuffer.Bytes()[1+crypto.PacketHashSize:])
	assert.NoError(t, err)

	var sessionData transport.SessionData
	err = transport.UnmarshalSessionData(&sessionData, responsePacket.SessionData[:])
	assert.NoError(t, err)

	assert.Equal(t, expectedSessionData, sessionData)

	assertResponseEqual(t, expectedResponse, responsePacket)
	assertAllMetricsEqual(t, *expectedMetrics.SessionUpdateMetrics, *metrics.SessionUpdateMetrics)
}

func TestSessionUpdateHandlerNextRouteExternalIPs(t *testing.T) {
	// Seed the RNG so we don't get different results from running `make test`
	// and running the test directly in VSCode
	rand.Seed(0)
	logger := log.NewNopLogger()
	metricsHandler := metrics.LocalHandler{}

	expectedMetrics := metrics.EmptyServerBackendMetrics
	var err error
	emptySessionUpdateMetrics := metrics.EmptySessionUpdateMetrics
	expectedMetrics.SessionUpdateMetrics = &emptySessionUpdateMetrics
	expectedMetrics.SessionUpdateMetrics.NextSlices, err = metricsHandler.NewCounter(context.Background(), &metrics.Descriptor{})
	assert.NoError(t, err)
	expectedMetrics.SessionUpdateMetrics.NextSlices.Add(1)

	metrics, err := metrics.NewServerBackendMetrics(context.Background(), &metricsHandler)
	assert.NoError(t, err)
	responseBuffer := bytes.NewBuffer(nil)
	storer := &storage.InMemory{}
	err = storer.AddBuyer(context.Background(), routing.Buyer{
		ID:             100,
		Live:           true,
		RouteShader:    core.NewRouteShader(),
		InternalConfig: core.NewInternalConfig(),
	})
	assert.NoError(t, err)

	err = storer.AddDatacenter(context.Background(), routing.Datacenter{ID: 10})
	assert.NoError(t, err)

	err = storer.AddDatacenter(context.Background(), routing.Datacenter{ID: 11})
	assert.NoError(t, err)

	err = storer.AddDatacenter(context.Background(), routing.Datacenter{ID: 12})
	assert.NoError(t, err)

	err = storer.AddDatacenterMap(context.Background(), routing.DatacenterMap{BuyerID: 100, DatacenterID: 12})
	assert.NoError(t, err)

	err = storer.AddSeller(context.Background(), routing.Seller{ID: "seller"})
	assert.NoError(t, err)

	err = storer.AddSeller(context.Background(), routing.Seller{ID: "other_seller"})
	assert.NoError(t, err)

	relayAddr1External, err := net.ResolveUDPAddr("udp", "127.0.0.1:10000")
	assert.NoError(t, err)
	relayAddr1Internal, err := net.ResolveUDPAddr("udp", "127.0.0.1:10001")
	assert.NoError(t, err)

	relayAddr2External, err := net.ResolveUDPAddr("udp", "127.0.0.1:10002")
	assert.NoError(t, err)
	relayAddr2Internal, err := net.ResolveUDPAddr("udp", "127.0.0.1:10003")
	assert.NoError(t, err)

	relayAddr3External, err := net.ResolveUDPAddr("udp", "127.0.0.1:10004")
	assert.NoError(t, err)
	relayAddr3Internal, err := net.ResolveUDPAddr("udp", "127.0.0.1:10005")
	assert.NoError(t, err)

	publicKey := make([]byte, crypto.KeySize)
	privateKey := [crypto.KeySize]byte{}

	err = storer.AddRelay(context.Background(), routing.Relay{
		ID:           1,
		Addr:         *relayAddr1External,
		InternalAddr: *relayAddr1Internal,
		PublicKey:    publicKey,
		Seller:       routing.Seller{ID: "seller"},
		Datacenter:   routing.Datacenter{ID: 10},
	})
	assert.NoError(t, err)

	err = storer.AddRelay(context.Background(), routing.Relay{
		ID:           2,
		Addr:         *relayAddr2External,
		InternalAddr: *relayAddr2Internal,
		PublicKey:    publicKey,
		Seller:       routing.Seller{ID: "other_seller"},
		Datacenter:   routing.Datacenter{ID: 11},
	})
	assert.NoError(t, err)

	err = storer.AddRelay(context.Background(), routing.Relay{
		ID:           3,
		Addr:         *relayAddr3External,
		InternalAddr: *relayAddr3Internal,
		PublicKey:    publicKey,
		Seller:       routing.Seller{ID: "seller"},
		Datacenter:   routing.Datacenter{ID: 12},
	})
	assert.NoError(t, err)

	sessionDataStruct := transport.SessionData{
		Version:         transport.SessionDataVersion,
		SessionID:       1111,
		SliceNumber:     1,
		Location:        routing.LocationNullIsland,
		ExpireTimestamp: uint64(time.Now().Unix()),
		RouteState: core.RouteState{
			NumNearRelays: 2,
			NearRelayRTT:  [core.MaxNearRelays]int32{10, 15},
		},
	}

	sessionDataSlice, err := transport.MarshalSessionData(&sessionDataStruct)
	assert.NoError(t, err)

	sessionDataArray := [transport.MaxSessionDataSize]byte{}
	copy(sessionDataArray[:], sessionDataSlice)

	clientAddr, err := net.ResolveUDPAddr("udp", "127.0.0.1:57247")
	assert.NoError(t, err)
	serverAddr, err := net.ResolveUDPAddr("udp", "127.0.0.1:32202")
	assert.NoError(t, err)

	requestPacket := transport.SessionUpdatePacket{
		Version:              transport.SDKVersion{4, 0, 4},
		SessionID:            1111,
		CustomerID:           100,
		DatacenterID:         12,
		SliceNumber:          1,
		SessionDataBytes:     int32(len(sessionDataSlice)),
		SessionData:          sessionDataArray,
		ClientAddress:        *clientAddr,
		ServerAddress:        *serverAddr,
		ClientRoutePublicKey: publicKey,
		ServerRoutePublicKey: publicKey,
		DirectRTT:            60,
		NumNearRelays:        2,
		NearRelayIDs:         []uint64{1, 2},
		NearRelayRTT:         []int32{10, 15},
		NearRelayJitter:      []int32{0, 0},
		NearRelayPacketLoss:  []int32{0, 0},
	}
	requestData, err := transport.MarshalPacket(&requestPacket)
	assert.NoError(t, err)

	var goodIPLocator goodIPLocator
	ipLocatorFunc := func(sessionID uint64) routing.IPLocator {
		return &goodIPLocator
	}

	routeMatrix := routing.RouteMatrix{
		RelayIDsToIndices:  map[uint64]int32{1: 0, 2: 1, 3: 2},
		RelayIDs:           []uint64{1, 2, 3},
		RelayAddresses:     []net.UDPAddr{*relayAddr1External, *relayAddr2External, *relayAddr3External},
		RelayNames:         []string{"test.relay.1", "test.relay.2", "test.relay.3"},
		RelayLatitudes:     []float32{90, 89, 88},
		RelayLongitudes:    []float32{180, 179, 178},
		RelayDatacenterIDs: []uint64{10, 11, 12},
		RouteEntries: []core.RouteEntry{
			// route entries identical so there's no randomness to account for
			{
				DirectCost:     65,
				NumRoutes:      int32(core.TriMatrixLength(2)),
				RouteCost:      [core.MaxRoutesPerEntry]int32{35},
				RouteNumRelays: [core.MaxRoutesPerEntry]int32{3},
				RouteRelays: [core.MaxRoutesPerEntry][core.MaxRelaysPerRoute]int32{
					{
						0, 1, 2,
					},
				},
				RouteHash: [core.MaxRoutesPerEntry]uint32{core.RouteHash(0, 1, 2)},
			},
			{
				DirectCost:     65,
				NumRoutes:      int32(core.TriMatrixLength(2)),
				RouteCost:      [core.MaxRoutesPerEntry]int32{35},
				RouteNumRelays: [core.MaxRoutesPerEntry]int32{3},
				RouteRelays: [core.MaxRoutesPerEntry][core.MaxRelaysPerRoute]int32{
					{
						0, 1, 2,
					},
				},
				RouteHash: [core.MaxRoutesPerEntry]uint32{core.RouteHash(0, 1, 2)},
			},
			{
				DirectCost:     65,
				NumRoutes:      int32(core.TriMatrixLength(2)),
				RouteCost:      [core.MaxRoutesPerEntry]int32{35},
				RouteNumRelays: [core.MaxRoutesPerEntry]int32{3},
				RouteRelays: [core.MaxRoutesPerEntry][core.MaxRelaysPerRoute]int32{
					{
						0, 1, 2,
					},
				},
				RouteHash: [core.MaxRoutesPerEntry]uint32{core.RouteHash(0, 1, 2)},
			},
		},
	}
	routeMatrixFunc := func() *routing.RouteMatrix {
		return &routeMatrix
	}

	redisServer, err := miniredis.Run()
	assert.NoError(t, err)

	multipathVetoHandler, err := storage.NewMultipathVetoHandler(redisServer.Addr(), storer)
	assert.NoError(t, err)

	expireTimestamp := uint64(time.Now().Unix()) + billing.BillingSliceSeconds*2
	sessionVersion := sessionDataStruct.SessionVersion + 1

	tokenData := make([]byte, core.NEXT_ENCRYPTED_ROUTE_TOKEN_BYTES*5)
	routeAddresses := make([]*net.UDPAddr, 0)
	routeAddresses = append(routeAddresses, clientAddr, relayAddr1External, relayAddr2External, relayAddr3External, serverAddr)
	routePublicKeys := make([][]byte, 0)
	routePublicKeys = append(routePublicKeys, publicKey, publicKey, publicKey, publicKey, publicKey)
	core.WriteRouteTokens(tokenData, expireTimestamp, requestPacket.SessionID, uint8(sessionVersion), 1024, 1024, 4, routeAddresses, routePublicKeys, privateKey)
	expectedResponse := transport.SessionResponsePacket{
		Version:     requestPacket.Version,
		SessionID:   requestPacket.SessionID,
		SliceNumber: requestPacket.SliceNumber,
		RouteType:   routing.RouteTypeNew,
		NumTokens:   5,
		Tokens:      tokenData,
	}

	expectedSessionData := transport.SessionData{
		Version:         transport.SessionDataVersion,
		SessionID:       requestPacket.SessionID,
		SessionVersion:  sessionVersion,
		SliceNumber:     requestPacket.SliceNumber + 1,
		Location:        routing.LocationNullIsland,
		ExpireTimestamp: expireTimestamp,
		Initial:         true,
		RouteNumRelays:  3,
		RouteCost:       45 + core.CostBias,
		RouteRelayIDs:   [core.MaxRelaysPerRoute]uint64{3, 2, 1},
		RouteState: core.RouteState{
			UserID:           requestPacket.UserHash,
			Next:             true,
			ReduceLatency:    true,
			NumNearRelays:    2,
			NearRelayRTT:     [core.MaxNearRelays]int32{10, 15},
			PLHistoryIndex:   1,
			PLHistorySamples: 1,
		},
		EverOnNext: true,
	}

	expectedSessionDataSlice, err := transport.MarshalSessionData(&expectedSessionData)
	assert.NoError(t, err)

	expectedResponse.SessionDataBytes = int32(len(expectedSessionDataSlice))
	copy(expectedResponse.SessionData[:], expectedSessionDataSlice)

	postSessionHandler := transport.NewPostSessionHandler(0, 0, nil, 0, nil, 0, false, nil, logger, metrics.PostSessionMetrics)
	handler := transport.SessionUpdateHandlerFunc(logger, ipLocatorFunc, routeMatrixFunc, multipathVetoHandler, storer, 32, privateKey, postSessionHandler, metrics.SessionUpdateMetrics)
	handler(responseBuffer, &transport.UDPPacket{
		Data: requestData,
	})

	var responsePacket transport.SessionResponsePacket
	responsePacket.Version = requestPacket.Version
	err = transport.UnmarshalPacket(&responsePacket, responseBuffer.Bytes()[1+crypto.PacketHashSize:])
	assert.NoError(t, err)

	var sessionData transport.SessionData
	err = transport.UnmarshalSessionData(&sessionData, responsePacket.SessionData[:])
	assert.NoError(t, err)

	assert.Equal(t, expectedSessionData, sessionData)

	assertResponseEqual(t, expectedResponse, responsePacket)
	assertAllMetricsEqual(t, *expectedMetrics.SessionUpdateMetrics, *metrics.SessionUpdateMetrics)
}

func TestFeatureInternalIP(t *testing.T) {

	relayAddr1External, err := net.ResolveUDPAddr("udp", "127.0.0.1:10000")
	assert.NoError(t, err)
	relayAddr1Internal, err := net.ResolveUDPAddr("udp", "127.0.0.1:10001")
	assert.NoError(t, err)

	relayAddr2External, err := net.ResolveUDPAddr("udp", "127.0.0.1:10002")
	assert.NoError(t, err)
	relayAddr2Internal, err := net.ResolveUDPAddr("udp", "127.0.0.1:10003")
	assert.NoError(t, err)

	relayAddr3External, err := net.ResolveUDPAddr("udp", "127.0.0.1:10004")
	assert.NoError(t, err)
	relayAddr3Internal, err := net.ResolveUDPAddr("udp", "127.0.0.1:10005")
	assert.NoError(t, err)

	publicKey := make([]byte, crypto.KeySize)
	publicKeyArr, _, err := box.GenerateKey(crand.Reader)
	assert.NoError(t, err)
	copy(publicKey, publicKeyArr[:])

	relayIDs := []uint64{0, 1, 2}
	seller := routing.Seller{ID: "seller_id", Name: "seller_name"}
	seller2 := routing.Seller{ID: "seller_id2", Name: "seller_name2"}

	relays := make([]routing.Relay, 3)
	relays[0] = routing.Relay{
		ID:           0,
		Addr:         *relayAddr1External,
		InternalAddr: *relayAddr1Internal,
		PublicKey:    publicKey,
		Seller:       seller,
		Datacenter:   routing.Datacenter{ID: 10},
	}

	relays[1] = routing.Relay{
		ID:           1,
		Addr:         *relayAddr2External,
		InternalAddr: *relayAddr2Internal,
		PublicKey:    publicKey,
		Seller:       seller,
		Datacenter:   routing.Datacenter{ID: 11},
	}

	relays[2] = routing.Relay{
		ID:           2,
		Addr:         *relayAddr3External,
		InternalAddr: *relayAddr3Internal,
		PublicKey:    publicKey,
		Seller:       seller2,
		Datacenter:   routing.Datacenter{ID: 12},
	}
	var storer storage.Storer
	storer = &storage.StorerMock{RelayFunc: func(id uint64) (routing.Relay, error) {
		return relays[id], nil
	}}

	routeRelays := []int32{0, 1, 2}

	//feature off
	routeAddressesOff := make([]*net.UDPAddr, 4)
	for i := int32(0); i < 3; i++ {
		routeAddressesOff = transport.AddAddress(false, i, relays[i], relayIDs, storer, routeRelays, routeAddressesOff)
	}

	assert.Equal(t, relays[0].Addr.String(), routeAddressesOff[1].String())
	assert.Equal(t, relays[1].Addr.String(), routeAddressesOff[2].String())
	assert.Equal(t, relays[2].Addr.String(), routeAddressesOff[3].String())

	//feature off
	routeAddressesOn := make([]*net.UDPAddr, 4)
	for i := int32(0); i < 3; i++ {
		routeAddressesOn = transport.AddAddress(true, i, relays[i], relayIDs, storer, routeRelays, routeAddressesOn)
	}

	assert.Equal(t, relays[0].Addr.String(), routeAddressesOn[1].String())
	assert.Equal(t, relays[1].InternalAddr.String(), routeAddressesOn[2].String())
	assert.Equal(t, relays[2].Addr.String(), routeAddressesOn[3].String())

}

//todo: test does not currently work with inline feature flag set to false.
//func TestSessionUpdateHandlerNextRouteInternalIPs(t *testing.T) {
//	// Seed the RNG so we don't get different results from running `make test`
//	// and running the test directly in VSCode
//	rand.Seed(0)
//	logger := log.NewNopLogger()
//	metricsHandler := metrics.LocalHandler{}
//
//	expectedMetrics := metrics.EmptyServerBackendMetrics
//	var err error
//	emptySessionUpdateMetrics := metrics.EmptySessionUpdateMetrics
//	expectedMetrics.SessionUpdateMetrics = &emptySessionUpdateMetrics
//	expectedMetrics.SessionUpdateMetrics.NextSlices, err = metricsHandler.NewCounter(context.Background(), &metrics.Descriptor{})
//	assert.NoError(t, err)
//	expectedMetrics.SessionUpdateMetrics.NextSlices.Add(1)
//
//	metrics, err := metrics.NewServerBackendMetrics(context.Background(), &metricsHandler)
//	assert.NoError(t, err)
//	responseBuffer := bytes.NewBuffer(nil)
//	storer := &storage.InMemory{}
//	err = storer.AddBuyer(context.Background(), routing.Buyer{
//		ID:             100,
//		Live:           true,
//		RouteShader:    core.NewRouteShader(),
//		InternalConfig: core.NewInternalConfig(),
//	})
//	assert.NoError(t, err)
//
//	err = storer.AddDatacenter(context.Background(), routing.Datacenter{ID: 10})
//	assert.NoError(t, err)
//
//	err = storer.AddDatacenter(context.Background(), routing.Datacenter{ID: 11})
//	assert.NoError(t, err)
//
//	err = storer.AddDatacenter(context.Background(), routing.Datacenter{ID: 12})
//	assert.NoError(t, err)
//
//	err = storer.AddDatacenterMap(context.Background(), routing.DatacenterMap{BuyerID: 100, DatacenterID: 12})
//	assert.NoError(t, err)
//
//	seller := routing.Seller{ID: "seller_id", Name: "seller_name"}
//	err = storer.AddSeller(context.Background(), seller)
//	assert.NoError(t, err)
//
//	relayAddr1External, err := net.ResolveUDPAddr("udp", "127.0.0.1:10000")
//	assert.NoError(t, err)
//	relayAddr1Internal, err := net.ResolveUDPAddr("udp", "127.0.0.1:10001")
//	assert.NoError(t, err)
//
//	relayAddr2External, err := net.ResolveUDPAddr("udp", "127.0.0.1:10002")
//	assert.NoError(t, err)
//	relayAddr2Internal, err := net.ResolveUDPAddr("udp", "127.0.0.1:10003")
//	assert.NoError(t, err)
//
//	relayAddr3External, err := net.ResolveUDPAddr("udp", "127.0.0.1:10004")
//	assert.NoError(t, err)
//	relayAddr3Internal, err := net.ResolveUDPAddr("udp", "127.0.0.1:10005")
//	assert.NoError(t, err)
//
//	publicKey := make([]byte, crypto.KeySize)
//	publicKeyArr, privateKey, err := box.GenerateKey(crand.Reader)
//	assert.NoError(t, err)
//	copy(publicKey, publicKeyArr[:])
//
//	err = storer.AddRelay(context.Background(), routing.Relay{
//		ID:           1,
//		Addr:         *relayAddr1External,
//		InternalAddr: *relayAddr1Internal,
//		PublicKey:    publicKey,
//		Seller:       seller,
//		Datacenter:   routing.Datacenter{ID: 10},
//	})
//	assert.NoError(t, err)
//
//	err = storer.AddRelay(context.Background(), routing.Relay{
//		ID:           2,
//		Addr:         *relayAddr2External,
//		InternalAddr: *relayAddr2Internal,
//		PublicKey:    publicKey,
//		Seller:       seller,
//		Datacenter:   routing.Datacenter{ID: 11},
//	})
//	assert.NoError(t, err)
//
//	err = storer.AddRelay(context.Background(), routing.Relay{
//		ID:           3,
//		Addr:         *relayAddr3External,
//		InternalAddr: *relayAddr3Internal,
//		PublicKey:    publicKey,
//		Seller:       seller,
//		Datacenter:   routing.Datacenter{ID: 12},
//	})
//	assert.NoError(t, err)
//
//	sessionDataStruct := transport.SessionData{
//		Version:         transport.SessionDataVersion,
//		SessionID:       1111,
//		SliceNumber:     1,
//		Location:        routing.LocationNullIsland,
//		ExpireTimestamp: uint64(time.Now().Unix()),
//		RouteState: core.RouteState{
//			NearRelayRTT: [core.MaxNearRelays]int32{10, 15},
//		},
//	}
//
//	sessionDataSlice, err := transport.MarshalSessionData(&sessionDataStruct)
//	assert.NoError(t, err)
//
//	sessionDataArray := [transport.MaxSessionDataSize]byte{}
//	copy(sessionDataArray[:], sessionDataSlice)
//
//	clientAddr, err := net.ResolveUDPAddr("udp", "127.0.0.1:57247")
//	assert.NoError(t, err)
//	serverAddr, err := net.ResolveUDPAddr("udp", "127.0.0.1:32202")
//	assert.NoError(t, err)
//
//	requestPacket := transport.SessionUpdatePacket{
//		Version:              transport.SDKVersion{4, 0, 4},
//		SessionID:            1111,
//		CustomerID:           100,
//		DatacenterID:         12,
//		SliceNumber:          1,
//		SessionDataBytes:     int32(len(sessionDataSlice)),
//		SessionData:          sessionDataArray,
//		ClientAddress:        *clientAddr,
//		ServerAddress:        *serverAddr,
//		ClientRoutePublicKey: publicKey,
//		ServerRoutePublicKey: publicKey,
//		DirectRTT:            60,
//		NumNearRelays:        2,
//		NearRelayIDs:         []uint64{1, 2},
//		NearRelayRTT:         []int32{10, 15},
//		NearRelayJitter:      []int32{0, 0},
//		NearRelayPacketLoss:  []int32{0, 0},
//	}
//	requestData, err := transport.MarshalPacket(&requestPacket)
//	assert.NoError(t, err)
//
//	var goodIPLocator goodIPLocator
//	ipLocatorFunc := func(sessionID uint64) routing.IPLocator {
//		return &goodIPLocator
//	}
//
//	routeMatrix := routing.RouteMatrix{
//		RelayIDsToIndices:  map[uint64]int32{1: 0, 2: 1, 3: 2},
//		RelayIDs:           []uint64{1, 2, 3},
//		RelayAddresses:     []net.UDPAddr{*relayAddr1External, *relayAddr2External, *relayAddr3External},
//		RelayNames:         []string{"test.relay.1", "test.relay.2", "test.relay.3"},
//		RelayLatitudes:     []float32{90, 89, 88},
//		RelayLongitudes:    []float32{180, 179, 178},
//		RelayDatacenterIDs: []uint64{10, 11, 12},
//		RouteEntries: []core.RouteEntry{
//			// route entries identical so there's no randomness to account for
//			{
//				DirectCost:     65,
//				NumRoutes:      int32(core.TriMatrixLength(2)),
//				RouteCost:      [core.MaxRoutesPerEntry]int32{35},
//				RouteNumRelays: [core.MaxRoutesPerEntry]int32{3},
//				RouteRelays: [core.MaxRoutesPerEntry][core.MaxRelaysPerRoute]int32{
//					{
//						0, 1, 2,
//					},
//				},
//				RouteHash: [core.MaxRoutesPerEntry]uint32{core.RouteHash(0, 1, 2)},
//			},
//			{
//				DirectCost:     65,
//				NumRoutes:      int32(core.TriMatrixLength(2)),
//				RouteCost:      [core.MaxRoutesPerEntry]int32{35},
//				RouteNumRelays: [core.MaxRoutesPerEntry]int32{3},
//				RouteRelays: [core.MaxRoutesPerEntry][core.MaxRelaysPerRoute]int32{
//					{
//						0, 1, 2,
//					},
//				},
//				RouteHash: [core.MaxRoutesPerEntry]uint32{core.RouteHash(0, 1, 2)},
//			},
//			{
//				DirectCost:     65,
//				NumRoutes:      int32(core.TriMatrixLength(2)),
//				RouteCost:      [core.MaxRoutesPerEntry]int32{35},
//				RouteNumRelays: [core.MaxRoutesPerEntry]int32{3},
//				RouteRelays: [core.MaxRoutesPerEntry][core.MaxRelaysPerRoute]int32{
//					{
//						0, 1, 2,
//					},
//				},
//				RouteHash: [core.MaxRoutesPerEntry]uint32{core.RouteHash(0, 1, 2)},
//			},
//		},
//	}
//	routeMatrixFunc := func() *routing.RouteMatrix {
//		return &routeMatrix
//	}
//
//	redisServer, err := miniredis.Run()
//	assert.NoError(t, err)
//
//	multipathVetoHandler, err := storage.NewMultipathVetoHandler(redisServer.Addr(), storer)
//	assert.NoError(t, err)
//
//	expireTimestamp := uint64(time.Now().Unix()) + billing.BillingSliceSeconds*2
//	sessionVersion := sessionDataStruct.SessionVersion + 1
//
//	tokenData := make([]byte, core.NEXT_ENCRYPTED_ROUTE_TOKEN_BYTES*5)
//	routeAddresses := make([]*net.UDPAddr, 0)
//	routeAddresses = append(routeAddresses, clientAddr, relayAddr3External, relayAddr2Internal, relayAddr1Internal, serverAddr)
//	routePublicKeys := make([][]byte, 0)
//	routePublicKeys = append(routePublicKeys, publicKey, publicKey, publicKey, publicKey, publicKey)
//	core.WriteRouteTokens(tokenData, expireTimestamp, requestPacket.SessionID, uint8(sessionVersion), 1024, 1024, 4, routeAddresses, routePublicKeys, *privateKey)
//	expectedResponse := transport.SessionResponsePacket{
//		Version:     requestPacket.Version,
//		SessionID:   requestPacket.SessionID,
//		SliceNumber: requestPacket.SliceNumber,
//		RouteType:   routing.RouteTypeNew,
//		NumTokens:   5,
//		Tokens:      tokenData,
//	}
//
//	expectedSessionData := transport.SessionData{
//		Version:         transport.SessionDataVersion,
//		SessionID:       requestPacket.SessionID,
//		SessionVersion:  sessionVersion,
//		SliceNumber:     requestPacket.SliceNumber + 1,
//		Location:        routing.LocationNullIsland,
//		ExpireTimestamp: expireTimestamp,
//		Initial:         true,
//		RouteNumRelays:  3,
//		RouteCost:       45 + core.CostBias,
//		RouteRelayIDs:   [core.MaxRelaysPerRoute]uint64{3, 2, 1},
//		RouteState: core.RouteState{
//			UserID:        requestPacket.UserHash,
//			Next:          true,
//			ReduceLatency: true,
//			NumNearRelays: 2,
//			NearRelayRTT:  [core.MaxNearRelays]int32{10, 15},
// 			PLHistoryIndex: 1,
// 			PLHistorySamples: 1,
//		},
//		EverOnNext: true,
//	}
//
//	expectedSessionDataSlice, err := transport.MarshalSessionData(&expectedSessionData)
//	assert.NoError(t, err)
//
//	expectedResponse.SessionDataBytes = int32(len(expectedSessionDataSlice))
//	copy(expectedResponse.SessionData[:], expectedSessionDataSlice)
//
//	postSessionHandler := transport.NewPostSessionHandler(0, 0, nil, 0, nil, logger, metrics.PostSessionMetrics)
//	handler := transport.SessionUpdateHandlerFunc(logger, ipLocatorFunc, routeMatrixFunc, multipathVetoHandler, storer, 32, *privateKey, postSessionHandler, metrics.SessionUpdateMetrics)
//	handler(responseBuffer, &transport.UDPPacket{
//		Data: requestData,
//	})
//
//	var responsePacket transport.SessionResponsePacket
//	responsePacket.Version = requestPacket.Version
//	err = transport.UnmarshalPacket(&responsePacket, responseBuffer.Bytes()[1+crypto.PacketHashSize:])
//	assert.NoError(t, err)
//
//	var sessionData transport.SessionData
//	err = transport.UnmarshalSessionData(&sessionData, responsePacket.SessionData[:])
//	assert.NoError(t, err)
//
//	assert.Equal(t, expectedSessionData, sessionData)
//
//	assertResponseEqual(t, expectedResponse, responsePacket)
//
//	assert.Equal(t, 5*core.NEXT_ENCRYPTED_ROUTE_TOKEN_BYTES, len(responsePacket.Tokens))
//
//	var clientToken core.RouteToken
//	assert.NoError(t, core.ReadEncryptedRouteToken(&clientToken, responsePacket.Tokens[0*core.NEXT_ENCRYPTED_ROUTE_TOKEN_BYTES:], publicKey, privateKey[:]))
//
//	var relay1Token core.RouteToken
//	assert.NoError(t, core.ReadEncryptedRouteToken(&relay1Token, responsePacket.Tokens[1*core.NEXT_ENCRYPTED_ROUTE_TOKEN_BYTES:], publicKey, privateKey[:]))
//
//	var relay2Token core.RouteToken
//	assert.NoError(t, core.ReadEncryptedRouteToken(&relay2Token, responsePacket.Tokens[2*core.NEXT_ENCRYPTED_ROUTE_TOKEN_BYTES:], publicKey, privateKey[:]))
//
//	var relay3Token core.RouteToken
//	assert.NoError(t, core.ReadEncryptedRouteToken(&relay3Token, responsePacket.Tokens[3*core.NEXT_ENCRYPTED_ROUTE_TOKEN_BYTES:], publicKey, privateKey[:]))
//
//	assert.Equal(t, routeAddresses[1], clientToken.NextAddress)
//	assert.Equal(t, routeAddresses[2], relay1Token.NextAddress)
//	assert.Equal(t, routeAddresses[3], relay2Token.NextAddress)
//	assert.Equal(t, routeAddresses[4], relay3Token.NextAddress)
//
//	assertAllMetricsEqual(t, *expectedMetrics.SessionUpdateMetrics, *metrics.SessionUpdateMetrics)
//}

func TestSessionUpdateHandlerContinueRoute(t *testing.T) {
	// Seed the RNG so we don't get different results from running `make test`
	// and running the test directly in VSCode
	rand.Seed(0)
	logger := log.NewNopLogger()
	metricsHandler := metrics.LocalHandler{}

	expectedMetrics := metrics.EmptyServerBackendMetrics
	var err error
	emptySessionUpdateMetrics := metrics.EmptySessionUpdateMetrics
	expectedMetrics.SessionUpdateMetrics = &emptySessionUpdateMetrics
	expectedMetrics.SessionUpdateMetrics.NextSlices, err = metricsHandler.NewCounter(context.Background(), &metrics.Descriptor{})
	assert.NoError(t, err)
	expectedMetrics.SessionUpdateMetrics.NextSlices.Add(1)

	metrics, err := metrics.NewServerBackendMetrics(context.Background(), &metricsHandler)
	assert.NoError(t, err)
	responseBuffer := bytes.NewBuffer(nil)
	storer := &storage.InMemory{}
	err = storer.AddBuyer(context.Background(), routing.Buyer{
		ID:             100,
		Live:           true,
		RouteShader:    core.NewRouteShader(),
		InternalConfig: core.NewInternalConfig(),
	})
	assert.NoError(t, err)

	err = storer.AddDatacenter(context.Background(), routing.Datacenter{ID: 10})
	assert.NoError(t, err)

	err = storer.AddDatacenter(context.Background(), routing.Datacenter{ID: 11})
	assert.NoError(t, err)

	err = storer.AddDatacenterMap(context.Background(), routing.DatacenterMap{BuyerID: 100, DatacenterID: 11})
	assert.NoError(t, err)

	err = storer.AddSeller(context.Background(), routing.Seller{ID: "seller"})
	assert.NoError(t, err)

	relayAddr1, err := net.ResolveUDPAddr("udp", "127.0.0.1:10000")
	assert.NoError(t, err)
	relayAddr2, err := net.ResolveUDPAddr("udp", "127.0.0.1:10001")
	assert.NoError(t, err)

	publicKey := make([]byte, crypto.KeySize)
	privateKey := [crypto.KeySize]byte{}

	err = storer.AddRelay(context.Background(), routing.Relay{
		ID:         1,
		Addr:       *relayAddr1,
		PublicKey:  publicKey,
		Seller:     routing.Seller{ID: "seller"},
		Datacenter: routing.Datacenter{ID: 10},
	})
	assert.NoError(t, err)

	err = storer.AddRelay(context.Background(), routing.Relay{
		ID:         2,
		Addr:       *relayAddr2,
		PublicKey:  publicKey,
		Seller:     routing.Seller{ID: "seller"},
		Datacenter: routing.Datacenter{ID: 11},
	})
	assert.NoError(t, err)

	sessionDataStruct := transport.SessionData{
		Version:         transport.SessionDataVersion,
		SessionID:       1111,
		SliceNumber:     1,
		Location:        routing.LocationNullIsland,
		ExpireTimestamp: uint64(time.Now().Unix()),
		RouteNumRelays:  2,
		RouteRelayIDs:   [core.MaxRelaysPerRoute]uint64{2, 1},
		RouteState: core.RouteState{
			Next:          true,
			ReduceLatency: true,
<<<<<<< HEAD
=======
			Committed:     true,
			NumNearRelays: 2,
>>>>>>> f5f645b9
			NearRelayRTT:  [core.MaxNearRelays]int32{10, 15},
		},
	}

	sessionDataSlice, err := transport.MarshalSessionData(&sessionDataStruct)
	assert.NoError(t, err)

	sessionDataArray := [transport.MaxSessionDataSize]byte{}
	copy(sessionDataArray[:], sessionDataSlice)

	clientAddr, err := net.ResolveUDPAddr("udp", "127.0.0.1:57247")
	serverAddr, err := net.ResolveUDPAddr("udp", "127.0.0.1:32202")

	requestPacket := transport.SessionUpdatePacket{
		Version:              transport.SDKVersion{4, 0, 4},
		SessionID:            1111,
		CustomerID:           100,
		DatacenterID:         11,
		SliceNumber:          1,
		SessionDataBytes:     int32(len(sessionDataSlice)),
		SessionData:          sessionDataArray,
		ClientAddress:        *clientAddr,
		ServerAddress:        *serverAddr,
		ClientRoutePublicKey: publicKey,
		ServerRoutePublicKey: publicKey,
		DirectRTT:            60,
		NumNearRelays:        2,
		NearRelayIDs:         []uint64{1, 2},
		NearRelayRTT:         []int32{10, 15},
		NearRelayJitter:      []int32{0, 0},
		NearRelayPacketLoss:  []int32{0, 0},
	}
	requestData, err := transport.MarshalPacket(&requestPacket)
	assert.NoError(t, err)

	var goodIPLocator goodIPLocator
	ipLocatorFunc := func(sessionID uint64) routing.IPLocator {
		return &goodIPLocator
	}

	routeMatrix := routing.RouteMatrix{
		RelayIDsToIndices:  map[uint64]int32{1: 0, 2: 1},
		RelayIDs:           []uint64{1, 2},
		RelayAddresses:     []net.UDPAddr{*relayAddr1, *relayAddr2},
		RelayNames:         []string{"test.relay.1", "test.relay.2"},
		RelayLatitudes:     []float32{90, 89},
		RelayLongitudes:    []float32{180, 179},
		RelayDatacenterIDs: []uint64{10, 11},
		RouteEntries: []core.RouteEntry{
			{
				DirectCost:     65,
				NumRoutes:      int32(core.TriMatrixLength(2)),
				RouteCost:      [core.MaxRoutesPerEntry]int32{35},
				RouteNumRelays: [core.MaxRoutesPerEntry]int32{2},
				RouteRelays: [core.MaxRoutesPerEntry][core.MaxRelaysPerRoute]int32{
					{
						1, 0,
					},
				},
				RouteHash: [core.MaxRoutesPerEntry]uint32{core.RouteHash(1, 0)},
			},
		},
	}
	routeMatrixFunc := func() *routing.RouteMatrix {
		return &routeMatrix
	}

	redisServer, err := miniredis.Run()
	assert.NoError(t, err)

	multipathVetoHandler, err := storage.NewMultipathVetoHandler(redisServer.Addr(), storer)
	assert.NoError(t, err)

	expireTimestamp := uint64(time.Now().Unix()) + billing.BillingSliceSeconds

	tokenData := make([]byte, core.NEXT_ENCRYPTED_CONTINUE_TOKEN_BYTES*4)
	routePublicKeys := make([][]byte, 0)
	routePublicKeys = append(routePublicKeys, publicKey, publicKey, publicKey, publicKey)
	core.WriteContinueTokens(tokenData, expireTimestamp, requestPacket.SessionID, uint8(sessionDataStruct.SessionVersion), 4, routePublicKeys, privateKey)
	expectedResponse := transport.SessionResponsePacket{
		Version:     requestPacket.Version,
		SessionID:   requestPacket.SessionID,
		SliceNumber: requestPacket.SliceNumber,
		RouteType:   routing.RouteTypeContinue,
		Committed:   true,
		NumTokens:   4,
		Tokens:      tokenData,
	}

	expectedSessionData := transport.SessionData{
		Version:         transport.SessionDataVersion,
		SessionID:       requestPacket.SessionID,
		SessionVersion:  sessionDataStruct.SessionVersion,
		SliceNumber:     requestPacket.SliceNumber + 1,
		Location:        routing.LocationNullIsland,
		ExpireTimestamp: expireTimestamp,
		Initial:         false,
		RouteNumRelays:  2,
		RouteCost:       50 + core.CostBias,
		RouteRelayIDs:   [core.MaxRelaysPerRoute]uint64{2, 1},
		RouteState: core.RouteState{
			UserID:           requestPacket.UserHash,
			Next:             true,
			Committed:        true,
			CommitCounter:    1,
			ReduceLatency:    true,
			NumNearRelays:    2,
			NearRelayRTT:     [core.MaxNearRelays]int32{10, 15},
			PLHistoryIndex:   1,
			PLHistorySamples: 1,
		},
		EverOnNext: true,
	}

	expectedSessionDataSlice, err := transport.MarshalSessionData(&expectedSessionData)
	assert.NoError(t, err)

	expectedResponse.SessionDataBytes = int32(len(expectedSessionDataSlice))
	copy(expectedResponse.SessionData[:], expectedSessionDataSlice)

	postSessionHandler := transport.NewPostSessionHandler(0, 0, nil, 0, nil, 0, false, nil, logger, metrics.PostSessionMetrics)
	handler := transport.SessionUpdateHandlerFunc(logger, ipLocatorFunc, routeMatrixFunc, multipathVetoHandler, storer, 32, privateKey, postSessionHandler, metrics.SessionUpdateMetrics)
	handler(responseBuffer, &transport.UDPPacket{
		Data: requestData,
	})

	var responsePacket transport.SessionResponsePacket
	responsePacket.Version = requestPacket.Version
	err = transport.UnmarshalPacket(&responsePacket, responseBuffer.Bytes()[1+crypto.PacketHashSize:])
	assert.NoError(t, err)

	var sessionData transport.SessionData
	err = transport.UnmarshalSessionData(&sessionData, responsePacket.SessionData[:])
	assert.NoError(t, err)

	assert.Equal(t, expectedSessionData, sessionData)

	assertResponseEqual(t, expectedResponse, responsePacket)
	assertAllMetricsEqual(t, *expectedMetrics.SessionUpdateMetrics, *metrics.SessionUpdateMetrics)
}

func TestSessionUpdateHandlerRouteNoLongerExists(t *testing.T) {
	// Seed the RNG so we don't get different results from running `make test`
	// and running the test directly in VSCode
	rand.Seed(0)
	logger := log.NewNopLogger()
	metricsHandler := metrics.LocalHandler{}

	expectedMetrics := metrics.EmptyServerBackendMetrics
	var err error
	emptySessionUpdateMetrics := metrics.EmptySessionUpdateMetrics
	expectedMetrics.SessionUpdateMetrics = &emptySessionUpdateMetrics
	expectedMetrics.SessionUpdateMetrics.NextSlices, err = metricsHandler.NewCounter(context.Background(), &metrics.Descriptor{ID: "next_slices"})
	assert.NoError(t, err)
	expectedMetrics.SessionUpdateMetrics.RouteDoesNotExist, err = metricsHandler.NewCounter(context.Background(), &metrics.Descriptor{ID: "route_does_not_exist"})
	assert.NoError(t, err)
	expectedMetrics.SessionUpdateMetrics.NextSlices.Add(1)
	expectedMetrics.SessionUpdateMetrics.RouteDoesNotExist.Add(1)

	metrics, err := metrics.NewServerBackendMetrics(context.Background(), &metricsHandler)
	assert.NoError(t, err)
	responseBuffer := bytes.NewBuffer(nil)
	storer := &storage.InMemory{}
	err = storer.AddBuyer(context.Background(), routing.Buyer{
		ID:             100,
		Live:           true,
		RouteShader:    core.NewRouteShader(),
		InternalConfig: core.NewInternalConfig(),
	})
	assert.NoError(t, err)

	err = storer.AddDatacenter(context.Background(), routing.Datacenter{ID: 10})
	assert.NoError(t, err)

	err = storer.AddDatacenter(context.Background(), routing.Datacenter{ID: 11})
	assert.NoError(t, err)

	err = storer.AddDatacenterMap(context.Background(), routing.DatacenterMap{BuyerID: 100, DatacenterID: 11})
	assert.NoError(t, err)

	err = storer.AddSeller(context.Background(), routing.Seller{ID: "seller"})
	assert.NoError(t, err)

	relayAddr1, err := net.ResolveUDPAddr("udp", "127.0.0.1:10000")
	assert.NoError(t, err)
	relayAddr2, err := net.ResolveUDPAddr("udp", "127.0.0.1:10001")
	assert.NoError(t, err)

	publicKey := make([]byte, crypto.KeySize)
	privateKey := [crypto.KeySize]byte{}

	err = storer.AddRelay(context.Background(), routing.Relay{
		ID:         1,
		Addr:       *relayAddr1,
		PublicKey:  publicKey,
		Seller:     routing.Seller{ID: "seller"},
		Datacenter: routing.Datacenter{ID: 10},
	})
	assert.NoError(t, err)

	err = storer.AddRelay(context.Background(), routing.Relay{
		ID:         2,
		Addr:       *relayAddr2,
		PublicKey:  publicKey,
		Seller:     routing.Seller{ID: "seller"},
		Datacenter: routing.Datacenter{ID: 11},
	})
	assert.NoError(t, err)

	sessionDataStruct := transport.SessionData{
		Version:         transport.SessionDataVersion,
		SessionID:       1111,
		SliceNumber:     1,
		Location:        routing.LocationNullIsland,
		ExpireTimestamp: uint64(time.Now().Unix()),
		RouteNumRelays:  2,
		RouteRelayIDs:   [core.MaxRelaysPerRoute]uint64{5, 1},
		RouteState: core.RouteState{
			Next:          true,
			ReduceLatency: true,
			NumNearRelays: 2,
			NearRelayRTT:  [core.MaxNearRelays]int32{10, 15},
		},
	}

	sessionDataSlice, err := transport.MarshalSessionData(&sessionDataStruct)
	assert.NoError(t, err)

	sessionDataArray := [transport.MaxSessionDataSize]byte{}
	copy(sessionDataArray[:], sessionDataSlice)

	clientAddr, err := net.ResolveUDPAddr("udp", "127.0.0.1:57247")
	serverAddr, err := net.ResolveUDPAddr("udp", "127.0.0.1:32202")

	requestPacket := transport.SessionUpdatePacket{
		Version:              transport.SDKVersion{4, 0, 4},
		SessionID:            1111,
		CustomerID:           100,
		DatacenterID:         11,
		SliceNumber:          1,
		SessionDataBytes:     int32(len(sessionDataSlice)),
		SessionData:          sessionDataArray,
		ClientAddress:        *clientAddr,
		ServerAddress:        *serverAddr,
		ClientRoutePublicKey: publicKey,
		ServerRoutePublicKey: publicKey,
		DirectRTT:            60,
		NumNearRelays:        2,
		NearRelayIDs:         []uint64{1, 2},
		NearRelayRTT:         []int32{10, 15},
		NearRelayJitter:      []int32{0, 0},
		NearRelayPacketLoss:  []int32{0, 0},
	}
	requestData, err := transport.MarshalPacket(&requestPacket)
	assert.NoError(t, err)

	var goodIPLocator goodIPLocator
	ipLocatorFunc := func(sessionID uint64) routing.IPLocator {
		return &goodIPLocator
	}

	routeMatrix := routing.RouteMatrix{
		RelayIDsToIndices:  map[uint64]int32{1: 0, 2: 1},
		RelayIDs:           []uint64{1, 2},
		RelayAddresses:     []net.UDPAddr{*relayAddr1, *relayAddr2},
		RelayNames:         []string{"test.relay.1", "test.relay.2"},
		RelayLatitudes:     []float32{90, 89},
		RelayLongitudes:    []float32{180, 179},
		RelayDatacenterIDs: []uint64{10, 11},
		RouteEntries: []core.RouteEntry{
			{
				DirectCost:     65,
				NumRoutes:      int32(core.TriMatrixLength(2)),
				RouteCost:      [core.MaxRoutesPerEntry]int32{35},
				RouteNumRelays: [core.MaxRoutesPerEntry]int32{2},
				RouteRelays: [core.MaxRoutesPerEntry][core.MaxRelaysPerRoute]int32{
					{
						0, 1,
					},
				},
				RouteHash: [core.MaxRoutesPerEntry]uint32{core.RouteHash(0, 1)},
			},
		},
	}
	routeMatrixFunc := func() *routing.RouteMatrix {
		return &routeMatrix
	}

	redisServer, err := miniredis.Run()
	assert.NoError(t, err)

	multipathVetoHandler, err := storage.NewMultipathVetoHandler(redisServer.Addr(), storer)
	assert.NoError(t, err)

	expireTimestamp := uint64(time.Now().Unix()) + billing.BillingSliceSeconds*2
	sessionVersion := sessionDataStruct.SessionVersion + 1

	tokenData := make([]byte, core.NEXT_ENCRYPTED_ROUTE_TOKEN_BYTES*4)
	routeAddresses := make([]*net.UDPAddr, 0)
	routeAddresses = append(routeAddresses, clientAddr, relayAddr1, relayAddr2, serverAddr)
	routePublicKeys := make([][]byte, 0)
	routePublicKeys = append(routePublicKeys, publicKey, publicKey, publicKey, publicKey)
	core.WriteRouteTokens(tokenData, expireTimestamp, requestPacket.SessionID, uint8(sessionVersion), 1024, 1024, 4, routeAddresses, routePublicKeys, privateKey)
	expectedResponse := transport.SessionResponsePacket{
		Version:     requestPacket.Version,
		SessionID:   requestPacket.SessionID,
		SliceNumber: requestPacket.SliceNumber,
		RouteType:   routing.RouteTypeNew,
		NumTokens:   4,
		Tokens:      tokenData,
	}

	expectedSessionData := transport.SessionData{
		Version:         transport.SessionDataVersion,
		SessionID:       requestPacket.SessionID,
		SessionVersion:  sessionVersion,
		SliceNumber:     requestPacket.SliceNumber + 1,
		Location:        routing.LocationNullIsland,
		ExpireTimestamp: expireTimestamp,
		Initial:         true,
		RouteNumRelays:  2,
		RouteCost:       45 + core.CostBias,
		RouteRelayIDs:   [core.MaxRelaysPerRoute]uint64{2, 1},
		RouteState: core.RouteState{
			UserID:           requestPacket.UserHash,
			Next:             true,
			ReduceLatency:    true,
			NumNearRelays:    2,
			NearRelayRTT:     [core.MaxNearRelays]int32{10, 15},
			RelayWentAway:    true,
			PLHistoryIndex:   1,
			PLHistorySamples: 1,
		},
		EverOnNext: true,
	}

	expectedSessionDataSlice, err := transport.MarshalSessionData(&expectedSessionData)
	assert.NoError(t, err)

	expectedResponse.SessionDataBytes = int32(len(expectedSessionDataSlice))
	copy(expectedResponse.SessionData[:], expectedSessionDataSlice)

	postSessionHandler := transport.NewPostSessionHandler(0, 0, nil, 0, nil, 0, false, nil, logger, metrics.PostSessionMetrics)
	handler := transport.SessionUpdateHandlerFunc(logger, ipLocatorFunc, routeMatrixFunc, multipathVetoHandler, storer, 32, privateKey, postSessionHandler, metrics.SessionUpdateMetrics)
	handler(responseBuffer, &transport.UDPPacket{
		Data: requestData,
	})

	var responsePacket transport.SessionResponsePacket
	responsePacket.Version = requestPacket.Version
	err = transport.UnmarshalPacket(&responsePacket, responseBuffer.Bytes()[1+crypto.PacketHashSize:])
	assert.NoError(t, err)

	var sessionData transport.SessionData
	err = transport.UnmarshalSessionData(&sessionData, responsePacket.SessionData[:])
	assert.NoError(t, err)

	assert.Equal(t, expectedSessionData, sessionData)

	assertResponseEqual(t, expectedResponse, responsePacket)
	assertAllMetricsEqual(t, *expectedMetrics.SessionUpdateMetrics, *metrics.SessionUpdateMetrics)
}

func TestSessionUpdateHandlerRouteSwitched(t *testing.T) {
	// Seed the RNG so we don't get different results from running `make test`
	// and running the test directly in VSCode
	rand.Seed(0)
	logger := log.NewNopLogger()
	metricsHandler := metrics.LocalHandler{}

	expectedMetrics := metrics.EmptyServerBackendMetrics
	var err error
	emptySessionUpdateMetrics := metrics.EmptySessionUpdateMetrics
	expectedMetrics.SessionUpdateMetrics = &emptySessionUpdateMetrics
	expectedMetrics.SessionUpdateMetrics.NextSlices, err = metricsHandler.NewCounter(context.Background(), &metrics.Descriptor{ID: "next_slices"})
	assert.NoError(t, err)
	expectedMetrics.SessionUpdateMetrics.RouteSwitched, err = metricsHandler.NewCounter(context.Background(), &metrics.Descriptor{ID: "route_switched"})
	assert.NoError(t, err)
	expectedMetrics.SessionUpdateMetrics.NextSlices.Add(1)
	expectedMetrics.SessionUpdateMetrics.RouteSwitched.Add(1)

	metrics, err := metrics.NewServerBackendMetrics(context.Background(), &metricsHandler)
	assert.NoError(t, err)
	responseBuffer := bytes.NewBuffer(nil)
	storer := &storage.InMemory{}
	err = storer.AddBuyer(context.Background(), routing.Buyer{
		ID:             100,
		Live:           true,
		RouteShader:    core.NewRouteShader(),
		InternalConfig: core.NewInternalConfig(),
	})
	assert.NoError(t, err)
	err = storer.AddDatacenter(context.Background(), routing.Datacenter{ID: 10})
	assert.NoError(t, err)

	err = storer.AddDatacenter(context.Background(), routing.Datacenter{ID: 11})
	assert.NoError(t, err)

	err = storer.AddDatacenterMap(context.Background(), routing.DatacenterMap{BuyerID: 100, DatacenterID: 11})
	assert.NoError(t, err)

	err = storer.AddSeller(context.Background(), routing.Seller{ID: "seller"})
	assert.NoError(t, err)

	relayAddr1, err := net.ResolveUDPAddr("udp", "127.0.0.1:10000")
	assert.NoError(t, err)
	relayAddr2, err := net.ResolveUDPAddr("udp", "127.0.0.1:10001")
	assert.NoError(t, err)

	publicKey := make([]byte, crypto.KeySize)
	privateKey := [crypto.KeySize]byte{}

	err = storer.AddRelay(context.Background(), routing.Relay{
		ID:         1,
		Addr:       *relayAddr1,
		PublicKey:  publicKey,
		Seller:     routing.Seller{ID: "seller"},
		Datacenter: routing.Datacenter{ID: 10},
	})
	assert.NoError(t, err)

	err = storer.AddRelay(context.Background(), routing.Relay{
		ID:         2,
		Addr:       *relayAddr2,
		PublicKey:  publicKey,
		Seller:     routing.Seller{ID: "seller"},
		Datacenter: routing.Datacenter{ID: 11},
	})
	assert.NoError(t, err)

	sessionDataStruct := transport.SessionData{
		Version:         transport.SessionDataVersion,
		SessionID:       1111,
		SliceNumber:     1,
		Location:        routing.LocationNullIsland,
		ExpireTimestamp: uint64(time.Now().Unix()),
		RouteNumRelays:  2,
		RouteRelayIDs:   [core.MaxRelaysPerRoute]uint64{1, 2},
		RouteState: core.RouteState{
			Next:          true,
			ReduceLatency: true,
			NumNearRelays: 2,
			NearRelayRTT:  [core.MaxNearRelays]int32{10, 15},
		},
	}

	sessionDataSlice, err := transport.MarshalSessionData(&sessionDataStruct)
	assert.NoError(t, err)

	sessionDataArray := [transport.MaxSessionDataSize]byte{}
	copy(sessionDataArray[:], sessionDataSlice)

	clientAddr, err := net.ResolveUDPAddr("udp", "127.0.0.1:57247")
	serverAddr, err := net.ResolveUDPAddr("udp", "127.0.0.1:32202")

	requestPacket := transport.SessionUpdatePacket{
		Version:              transport.SDKVersion{4, 0, 4},
		SessionID:            1111,
		CustomerID:           100,
		DatacenterID:         11,
		SliceNumber:          1,
		SessionDataBytes:     int32(len(sessionDataSlice)),
		SessionData:          sessionDataArray,
		ClientAddress:        *clientAddr,
		ServerAddress:        *serverAddr,
		ClientRoutePublicKey: publicKey,
		ServerRoutePublicKey: publicKey,
		DirectRTT:            60,
		NumNearRelays:        2,
		NearRelayIDs:         []uint64{1, 2},
		NearRelayRTT:         []int32{10, 15},
		NearRelayJitter:      []int32{0, 0},
		NearRelayPacketLoss:  []int32{0, 0},
	}
	requestData, err := transport.MarshalPacket(&requestPacket)
	assert.NoError(t, err)

	var goodIPLocator goodIPLocator
	ipLocatorFunc := func(sessionID uint64) routing.IPLocator {
		return &goodIPLocator
	}

	routeMatrix := routing.RouteMatrix{
		RelayIDsToIndices:  map[uint64]int32{1: 0, 2: 1},
		RelayIDs:           []uint64{1, 2},
		RelayAddresses:     []net.UDPAddr{*relayAddr1, *relayAddr2},
		RelayNames:         []string{"test.relay.1", "test.relay.2"},
		RelayLatitudes:     []float32{90, 89},
		RelayLongitudes:    []float32{180, 179},
		RelayDatacenterIDs: []uint64{10, 11},
		RouteEntries: []core.RouteEntry{
			{
				DirectCost:     65,
				NumRoutes:      int32(core.TriMatrixLength(2)),
				RouteCost:      [core.MaxRoutesPerEntry]int32{35},
				RouteNumRelays: [core.MaxRoutesPerEntry]int32{2},
				RouteRelays: [core.MaxRoutesPerEntry][core.MaxRelaysPerRoute]int32{
					{
						0, 1,
					},
				},
				RouteHash: [core.MaxRoutesPerEntry]uint32{core.RouteHash(0, 1)},
			},
		},
	}
	routeMatrixFunc := func() *routing.RouteMatrix {
		return &routeMatrix
	}

	redisServer, err := miniredis.Run()
	assert.NoError(t, err)

	multipathVetoHandler, err := storage.NewMultipathVetoHandler(redisServer.Addr(), storer)
	assert.NoError(t, err)

	expireTimestamp := uint64(time.Now().Unix()) + billing.BillingSliceSeconds*2
	sessionVersion := sessionDataStruct.SessionVersion + 1

	tokenData := make([]byte, core.NEXT_ENCRYPTED_ROUTE_TOKEN_BYTES*4)
	routeAddresses := make([]*net.UDPAddr, 0)
	routeAddresses = append(routeAddresses, clientAddr, relayAddr1, relayAddr2, serverAddr)
	routePublicKeys := make([][]byte, 0)
	routePublicKeys = append(routePublicKeys, publicKey, publicKey, publicKey, publicKey)
	core.WriteRouteTokens(tokenData, expireTimestamp, requestPacket.SessionID, uint8(sessionVersion), 1024, 1024, 4, routeAddresses, routePublicKeys, privateKey)
	expectedResponse := transport.SessionResponsePacket{
		Version:     requestPacket.Version,
		SessionID:   requestPacket.SessionID,
		SliceNumber: requestPacket.SliceNumber,
		RouteType:   routing.RouteTypeNew,
		Committed:   true,
		NumTokens:   4,
		Tokens:      tokenData,
	}

	expectedSessionData := transport.SessionData{
		Version:         transport.SessionDataVersion,
		SessionID:       requestPacket.SessionID,
		SessionVersion:  sessionVersion,
		SliceNumber:     requestPacket.SliceNumber + 1,
		Location:        routing.LocationNullIsland,
		ExpireTimestamp: expireTimestamp,
		Initial:         true,
		RouteNumRelays:  2,
		RouteCost:       45 + core.CostBias,
		RouteRelayIDs:   [core.MaxRelaysPerRoute]uint64{2, 1},
		RouteState: core.RouteState{
			UserID:           requestPacket.UserHash,
			Next:             true,
			Committed:        true,
			CommitCounter:    1,
			ReduceLatency:    true,
			NumNearRelays:    2,
			NearRelayRTT:     [core.MaxNearRelays]int32{10, 15},
			RouteLost:        true,
			PLHistoryIndex:   1,
			PLHistorySamples: 1,
		},
		EverOnNext:   true,
		RouteChanged: true,
	}

	expectedSessionDataSlice, err := transport.MarshalSessionData(&expectedSessionData)
	assert.NoError(t, err)

	expectedResponse.SessionDataBytes = int32(len(expectedSessionDataSlice))
	copy(expectedResponse.SessionData[:], expectedSessionDataSlice)

	postSessionHandler := transport.NewPostSessionHandler(0, 0, nil, 0, nil, 0, false, nil, logger, metrics.PostSessionMetrics)
	handler := transport.SessionUpdateHandlerFunc(logger, ipLocatorFunc, routeMatrixFunc, multipathVetoHandler, storer, 32, privateKey, postSessionHandler, metrics.SessionUpdateMetrics)
	handler(responseBuffer, &transport.UDPPacket{
		Data: requestData,
	})

	var responsePacket transport.SessionResponsePacket
	responsePacket.Version = requestPacket.Version
	err = transport.UnmarshalPacket(&responsePacket, responseBuffer.Bytes()[1+crypto.PacketHashSize:])
	assert.NoError(t, err)

	var sessionData transport.SessionData
	err = transport.UnmarshalSessionData(&sessionData, responsePacket.SessionData[:])
	assert.NoError(t, err)

	assert.Equal(t, expectedSessionData, sessionData)

	assertResponseEqual(t, expectedResponse, responsePacket)
	assertAllMetricsEqual(t, *expectedMetrics.SessionUpdateMetrics, *metrics.SessionUpdateMetrics)
}

func TestSessionUpdateHandlerVetoNoRoute(t *testing.T) {
	// Seed the RNG so we don't get different results from running `make test`
	// and running the test directly in VSCode
	rand.Seed(0)
	logger := log.NewNopLogger()
	metricsHandler := metrics.LocalHandler{}
	metrics, err := metrics.NewServerBackendMetrics(context.Background(), &metricsHandler)
	assert.NoError(t, err)
	responseBuffer := bytes.NewBuffer(nil)
	storer := &storage.InMemory{}
	err = storer.AddBuyer(context.Background(), routing.Buyer{
		ID:             100,
		Live:           true,
		RouteShader:    core.NewRouteShader(),
		InternalConfig: core.NewInternalConfig(),
	})
	assert.NoError(t, err)
	err = storer.AddDatacenter(context.Background(), routing.Datacenter{ID: 10})
	assert.NoError(t, err)

	err = storer.AddDatacenter(context.Background(), routing.Datacenter{ID: 11})
	assert.NoError(t, err)

	err = storer.AddDatacenterMap(context.Background(), routing.DatacenterMap{BuyerID: 100, DatacenterID: 11})
	assert.NoError(t, err)

	err = storer.AddSeller(context.Background(), routing.Seller{ID: "seller"})
	assert.NoError(t, err)

	relayAddr1, err := net.ResolveUDPAddr("udp", "127.0.0.1:10000")
	assert.NoError(t, err)
	relayAddr2, err := net.ResolveUDPAddr("udp", "127.0.0.1:10001")
	assert.NoError(t, err)

	publicKey := make([]byte, crypto.KeySize)
	privateKey := [crypto.KeySize]byte{}

	err = storer.AddRelay(context.Background(), routing.Relay{
		ID:         1,
		Addr:       *relayAddr1,
		PublicKey:  publicKey,
		Seller:     routing.Seller{ID: "seller"},
		Datacenter: routing.Datacenter{ID: 10},
	})
	assert.NoError(t, err)

	err = storer.AddRelay(context.Background(), routing.Relay{
		ID:         2,
		Addr:       *relayAddr2,
		PublicKey:  publicKey,
		Seller:     routing.Seller{ID: "seller"},
		Datacenter: routing.Datacenter{ID: 11},
	})
	assert.NoError(t, err)

	sessionDataStruct := transport.SessionData{
		Version:         transport.SessionDataVersion,
		SessionID:       1111,
		SliceNumber:     1,
		Location:        routing.LocationNullIsland,
		ExpireTimestamp: uint64(time.Now().Unix()),
		RouteNumRelays:  2,
		RouteRelayIDs:   [core.MaxRelaysPerRoute]uint64{2, 1},
		RouteState: core.RouteState{
			Next:          true,
			ReduceLatency: true,
			NumNearRelays: 2,
			NearRelayRTT:  [core.MaxNearRelays]int32{10, 15},
		},
	}

	sessionDataSlice, err := transport.MarshalSessionData(&sessionDataStruct)
	assert.NoError(t, err)

	sessionDataArray := [transport.MaxSessionDataSize]byte{}
	copy(sessionDataArray[:], sessionDataSlice)

	clientAddr, err := net.ResolveUDPAddr("udp", "127.0.0.1:57247")
	serverAddr, err := net.ResolveUDPAddr("udp", "127.0.0.1:32202")

	requestPacket := transport.SessionUpdatePacket{
		Version:              transport.SDKVersion{4, 0, 4},
		SessionID:            1111,
		CustomerID:           100,
		DatacenterID:         11,
		SliceNumber:          1,
		SessionDataBytes:     int32(len(sessionDataSlice)),
		SessionData:          sessionDataArray,
		ClientAddress:        *clientAddr,
		ServerAddress:        *serverAddr,
		ClientRoutePublicKey: publicKey,
		ServerRoutePublicKey: publicKey,
		DirectRTT:            60,
		NumNearRelays:        2,
		NearRelayIDs:         []uint64{1, 2},
		NearRelayRTT:         []int32{10, 15},
		NearRelayJitter:      []int32{0, 0},
		NearRelayPacketLoss:  []int32{0, 0},
	}
	requestData, err := transport.MarshalPacket(&requestPacket)
	assert.NoError(t, err)

	var goodIPLocator goodIPLocator
	ipLocatorFunc := func(sessionID uint64) routing.IPLocator {
		return &goodIPLocator
	}

	routeMatrix := routing.RouteMatrix{
		RelayIDsToIndices:  map[uint64]int32{1: 0, 2: 1},
		RelayIDs:           []uint64{1, 2},
		RelayAddresses:     []net.UDPAddr{*relayAddr1, *relayAddr2},
		RelayNames:         []string{"test.relay.1", "test.relay.2"},
		RelayLatitudes:     []float32{90, 89},
		RelayLongitudes:    []float32{180, 179},
		RelayDatacenterIDs: []uint64{10, 11},
		RouteEntries:       []core.RouteEntry{{}},
	}
	routeMatrixFunc := func() *routing.RouteMatrix {
		return &routeMatrix
	}

	redisServer, err := miniredis.Run()
	assert.NoError(t, err)

	multipathVetoHandler, err := storage.NewMultipathVetoHandler(redisServer.Addr(), storer)
	assert.NoError(t, err)

	expectedResponse := transport.SessionResponsePacket{
		Version:     requestPacket.Version,
		SessionID:   requestPacket.SessionID,
		SliceNumber: requestPacket.SliceNumber,
		RouteType:   routing.RouteTypeDirect,
	}

	expectedSessionData := transport.SessionData{
		Version:         transport.SessionDataVersion,
		SessionID:       requestPacket.SessionID,
		SessionVersion:  sessionDataStruct.SessionVersion,
		SliceNumber:     requestPacket.SliceNumber + 1,
		Location:        routing.LocationNullIsland,
		ExpireTimestamp: uint64(time.Now().Unix()) + billing.BillingSliceSeconds,
		Initial:         false,
		RouteState: core.RouteState{
			UserID:           requestPacket.UserHash,
			Veto:             true,
			NoRoute:          true,
			ReduceLatency:    true,
			NumNearRelays:    2,
			NearRelayRTT:     [core.MaxNearRelays]int32{10, 15},
			RouteLost:        true,
			PLHistoryIndex:   1,
			PLHistorySamples: 1,
		},
	}

	expectedSessionDataSlice, err := transport.MarshalSessionData(&expectedSessionData)
	assert.NoError(t, err)

	expectedResponse.SessionDataBytes = int32(len(expectedSessionDataSlice))
	copy(expectedResponse.SessionData[:], expectedSessionDataSlice)

	postSessionHandler := transport.NewPostSessionHandler(0, 0, nil, 0, nil, 0, false, nil, logger, metrics.PostSessionMetrics)
	handler := transport.SessionUpdateHandlerFunc(logger, ipLocatorFunc, routeMatrixFunc, multipathVetoHandler, storer, 32, privateKey, postSessionHandler, metrics.SessionUpdateMetrics)
	handler(responseBuffer, &transport.UDPPacket{
		Data: requestData,
	})

	var responsePacket transport.SessionResponsePacket
	responsePacket.Version = requestPacket.Version
	err = transport.UnmarshalPacket(&responsePacket, responseBuffer.Bytes()[1+crypto.PacketHashSize:])
	assert.NoError(t, err)

	var sessionData transport.SessionData
	err = transport.UnmarshalSessionData(&sessionData, responsePacket.SessionData[:])
	assert.NoError(t, err)

	assert.Equal(t, expectedSessionData, sessionData)

	assertResponseEqual(t, expectedResponse, responsePacket)
	assert.Equal(t, 1.0, metrics.SessionUpdateMetrics.NoRoute.Value())
}

func TestSessionUpdateHandlerVetoMultipathOverloaded(t *testing.T) {
	// Seed the RNG so we don't get different results from running `make test`
	// and running the test directly in VSCode
	rand.Seed(0)
	logger := log.NewNopLogger()
	metricsHandler := metrics.LocalHandler{}
	metrics, err := metrics.NewServerBackendMetrics(context.Background(), &metricsHandler)
	assert.NoError(t, err)
	responseBuffer := bytes.NewBuffer(nil)
	storer := &storage.InMemory{}
	buyer := routing.Buyer{
		ID:             100,
		Live:           true,
		RouteShader:    core.NewRouteShader(),
		InternalConfig: core.NewInternalConfig(),
	}
	err = storer.AddBuyer(context.Background(), buyer)
	assert.NoError(t, err)
	err = storer.AddDatacenter(context.Background(), routing.Datacenter{ID: 10})
	assert.NoError(t, err)

	err = storer.AddDatacenter(context.Background(), routing.Datacenter{ID: 11})
	assert.NoError(t, err)

	err = storer.AddDatacenterMap(context.Background(), routing.DatacenterMap{BuyerID: 100, DatacenterID: 11})
	assert.NoError(t, err)

	err = storer.AddSeller(context.Background(), routing.Seller{ID: "seller"})
	assert.NoError(t, err)

	relayAddr1, err := net.ResolveUDPAddr("udp", "127.0.0.1:10000")
	assert.NoError(t, err)
	relayAddr2, err := net.ResolveUDPAddr("udp", "127.0.0.1:10001")
	assert.NoError(t, err)

	publicKey := make([]byte, crypto.KeySize)
	privateKey := [crypto.KeySize]byte{}

	err = storer.AddRelay(context.Background(), routing.Relay{
		ID:         1,
		Addr:       *relayAddr1,
		PublicKey:  publicKey,
		Seller:     routing.Seller{ID: "seller"},
		Datacenter: routing.Datacenter{ID: 10},
	})
	assert.NoError(t, err)

	err = storer.AddRelay(context.Background(), routing.Relay{
		ID:         2,
		Addr:       *relayAddr2,
		PublicKey:  publicKey,
		Seller:     routing.Seller{ID: "seller"},
		Datacenter: routing.Datacenter{ID: 11},
	})
	assert.NoError(t, err)

	sessionDataStruct := transport.SessionData{
		Version:         transport.SessionDataVersion,
		SessionID:       1111,
		SliceNumber:     1,
		Location:        routing.LocationNullIsland,
		ExpireTimestamp: uint64(time.Now().Unix()),
		RouteNumRelays:  2,
		RouteRelayIDs:   [core.MaxRelaysPerRoute]uint64{2, 1},
		RouteState: core.RouteState{
			UserID:        1234567890,
			Next:          true,
			ReduceLatency: true,
			Multipath:     true,
			NumNearRelays: 2,
			NearRelayRTT:  [core.MaxNearRelays]int32{10, 15},
		},
	}

	sessionDataSlice, err := transport.MarshalSessionData(&sessionDataStruct)
	assert.NoError(t, err)

	sessionDataArray := [transport.MaxSessionDataSize]byte{}
	copy(sessionDataArray[:], sessionDataSlice)

	clientAddr, err := net.ResolveUDPAddr("udp", "127.0.0.1:57247")
	serverAddr, err := net.ResolveUDPAddr("udp", "127.0.0.1:32202")

	requestPacket := transport.SessionUpdatePacket{
		Version:              transport.SDKVersion{4, 0, 4},
		SessionID:            1111,
		CustomerID:           100,
		DatacenterID:         11,
		SliceNumber:          1,
		SessionDataBytes:     int32(len(sessionDataSlice)),
		SessionData:          sessionDataArray,
		ClientAddress:        *clientAddr,
		ServerAddress:        *serverAddr,
		ClientRoutePublicKey: publicKey,
		ServerRoutePublicKey: publicKey,
		UserHash:             sessionDataStruct.RouteState.UserID,
		DirectRTT:            500,
		Next:                 true,
		NumNearRelays:        2,
		NearRelayIDs:         []uint64{1, 2},
		NearRelayRTT:         []int32{10, 15},
		NearRelayJitter:      []int32{0, 0},
		NearRelayPacketLoss:  []int32{0, 0},
	}
	requestData, err := transport.MarshalPacket(&requestPacket)
	assert.NoError(t, err)

	var goodIPLocator goodIPLocator
	ipLocatorFunc := func(sessionID uint64) routing.IPLocator {
		return &goodIPLocator
	}

	routeMatrix := routing.RouteMatrix{
		RelayIDsToIndices:  map[uint64]int32{1: 0, 2: 1},
		RelayIDs:           []uint64{1, 2},
		RelayAddresses:     []net.UDPAddr{*relayAddr1, *relayAddr2},
		RelayNames:         []string{"test.relay.1", "test.relay.2"},
		RelayLatitudes:     []float32{90, 89},
		RelayLongitudes:    []float32{180, 179},
		RelayDatacenterIDs: []uint64{10, 11},
		RouteEntries: []core.RouteEntry{
			{
				DirectCost:     65,
				NumRoutes:      int32(core.TriMatrixLength(2)),
				RouteCost:      [core.MaxRoutesPerEntry]int32{35},
				RouteNumRelays: [core.MaxRoutesPerEntry]int32{2},
				RouteRelays: [core.MaxRoutesPerEntry][core.MaxRelaysPerRoute]int32{
					{
						0, 1,
					},
				},
				RouteHash: [core.MaxRoutesPerEntry]uint32{core.RouteHash(0, 1)},
			},
		},
	}
	routeMatrixFunc := func() *routing.RouteMatrix {
		return &routeMatrix
	}

	redisServer, err := miniredis.Run()
	assert.NoError(t, err)

	multipathVetoHandler, err := storage.NewMultipathVetoHandler(redisServer.Addr(), storer)
	assert.NoError(t, err)

	expectedResponse := transport.SessionResponsePacket{
		Version:     requestPacket.Version,
		SessionID:   requestPacket.SessionID,
		SliceNumber: requestPacket.SliceNumber,
		RouteType:   routing.RouteTypeDirect,
	}

	expectedSessionData := transport.SessionData{
		Version:         transport.SessionDataVersion,
		SessionID:       requestPacket.SessionID,
		SessionVersion:  sessionDataStruct.SessionVersion,
		SliceNumber:     requestPacket.SliceNumber + 1,
		Location:        routing.LocationNullIsland,
		ExpireTimestamp: uint64(time.Now().Unix()) + billing.BillingSliceSeconds,
		Initial:         false,
		RouteState: core.RouteState{
			UserID:            requestPacket.UserHash,
			Veto:              true,
			Multipath:         true,
			MultipathOverload: true,
			ReduceLatency:     true,
			NumNearRelays:     2,
			NearRelayRTT:      [core.MaxNearRelays]int32{10, 15},
			PLHistoryIndex:    1,
			PLHistorySamples:  1,
		},
	}

	expectedSessionDataSlice, err := transport.MarshalSessionData(&expectedSessionData)
	assert.NoError(t, err)

	expectedResponse.SessionDataBytes = int32(len(expectedSessionDataSlice))
	copy(expectedResponse.SessionData[:], expectedSessionDataSlice)

	postSessionHandler := transport.NewPostSessionHandler(0, 0, nil, 0, nil, 0, false, nil, logger, metrics.PostSessionMetrics)
	handler := transport.SessionUpdateHandlerFunc(logger, ipLocatorFunc, routeMatrixFunc, multipathVetoHandler, storer, 32, privateKey, postSessionHandler, metrics.SessionUpdateMetrics)
	handler(responseBuffer, &transport.UDPPacket{
		Data: requestData,
	})

	var responsePacket transport.SessionResponsePacket
	responsePacket.Version = requestPacket.Version
	err = transport.UnmarshalPacket(&responsePacket, responseBuffer.Bytes()[1+crypto.PacketHashSize:])
	assert.NoError(t, err)

	var sessionData transport.SessionData
	err = transport.UnmarshalSessionData(&sessionData, responsePacket.SessionData[:])
	assert.NoError(t, err)

	assert.Equal(t, expectedSessionData, sessionData)

	assertResponseEqual(t, expectedResponse, responsePacket)
	assert.Equal(t, 1.0, metrics.SessionUpdateMetrics.MultipathOverload.Value())
}

func TestSessionUpdateHandlerVetoLatencyWorse(t *testing.T) {
	// Seed the RNG so we don't get different results from running `make test`
	// and running the test directly in VSCode
	rand.Seed(0)
	logger := log.NewNopLogger()
	metricsHandler := metrics.LocalHandler{}
	metrics, err := metrics.NewServerBackendMetrics(context.Background(), &metricsHandler)
	assert.NoError(t, err)
	responseBuffer := bytes.NewBuffer(nil)
	storer := &storage.InMemory{}
	err = storer.AddBuyer(context.Background(), routing.Buyer{
		ID:             100,
		Live:           true,
		RouteShader:    core.NewRouteShader(),
		InternalConfig: core.NewInternalConfig(),
	})
	assert.NoError(t, err)

	err = storer.AddDatacenter(context.Background(), routing.Datacenter{ID: 10})
	assert.NoError(t, err)

	err = storer.AddDatacenter(context.Background(), routing.Datacenter{ID: 11})
	assert.NoError(t, err)

	err = storer.AddDatacenterMap(context.Background(), routing.DatacenterMap{BuyerID: 100, DatacenterID: 11})
	assert.NoError(t, err)

	err = storer.AddSeller(context.Background(), routing.Seller{ID: "seller"})
	assert.NoError(t, err)

	relayAddr1, err := net.ResolveUDPAddr("udp", "127.0.0.1:10000")
	assert.NoError(t, err)
	relayAddr2, err := net.ResolveUDPAddr("udp", "127.0.0.1:10001")
	assert.NoError(t, err)

	publicKey := make([]byte, crypto.KeySize)
	privateKey := [crypto.KeySize]byte{}

	err = storer.AddRelay(context.Background(), routing.Relay{
		ID:         1,
		Addr:       *relayAddr1,
		PublicKey:  publicKey,
		Seller:     routing.Seller{ID: "seller"},
		Datacenter: routing.Datacenter{ID: 10},
	})
	assert.NoError(t, err)

	err = storer.AddRelay(context.Background(), routing.Relay{
		ID:         2,
		Addr:       *relayAddr2,
		PublicKey:  publicKey,
		Seller:     routing.Seller{ID: "seller"},
		Datacenter: routing.Datacenter{ID: 11},
	})
	assert.NoError(t, err)

	sessionDataStruct := transport.SessionData{
		Version:         transport.SessionDataVersion,
		SessionID:       1111,
		SliceNumber:     1,
		Location:        routing.LocationNullIsland,
		ExpireTimestamp: uint64(time.Now().Unix()),
		RouteNumRelays:  2,
		RouteRelayIDs:   [core.MaxRelaysPerRoute]uint64{2, 1},
		RouteState: core.RouteState{
			Next:          true,
			ReduceLatency: true,
			Committed:     true,
			NumNearRelays: 2,
			NearRelayRTT:  [core.MaxNearRelays]int32{10, 15},
		},
	}

	sessionDataSlice, err := transport.MarshalSessionData(&sessionDataStruct)
	assert.NoError(t, err)

	sessionDataArray := [transport.MaxSessionDataSize]byte{}
	copy(sessionDataArray[:], sessionDataSlice)

	clientAddr, err := net.ResolveUDPAddr("udp", "127.0.0.1:57247")
	serverAddr, err := net.ResolveUDPAddr("udp", "127.0.0.1:32202")

	requestPacket := transport.SessionUpdatePacket{
		Version:              transport.SDKVersion{4, 0, 4},
		SessionID:            1111,
		CustomerID:           100,
		DatacenterID:         11,
		SliceNumber:          1,
		SessionDataBytes:     int32(len(sessionDataSlice)),
		SessionData:          sessionDataArray,
		ClientAddress:        *clientAddr,
		ServerAddress:        *serverAddr,
		ClientRoutePublicKey: publicKey,
		ServerRoutePublicKey: publicKey,
		DirectRTT:            60,
		Next:                 true,
		NextRTT:              80,
		NumNearRelays:        2,
		NearRelayIDs:         []uint64{1, 2},
		NearRelayRTT:         []int32{10, 15},
		NearRelayJitter:      []int32{0, 0},
		NearRelayPacketLoss:  []int32{0, 0},
	}
	requestData, err := transport.MarshalPacket(&requestPacket)
	assert.NoError(t, err)

	var goodIPLocator goodIPLocator
	ipLocatorFunc := func(sessionID uint64) routing.IPLocator {
		return &goodIPLocator
	}

	routeMatrix := routing.RouteMatrix{
		RelayIDsToIndices:  map[uint64]int32{1: 0, 2: 1},
		RelayIDs:           []uint64{1, 2},
		RelayAddresses:     []net.UDPAddr{*relayAddr1, *relayAddr2},
		RelayNames:         []string{"test.relay.1", "test.relay.2"},
		RelayLatitudes:     []float32{90, 89},
		RelayLongitudes:    []float32{180, 179},
		RelayDatacenterIDs: []uint64{10, 11},
		RouteEntries: []core.RouteEntry{
			{
				DirectCost:     65,
				NumRoutes:      int32(core.TriMatrixLength(2)),
				RouteCost:      [core.MaxRoutesPerEntry]int32{35},
				RouteNumRelays: [core.MaxRoutesPerEntry]int32{2},
				RouteRelays: [core.MaxRoutesPerEntry][core.MaxRelaysPerRoute]int32{
					{
						0, 1,
					},
				},
				RouteHash: [core.MaxRoutesPerEntry]uint32{core.RouteHash(0, 1)},
			},
		},
	}
	routeMatrixFunc := func() *routing.RouteMatrix {
		return &routeMatrix
	}

	redisServer, err := miniredis.Run()
	assert.NoError(t, err)

	multipathVetoHandler, err := storage.NewMultipathVetoHandler(redisServer.Addr(), storer)
	assert.NoError(t, err)

	expectedResponse := transport.SessionResponsePacket{
		Version:     requestPacket.Version,
		SessionID:   requestPacket.SessionID,
		SliceNumber: requestPacket.SliceNumber,
		RouteType:   routing.RouteTypeDirect,
	}

	expectedSessionData := transport.SessionData{
		Version:         transport.SessionDataVersion,
		SessionID:       requestPacket.SessionID,
		SessionVersion:  sessionDataStruct.SessionVersion,
		SliceNumber:     requestPacket.SliceNumber + 1,
		Location:        routing.LocationNullIsland,
		ExpireTimestamp: uint64(time.Now().Unix()) + billing.BillingSliceSeconds,
		Initial:         false,
		RouteState: core.RouteState{
			UserID:           requestPacket.UserHash,
			Veto:             true,
			Committed:        true,
			ReduceLatency:    true,
			LatencyWorse:     true,
			NumNearRelays:    2,
			NearRelayRTT:     [core.MaxNearRelays]int32{10, 15},
			PLHistoryIndex:   1,
			PLHistorySamples: 1,
		},
	}

	expectedSessionDataSlice, err := transport.MarshalSessionData(&expectedSessionData)
	assert.NoError(t, err)

	expectedResponse.SessionDataBytes = int32(len(expectedSessionDataSlice))
	copy(expectedResponse.SessionData[:], expectedSessionDataSlice)

	postSessionHandler := transport.NewPostSessionHandler(0, 0, nil, 0, nil, 0, false, nil, logger, metrics.PostSessionMetrics)
	handler := transport.SessionUpdateHandlerFunc(logger, ipLocatorFunc, routeMatrixFunc, multipathVetoHandler, storer, 32, privateKey, postSessionHandler, metrics.SessionUpdateMetrics)
	handler(responseBuffer, &transport.UDPPacket{
		Data: requestData,
	})

	var responsePacket transport.SessionResponsePacket
	responsePacket.Version = requestPacket.Version
	err = transport.UnmarshalPacket(&responsePacket, responseBuffer.Bytes()[1+crypto.PacketHashSize:])
	assert.NoError(t, err)

	var sessionData transport.SessionData
	err = transport.UnmarshalSessionData(&sessionData, responsePacket.SessionData[:])
	assert.NoError(t, err)

	assert.Equal(t, expectedSessionData, sessionData)

	assertResponseEqual(t, expectedResponse, responsePacket)
	assert.Equal(t, 1.0, metrics.SessionUpdateMetrics.LatencyWorse.Value())
}

func TestSessionUpdateHandlerCommitPending(t *testing.T) {
	// Seed the RNG so we don't get different results from running `make test`
	// and running the test directly in VSCode
	rand.Seed(0)
	logger := log.NewNopLogger()
	metricsHandler := metrics.LocalHandler{}

	expectedMetrics := metrics.EmptyServerBackendMetrics
	var err error
	emptySessionUpdateMetrics := metrics.EmptySessionUpdateMetrics
	expectedMetrics.SessionUpdateMetrics = &emptySessionUpdateMetrics
	expectedMetrics.SessionUpdateMetrics.NextSlices, err = metricsHandler.NewCounter(context.Background(), &metrics.Descriptor{})
	assert.NoError(t, err)
	expectedMetrics.SessionUpdateMetrics.NextSlices.Add(1)

	metrics, err := metrics.NewServerBackendMetrics(context.Background(), &metricsHandler)
	assert.NoError(t, err)
	responseBuffer := bytes.NewBuffer(nil)
	storer := &storage.InMemory{}
	internalConfig := core.NewInternalConfig()
	internalConfig.TryBeforeYouBuy = true
	err = storer.AddBuyer(context.Background(), routing.Buyer{
		ID:             100,
		Live:           true,
		RouteShader:    core.NewRouteShader(),
		InternalConfig: internalConfig,
	})
	assert.NoError(t, err)

	err = storer.AddDatacenter(context.Background(), routing.Datacenter{ID: 10})
	assert.NoError(t, err)

	err = storer.AddDatacenter(context.Background(), routing.Datacenter{ID: 11})
	assert.NoError(t, err)

	err = storer.AddDatacenterMap(context.Background(), routing.DatacenterMap{BuyerID: 100, DatacenterID: 11})
	assert.NoError(t, err)

	err = storer.AddSeller(context.Background(), routing.Seller{ID: "seller"})
	assert.NoError(t, err)

	relayAddr1, err := net.ResolveUDPAddr("udp", "127.0.0.1:10000")
	assert.NoError(t, err)
	relayAddr2, err := net.ResolveUDPAddr("udp", "127.0.0.1:10001")
	assert.NoError(t, err)

	publicKey := make([]byte, crypto.KeySize)
	privateKey := [crypto.KeySize]byte{}

	err = storer.AddRelay(context.Background(), routing.Relay{
		ID:         1,
		Addr:       *relayAddr1,
		PublicKey:  publicKey,
		Seller:     routing.Seller{ID: "seller"},
		Datacenter: routing.Datacenter{ID: 10},
	})
	assert.NoError(t, err)

	err = storer.AddRelay(context.Background(), routing.Relay{
		ID:         2,
		Addr:       *relayAddr2,
		PublicKey:  publicKey,
		Seller:     routing.Seller{ID: "seller"},
		Datacenter: routing.Datacenter{ID: 11},
	})
	assert.NoError(t, err)

	sessionDataStruct := transport.SessionData{
		Version:         transport.SessionDataVersion,
		SessionID:       1111,
		SliceNumber:     1,
		Location:        routing.LocationNullIsland,
		ExpireTimestamp: uint64(time.Now().Unix()),
		RouteNumRelays:  2,
		RouteRelayIDs:   [core.MaxRelaysPerRoute]uint64{2, 1},
		RouteState: core.RouteState{
			Next:          true,
			ReduceLatency: true,
			CommitCounter: 1,
			NumNearRelays: 2,
			NearRelayRTT:  [core.MaxNearRelays]int32{10, 15},
		},
	}

	sessionDataSlice, err := transport.MarshalSessionData(&sessionDataStruct)
	assert.NoError(t, err)

	sessionDataArray := [transport.MaxSessionDataSize]byte{}
	copy(sessionDataArray[:], sessionDataSlice)

	clientAddr, err := net.ResolveUDPAddr("udp", "127.0.0.1:57247")
	serverAddr, err := net.ResolveUDPAddr("udp", "127.0.0.1:32202")

	requestPacket := transport.SessionUpdatePacket{
		Version:              transport.SDKVersion{4, 0, 4},
		SessionID:            1111,
		CustomerID:           100,
		DatacenterID:         11,
		SliceNumber:          1,
		SessionDataBytes:     int32(len(sessionDataSlice)),
		SessionData:          sessionDataArray,
		ClientAddress:        *clientAddr,
		ServerAddress:        *serverAddr,
		ClientRoutePublicKey: publicKey,
		ServerRoutePublicKey: publicKey,
		DirectRTT:            60,
		Next:                 true,
		NextRTT:              62,
		NumNearRelays:        2,
		NearRelayIDs:         []uint64{1, 2},
		NearRelayRTT:         []int32{10, 15},
		NearRelayJitter:      []int32{0, 0},
		NearRelayPacketLoss:  []int32{0, 0},
	}
	requestData, err := transport.MarshalPacket(&requestPacket)
	assert.NoError(t, err)

	var goodIPLocator goodIPLocator
	ipLocatorFunc := func(sessionID uint64) routing.IPLocator {
		return &goodIPLocator
	}

	routeMatrix := routing.RouteMatrix{
		RelayIDsToIndices:  map[uint64]int32{1: 0, 2: 1},
		RelayIDs:           []uint64{1, 2},
		RelayAddresses:     []net.UDPAddr{*relayAddr1, *relayAddr2},
		RelayNames:         []string{"test.relay.1", "test.relay.2"},
		RelayLatitudes:     []float32{90, 89},
		RelayLongitudes:    []float32{180, 179},
		RelayDatacenterIDs: []uint64{10, 11},
		RouteEntries: []core.RouteEntry{
			{
				DirectCost:     65,
				NumRoutes:      int32(core.TriMatrixLength(2)),
				RouteCost:      [core.MaxRoutesPerEntry]int32{35},
				RouteNumRelays: [core.MaxRoutesPerEntry]int32{2},
				RouteRelays: [core.MaxRoutesPerEntry][core.MaxRelaysPerRoute]int32{
					{
						1, 0,
					},
				},
				RouteHash: [core.MaxRoutesPerEntry]uint32{core.RouteHash(1, 0)},
			},
		},
	}
	routeMatrixFunc := func() *routing.RouteMatrix {
		return &routeMatrix
	}

	redisServer, err := miniredis.Run()
	assert.NoError(t, err)

	multipathVetoHandler, err := storage.NewMultipathVetoHandler(redisServer.Addr(), storer)
	assert.NoError(t, err)

	expireTimestamp := uint64(time.Now().Unix()) + billing.BillingSliceSeconds

	tokenData := make([]byte, core.NEXT_ENCRYPTED_CONTINUE_TOKEN_BYTES*4)
	routePublicKeys := make([][]byte, 0)
	routePublicKeys = append(routePublicKeys, publicKey, publicKey, publicKey, publicKey)
	core.WriteContinueTokens(tokenData, expireTimestamp, requestPacket.SessionID, uint8(sessionDataStruct.SessionVersion), 4, routePublicKeys, privateKey)
	expectedResponse := transport.SessionResponsePacket{
		Version:     requestPacket.Version,
		SessionID:   requestPacket.SessionID,
		SliceNumber: requestPacket.SliceNumber,
		RouteType:   routing.RouteTypeContinue,
		NumTokens:   4,
		Tokens:      tokenData,
	}

	expectedSessionData := transport.SessionData{
		Version:         transport.SessionDataVersion,
		SessionID:       requestPacket.SessionID,
		SessionVersion:  sessionDataStruct.SessionVersion,
		SliceNumber:     requestPacket.SliceNumber + 1,
		Location:        routing.LocationNullIsland,
		ExpireTimestamp: expireTimestamp,
		Initial:         false,
		RouteNumRelays:  2,
		RouteCost:       50 + core.CostBias,
		RouteRelayIDs:   [core.MaxRelaysPerRoute]uint64{2, 1},
		RouteState: core.RouteState{
			UserID:           requestPacket.UserHash,
			Next:             true,
			ReduceLatency:    true,
			CommitCounter:    2,
			NumNearRelays:    2,
			NearRelayRTT:     [core.MaxNearRelays]int32{10, 15},
			PLHistoryIndex:   1,
			PLHistorySamples: 1,
		},
		EverOnNext: true,
	}

	expectedSessionDataSlice, err := transport.MarshalSessionData(&expectedSessionData)
	assert.NoError(t, err)

	expectedResponse.SessionDataBytes = int32(len(expectedSessionDataSlice))
	copy(expectedResponse.SessionData[:], expectedSessionDataSlice)

	postSessionHandler := transport.NewPostSessionHandler(0, 0, nil, 0, nil, 0, false, nil, logger, metrics.PostSessionMetrics)
	handler := transport.SessionUpdateHandlerFunc(logger, ipLocatorFunc, routeMatrixFunc, multipathVetoHandler, storer, 32, privateKey, postSessionHandler, metrics.SessionUpdateMetrics)
	handler(responseBuffer, &transport.UDPPacket{
		Data: requestData,
	})

	var responsePacket transport.SessionResponsePacket
	responsePacket.Version = requestPacket.Version
	err = transport.UnmarshalPacket(&responsePacket, responseBuffer.Bytes()[1+crypto.PacketHashSize:])
	assert.NoError(t, err)

	var sessionData transport.SessionData
	err = transport.UnmarshalSessionData(&sessionData, responsePacket.SessionData[:])
	assert.NoError(t, err)

	assert.Equal(t, expectedSessionData, sessionData)

	assertResponseEqual(t, expectedResponse, responsePacket)
	assertAllMetricsEqual(t, *expectedMetrics.SessionUpdateMetrics, *metrics.SessionUpdateMetrics)
}

func TestSessionUpdateHandlerCommitVeto(t *testing.T) {
	// Seed the RNG so we don't get different results from running `make test`
	// and running the test directly in VSCode
	rand.Seed(0)
	logger := log.NewNopLogger()
	metricsHandler := metrics.LocalHandler{}

	expectedMetrics := metrics.EmptyServerBackendMetrics
	var err error
	emptySessionUpdateMetrics := metrics.EmptySessionUpdateMetrics
	expectedMetrics.SessionUpdateMetrics = &emptySessionUpdateMetrics
	expectedMetrics.SessionUpdateMetrics.DirectSlices, err = metricsHandler.NewCounter(context.Background(), &metrics.Descriptor{})
	assert.NoError(t, err)
	expectedMetrics.SessionUpdateMetrics.DirectSlices.Add(1)

	metrics, err := metrics.NewServerBackendMetrics(context.Background(), &metricsHandler)
	assert.NoError(t, err)
	responseBuffer := bytes.NewBuffer(nil)
	storer := &storage.InMemory{}
	internalConfig := core.NewInternalConfig()
	internalConfig.TryBeforeYouBuy = true
	err = storer.AddBuyer(context.Background(), routing.Buyer{
		ID:             100,
		Live:           true,
		RouteShader:    core.NewRouteShader(),
		InternalConfig: internalConfig,
	})
	assert.NoError(t, err)

	err = storer.AddDatacenter(context.Background(), routing.Datacenter{ID: 10})
	assert.NoError(t, err)

	err = storer.AddDatacenter(context.Background(), routing.Datacenter{ID: 11})
	assert.NoError(t, err)

	err = storer.AddDatacenterMap(context.Background(), routing.DatacenterMap{BuyerID: 100, DatacenterID: 11})
	assert.NoError(t, err)

	err = storer.AddSeller(context.Background(), routing.Seller{ID: "seller"})
	assert.NoError(t, err)

	relayAddr1, err := net.ResolveUDPAddr("udp", "127.0.0.1:10000")
	assert.NoError(t, err)
	relayAddr2, err := net.ResolveUDPAddr("udp", "127.0.0.1:10001")
	assert.NoError(t, err)

	publicKey := make([]byte, crypto.KeySize)
	privateKey := [crypto.KeySize]byte{}

	err = storer.AddRelay(context.Background(), routing.Relay{
		ID:         1,
		Addr:       *relayAddr1,
		PublicKey:  publicKey,
		Seller:     routing.Seller{ID: "seller"},
		Datacenter: routing.Datacenter{ID: 10},
	})
	assert.NoError(t, err)

	err = storer.AddRelay(context.Background(), routing.Relay{
		ID:         2,
		Addr:       *relayAddr2,
		PublicKey:  publicKey,
		Seller:     routing.Seller{ID: "seller"},
		Datacenter: routing.Datacenter{ID: 11},
	})
	assert.NoError(t, err)

	sessionDataStruct := transport.SessionData{
		Version:         transport.SessionDataVersion,
		SessionID:       1111,
		SliceNumber:     1,
		Location:        routing.LocationNullIsland,
		ExpireTimestamp: uint64(time.Now().Unix()),
		RouteNumRelays:  2,
		RouteRelayIDs:   [core.MaxRelaysPerRoute]uint64{2, 1},
		RouteState: core.RouteState{
			Next:          true,
			ReduceLatency: true,
			CommitCounter: 3,
			NumNearRelays: 2,
			NearRelayRTT:  [core.MaxNearRelays]int32{10, 15},
		},
	}

	sessionDataSlice, err := transport.MarshalSessionData(&sessionDataStruct)
	assert.NoError(t, err)

	sessionDataArray := [transport.MaxSessionDataSize]byte{}
	copy(sessionDataArray[:], sessionDataSlice)

	clientAddr, err := net.ResolveUDPAddr("udp", "127.0.0.1:57247")
	serverAddr, err := net.ResolveUDPAddr("udp", "127.0.0.1:32202")

	requestPacket := transport.SessionUpdatePacket{
		Version:              transport.SDKVersion{4, 0, 4},
		SessionID:            1111,
		CustomerID:           100,
		DatacenterID:         11,
		SliceNumber:          1,
		SessionDataBytes:     int32(len(sessionDataSlice)),
		SessionData:          sessionDataArray,
		ClientAddress:        *clientAddr,
		ServerAddress:        *serverAddr,
		ClientRoutePublicKey: publicKey,
		ServerRoutePublicKey: publicKey,
		DirectRTT:            60,
		Next:                 true,
		NextRTT:              62,
		NumNearRelays:        2,
		NearRelayIDs:         []uint64{1, 2},
		NearRelayRTT:         []int32{10, 15},
		NearRelayJitter:      []int32{0, 0},
		NearRelayPacketLoss:  []int32{0, 0},
	}
	requestData, err := transport.MarshalPacket(&requestPacket)
	assert.NoError(t, err)

	var goodIPLocator goodIPLocator
	ipLocatorFunc := func(sessionID uint64) routing.IPLocator {
		return &goodIPLocator
	}

	routeMatrix := routing.RouteMatrix{
		RelayIDsToIndices:  map[uint64]int32{1: 0, 2: 1},
		RelayIDs:           []uint64{1, 2},
		RelayAddresses:     []net.UDPAddr{*relayAddr1, *relayAddr2},
		RelayNames:         []string{"test.relay.1", "test.relay.2"},
		RelayLatitudes:     []float32{90, 89},
		RelayLongitudes:    []float32{180, 179},
		RelayDatacenterIDs: []uint64{10, 11},
		RouteEntries: []core.RouteEntry{
			{
				DirectCost:     65,
				NumRoutes:      int32(core.TriMatrixLength(2)),
				RouteCost:      [core.MaxRoutesPerEntry]int32{35},
				RouteNumRelays: [core.MaxRoutesPerEntry]int32{2},
				RouteRelays: [core.MaxRoutesPerEntry][core.MaxRelaysPerRoute]int32{
					{
						1, 0,
					},
				},
				RouteHash: [core.MaxRoutesPerEntry]uint32{core.RouteHash(1, 0)},
			},
		},
	}
	routeMatrixFunc := func() *routing.RouteMatrix {
		return &routeMatrix
	}

	redisServer, err := miniredis.Run()
	assert.NoError(t, err)

	multipathVetoHandler, err := storage.NewMultipathVetoHandler(redisServer.Addr(), storer)
	assert.NoError(t, err)

	expectedResponse := transport.SessionResponsePacket{
		Version:     requestPacket.Version,
		SessionID:   requestPacket.SessionID,
		SliceNumber: requestPacket.SliceNumber,
		RouteType:   routing.RouteTypeDirect,
	}

	expectedSessionData := transport.SessionData{
		Version:         transport.SessionDataVersion,
		SessionID:       requestPacket.SessionID,
		SessionVersion:  sessionDataStruct.SessionVersion,
		SliceNumber:     requestPacket.SliceNumber + 1,
		Location:        routing.LocationNullIsland,
		ExpireTimestamp: uint64(time.Now().Unix()) + billing.BillingSliceSeconds,
		Initial:         false,
		RouteState: core.RouteState{
			UserID:           requestPacket.UserHash,
			Veto:             true,
			ReduceLatency:    true,
			CommitCounter:    4,
			CommitVeto:       true,
			NumNearRelays:    2,
			NearRelayRTT:     [core.MaxNearRelays]int32{10, 15},
			PLHistoryIndex:   1,
			PLHistorySamples: 1,
		},
	}

	expectedSessionDataSlice, err := transport.MarshalSessionData(&expectedSessionData)
	assert.NoError(t, err)

	expectedResponse.SessionDataBytes = int32(len(expectedSessionDataSlice))
	copy(expectedResponse.SessionData[:], expectedSessionDataSlice)

	postSessionHandler := transport.NewPostSessionHandler(0, 0, nil, 0, nil, 0, false, nil, logger, metrics.PostSessionMetrics)
	handler := transport.SessionUpdateHandlerFunc(logger, ipLocatorFunc, routeMatrixFunc, multipathVetoHandler, storer, 32, privateKey, postSessionHandler, metrics.SessionUpdateMetrics)
	handler(responseBuffer, &transport.UDPPacket{
		Data: requestData,
	})

	var responsePacket transport.SessionResponsePacket
	responsePacket.Version = requestPacket.Version
	err = transport.UnmarshalPacket(&responsePacket, responseBuffer.Bytes()[1+crypto.PacketHashSize:])
	assert.NoError(t, err)

	var sessionData transport.SessionData
	err = transport.UnmarshalSessionData(&sessionData, responsePacket.SessionData[:])
	assert.NoError(t, err)

	assert.Equal(t, expectedSessionData, sessionData)

	assertResponseEqual(t, expectedResponse, responsePacket)
	assertAllMetricsEqual(t, *expectedMetrics.SessionUpdateMetrics, *metrics.SessionUpdateMetrics)
}

func TestSessionUpdateDebugResponse(t *testing.T) {
	// Seed the RNG so we don't get different results from running `make test`
	// and running the test directly in VSCode
	rand.Seed(0)
	logger := log.NewNopLogger()
	metricsHandler := metrics.LocalHandler{}

	expectedMetrics := metrics.EmptyServerBackendMetrics
	var err error
	emptySessionUpdateMetrics := metrics.EmptySessionUpdateMetrics
	expectedMetrics.SessionUpdateMetrics = &emptySessionUpdateMetrics
	expectedMetrics.SessionUpdateMetrics.NextSlices, err = metricsHandler.NewCounter(context.Background(), &metrics.Descriptor{})
	assert.NoError(t, err)
	expectedMetrics.SessionUpdateMetrics.NextSlices.Add(1)

	metrics, err := metrics.NewServerBackendMetrics(context.Background(), &metricsHandler)
	assert.NoError(t, err)
	responseBuffer := bytes.NewBuffer(nil)
	storer := &storage.InMemory{}
	err = storer.AddBuyer(context.Background(), routing.Buyer{
		ID:             100,
		Live:           true,
		Debug:          true,
		RouteShader:    core.NewRouteShader(),
		InternalConfig: core.NewInternalConfig(),
	})
	assert.NoError(t, err)

	err = storer.AddDatacenter(context.Background(), routing.Datacenter{ID: 10})
	assert.NoError(t, err)

	err = storer.AddDatacenter(context.Background(), routing.Datacenter{ID: 11})
	assert.NoError(t, err)

	err = storer.AddDatacenterMap(context.Background(), routing.DatacenterMap{BuyerID: 100, DatacenterID: 11})
	assert.NoError(t, err)

	err = storer.AddSeller(context.Background(), routing.Seller{ID: "seller"})
	assert.NoError(t, err)

	relayAddr1, err := net.ResolveUDPAddr("udp", "127.0.0.1:10000")
	assert.NoError(t, err)
	relayAddr2, err := net.ResolveUDPAddr("udp", "127.0.0.1:10001")
	assert.NoError(t, err)

	publicKey := make([]byte, crypto.KeySize)
	privateKey := [crypto.KeySize]byte{}

	err = storer.AddRelay(context.Background(), routing.Relay{
		ID:         1,
		Name:       "test.relay.1",
		Addr:       *relayAddr1,
		PublicKey:  publicKey,
		Seller:     routing.Seller{ID: "seller"},
		Datacenter: routing.Datacenter{ID: 10},
	})
	assert.NoError(t, err)

	err = storer.AddRelay(context.Background(), routing.Relay{
		ID:         2,
		Name:       "test.relay.2",
		Addr:       *relayAddr2,
		PublicKey:  publicKey,
		Seller:     routing.Seller{ID: "seller"},
		Datacenter: routing.Datacenter{ID: 11},
	})
	assert.NoError(t, err)

	sessionDataStruct := transport.SessionData{
		Version:         transport.SessionDataVersion,
		SessionID:       1111,
		SliceNumber:     1,
		Location:        routing.LocationNullIsland,
		ExpireTimestamp: uint64(time.Now().Unix()),
		RouteState: core.RouteState{
			NumNearRelays: 2,
			NearRelayRTT:  [core.MaxNearRelays]int32{10, 15},
		},
	}

	sessionDataSlice, err := transport.MarshalSessionData(&sessionDataStruct)
	assert.NoError(t, err)

	sessionDataArray := [transport.MaxSessionDataSize]byte{}
	copy(sessionDataArray[:], sessionDataSlice)

	clientAddr, err := net.ResolveUDPAddr("udp", "127.0.0.1:57247")
	serverAddr, err := net.ResolveUDPAddr("udp", "127.0.0.1:32202")

	requestPacket := transport.SessionUpdatePacket{
		Version:              transport.SDKVersion{4, 0, 4},
		SessionID:            1111,
		CustomerID:           100,
		DatacenterID:         11,
		SliceNumber:          1,
		SessionDataBytes:     int32(len(sessionDataSlice)),
		SessionData:          sessionDataArray,
		ClientAddress:        *clientAddr,
		ServerAddress:        *serverAddr,
		ClientRoutePublicKey: publicKey,
		ServerRoutePublicKey: publicKey,
		DirectRTT:            80,
		NumNearRelays:        2,
		NearRelayIDs:         []uint64{1, 2},
		NearRelayRTT:         []int32{10, 15},
		NearRelayJitter:      []int32{0, 0},
		NearRelayPacketLoss:  []int32{0, 0},
	}
	requestData, err := transport.MarshalPacket(&requestPacket)
	assert.NoError(t, err)

	var goodIPLocator goodIPLocator
	ipLocatorFunc := func(sessionID uint64) routing.IPLocator {
		return &goodIPLocator
	}

	routeMatrix := routing.RouteMatrix{
		RelayIDsToIndices:  map[uint64]int32{1: 0, 2: 1},
		RelayIDs:           []uint64{1, 2},
		RelayAddresses:     []net.UDPAddr{*relayAddr1, *relayAddr2},
		RelayNames:         []string{"test.relay.1", "test.relay.2"},
		RelayLatitudes:     []float32{90, 89},
		RelayLongitudes:    []float32{180, 179},
		RelayDatacenterIDs: []uint64{10, 11},
		RouteEntries: []core.RouteEntry{
			{
				DirectCost:     65,
				NumRoutes:      int32(core.TriMatrixLength(2)),
				RouteCost:      [core.MaxRoutesPerEntry]int32{35},
				RouteNumRelays: [core.MaxRoutesPerEntry]int32{2},
				RouteRelays: [core.MaxRoutesPerEntry][core.MaxRelaysPerRoute]int32{
					{
						1, 0,
					},
				},
				RouteHash: [core.MaxRoutesPerEntry]uint32{core.RouteHash(1, 0)},
			},
		},
	}
	routeMatrixFunc := func() *routing.RouteMatrix {
		return &routeMatrix
	}

	redisServer, err := miniredis.Run()
	assert.NoError(t, err)

	multipathVetoHandler, err := storage.NewMultipathVetoHandler(redisServer.Addr(), storer)
	assert.NoError(t, err)

	expectedResponse := transport.SessionResponsePacket{
		Version:     requestPacket.Version,
		SessionID:   requestPacket.SessionID,
		SliceNumber: requestPacket.SliceNumber,
		RouteType:   routing.RouteTypeNew,
		NumTokens:   4,
		HasDebug:    true,
	}

	expectedSessionData := transport.SessionData{
		Version:         transport.SessionDataVersion,
		SessionID:       requestPacket.SessionID,
		SessionVersion:  sessionDataStruct.SessionVersion + 1,
		SliceNumber:     requestPacket.SliceNumber + 1,
		Location:        routing.LocationNullIsland,
		ExpireTimestamp: uint64(time.Now().Unix()) + billing.BillingSliceSeconds*2,
		Initial:         true,
		RouteNumRelays:  2,
		RouteCost:       45 + core.CostBias,
		RouteRelayIDs:   [5]uint64{1, 2, 0, 0, 0},
		RouteState: core.RouteState{
			UserID:           requestPacket.UserHash,
			Next:             true,
			ReduceLatency:    true,
			NumNearRelays:    2,
			NearRelayRTT:     [core.MaxNearRelays]int32{10, 15},
			PLHistoryIndex:   1,
			PLHistorySamples: 1,
		},
		EverOnNext: true,
	}

	expectedSessionDataSlice, err := transport.MarshalSessionData(&expectedSessionData)
	assert.NoError(t, err)

	expectedResponse.SessionDataBytes = int32(len(expectedSessionDataSlice))
	copy(expectedResponse.SessionData[:], expectedSessionDataSlice)

	postSessionHandler := transport.NewPostSessionHandler(0, 0, nil, 0, nil, 0, false, nil, logger, metrics.PostSessionMetrics)
	handler := transport.SessionUpdateHandlerFunc(logger, ipLocatorFunc, routeMatrixFunc, multipathVetoHandler, storer, 32, privateKey, postSessionHandler, metrics.SessionUpdateMetrics)
	handler(responseBuffer, &transport.UDPPacket{
		Data: requestData,
	})

	var responsePacket transport.SessionResponsePacket
	responsePacket.Version = requestPacket.Version
	err = transport.UnmarshalPacket(&responsePacket, responseBuffer.Bytes()[1+crypto.PacketHashSize:])
	assert.NoError(t, err)

	var sessionData transport.SessionData
	err = transport.UnmarshalSessionData(&sessionData, responsePacket.SessionData[:])
	assert.NoError(t, err)

	assert.Equal(t, expectedSessionData, sessionData)

	assertResponseEqual(t, expectedResponse, responsePacket)
	assertAllMetricsEqual(t, *expectedMetrics.SessionUpdateMetrics, *metrics.SessionUpdateMetrics)
}

func TestSessionUpdateDesyncedNearRelays(t *testing.T) {
	// Seed the RNG so we don't get different results from running `make test`
	// and running the test directly in VSCode
	rand.Seed(0)
	logger := log.NewNopLogger()
	metricsHandler := metrics.LocalHandler{}

	expectedMetrics := metrics.EmptyServerBackendMetrics
	var err error
	emptySessionUpdateMetrics := metrics.EmptySessionUpdateMetrics
	expectedMetrics.SessionUpdateMetrics = &emptySessionUpdateMetrics
	expectedMetrics.SessionUpdateMetrics.DirectSlices, err = metricsHandler.NewCounter(context.Background(), &metrics.Descriptor{ID: "direct_slices"})
	assert.NoError(t, err)
	expectedMetrics.SessionUpdateMetrics.NearRelaysChanged, err = metricsHandler.NewCounter(context.Background(), &metrics.Descriptor{ID: "near_relays_changed"})
	assert.NoError(t, err)
	expectedMetrics.SessionUpdateMetrics.DirectSlices.Add(1)
	expectedMetrics.SessionUpdateMetrics.NearRelaysChanged.Add(1)

	metrics, err := metrics.NewServerBackendMetrics(context.Background(), &metricsHandler)
	assert.NoError(t, err)
	responseBuffer := bytes.NewBuffer(nil)
	storer := &storage.InMemory{}
	err = storer.AddBuyer(context.Background(), routing.Buyer{
		ID:             100,
		Live:           true,
		RouteShader:    core.NewRouteShader(),
		InternalConfig: core.NewInternalConfig(),
	})
	assert.NoError(t, err)

	err = storer.AddDatacenter(context.Background(), routing.Datacenter{ID: 10})
	assert.NoError(t, err)

	err = storer.AddDatacenter(context.Background(), routing.Datacenter{ID: 11})
	assert.NoError(t, err)

	err = storer.AddDatacenterMap(context.Background(), routing.DatacenterMap{BuyerID: 100, DatacenterID: 11})
	assert.NoError(t, err)

	err = storer.AddSeller(context.Background(), routing.Seller{ID: "seller"})
	assert.NoError(t, err)

	relayAddr1, err := net.ResolveUDPAddr("udp", "127.0.0.1:10000")
	assert.NoError(t, err)
	relayAddr2, err := net.ResolveUDPAddr("udp", "127.0.0.1:10001")
	assert.NoError(t, err)

	publicKey := make([]byte, crypto.KeySize)
	privateKey := [crypto.KeySize]byte{}

	err = storer.AddRelay(context.Background(), routing.Relay{
		ID:         1,
		Name:       "test.relay.1",
		Addr:       *relayAddr1,
		PublicKey:  publicKey,
		Seller:     routing.Seller{ID: "seller"},
		Datacenter: routing.Datacenter{ID: 10},
	})
	assert.NoError(t, err)

	err = storer.AddRelay(context.Background(), routing.Relay{
		ID:         2,
		Name:       "test.relay.2",
		Addr:       *relayAddr2,
		PublicKey:  publicKey,
		Seller:     routing.Seller{ID: "seller"},
		Datacenter: routing.Datacenter{ID: 11},
	})
	assert.NoError(t, err)

	sessionDataStruct := transport.SessionData{
		Version:         transport.SessionDataVersion,
		SessionID:       1111,
		SliceNumber:     1,
		Location:        routing.LocationNullIsland,
		ExpireTimestamp: uint64(time.Now().Unix()),
		RouteState: core.RouteState{
			NumNearRelays: 2,
			NearRelayRTT:  [core.MaxNearRelays]int32{10, 15},
		},
	}

	sessionDataSlice, err := transport.MarshalSessionData(&sessionDataStruct)
	assert.NoError(t, err)

	sessionDataArray := [transport.MaxSessionDataSize]byte{}
	copy(sessionDataArray[:], sessionDataSlice)

	clientAddr, err := net.ResolveUDPAddr("udp", "127.0.0.1:57247")
	serverAddr, err := net.ResolveUDPAddr("udp", "127.0.0.1:32202")

	requestPacket := transport.SessionUpdatePacket{
		Version:              transport.SDKVersion{4, 0, 4},
		SessionID:            1111,
		CustomerID:           100,
		DatacenterID:         11,
		SliceNumber:          1,
		SessionDataBytes:     int32(len(sessionDataSlice)),
		SessionData:          sessionDataArray,
		ClientAddress:        *clientAddr,
		ServerAddress:        *serverAddr,
		ClientRoutePublicKey: publicKey,
		ServerRoutePublicKey: publicKey,
		DirectRTT:            80,
	}
	requestData, err := transport.MarshalPacket(&requestPacket)
	assert.NoError(t, err)

	var goodIPLocator goodIPLocator
	ipLocatorFunc := func(sessionID uint64) routing.IPLocator {
		return &goodIPLocator
	}

	routeMatrix := routing.RouteMatrix{
		RelayIDsToIndices:  map[uint64]int32{1: 0, 2: 1},
		RelayIDs:           []uint64{1, 2},
		RelayAddresses:     []net.UDPAddr{*relayAddr1, *relayAddr2},
		RelayNames:         []string{"test.relay.1", "test.relay.2"},
		RelayLatitudes:     []float32{90, 89},
		RelayLongitudes:    []float32{180, 179},
		RelayDatacenterIDs: []uint64{10, 11},
		RouteEntries: []core.RouteEntry{
			{
				DirectCost:     65,
				NumRoutes:      int32(core.TriMatrixLength(2)),
				RouteCost:      [core.MaxRoutesPerEntry]int32{35},
				RouteNumRelays: [core.MaxRoutesPerEntry]int32{2},
				RouteRelays: [core.MaxRoutesPerEntry][core.MaxRelaysPerRoute]int32{
					{
						1, 0,
					},
				},
				RouteHash: [core.MaxRoutesPerEntry]uint32{core.RouteHash(1, 0)},
			},
		},
	}
	routeMatrixFunc := func() *routing.RouteMatrix {
		return &routeMatrix
	}

	redisServer, err := miniredis.Run()
	assert.NoError(t, err)

	multipathVetoHandler, err := storage.NewMultipathVetoHandler(redisServer.Addr(), storer)
	assert.NoError(t, err)

	expectedResponse := transport.SessionResponsePacket{
		Version:     requestPacket.Version,
		SessionID:   requestPacket.SessionID,
		SliceNumber: requestPacket.SliceNumber,
		RouteType:   routing.RouteTypeDirect,
	}

	expectedSessionData := transport.SessionData{
		Version:         transport.SessionDataVersion,
		SessionID:       requestPacket.SessionID,
		SessionVersion:  sessionDataStruct.SessionVersion,
		SliceNumber:     requestPacket.SliceNumber + 1,
		Location:        routing.LocationNullIsland,
		ExpireTimestamp: uint64(time.Now().Unix()) + billing.BillingSliceSeconds,
		RouteState: core.RouteState{
			UserID:        requestPacket.UserHash,
			NumNearRelays: 2,
			NearRelayRTT:  [core.MaxNearRelays]int32{10, 15},
		},
	}

	expectedSessionDataSlice, err := transport.MarshalSessionData(&expectedSessionData)
	assert.NoError(t, err)

	expectedResponse.SessionDataBytes = int32(len(expectedSessionDataSlice))
	copy(expectedResponse.SessionData[:], expectedSessionDataSlice)

	postSessionHandler := transport.NewPostSessionHandler(0, 0, nil, 0, nil, 0, false, nil, logger, metrics.PostSessionMetrics)
	handler := transport.SessionUpdateHandlerFunc(logger, ipLocatorFunc, routeMatrixFunc, multipathVetoHandler, storer, 32, privateKey, postSessionHandler, metrics.SessionUpdateMetrics)
	handler(responseBuffer, &transport.UDPPacket{
		Data: requestData,
	})

	var responsePacket transport.SessionResponsePacket
	responsePacket.Version = requestPacket.Version
	err = transport.UnmarshalPacket(&responsePacket, responseBuffer.Bytes()[1+crypto.PacketHashSize:])
	assert.NoError(t, err)

	var sessionData transport.SessionData
	err = transport.UnmarshalSessionData(&sessionData, responsePacket.SessionData[:])
	assert.NoError(t, err)

	assert.Equal(t, expectedSessionData, sessionData)

	assertResponseEqual(t, expectedResponse, responsePacket)
	assertAllMetricsEqual(t, *expectedMetrics.SessionUpdateMetrics, *metrics.SessionUpdateMetrics)
}

func TestSessionUpdateOneRelayInRouteMatrix(t *testing.T) {
	// Seed the RNG so we don't get different results from running `make test`
	// and running the test directly in VSCode
	rand.Seed(0)
	logger := log.NewNopLogger()
	metricsHandler := metrics.LocalHandler{}

	expectedMetrics := metrics.EmptyServerBackendMetrics
	var err error
	emptySessionUpdateMetrics := metrics.EmptySessionUpdateMetrics
	expectedMetrics.SessionUpdateMetrics = &emptySessionUpdateMetrics
	expectedMetrics.SessionUpdateMetrics.DirectSlices, err = metricsHandler.NewCounter(context.Background(), &metrics.Descriptor{})
	assert.NoError(t, err)
	expectedMetrics.SessionUpdateMetrics.DirectSlices.Add(1)

	metrics, err := metrics.NewServerBackendMetrics(context.Background(), &metricsHandler)
	assert.NoError(t, err)
	responseBuffer := bytes.NewBuffer(nil)
	storer := &storage.InMemory{}
	err = storer.AddBuyer(context.Background(), routing.Buyer{
		ID:             100,
		Live:           true,
		RouteShader:    core.NewRouteShader(),
		InternalConfig: core.NewInternalConfig(),
	})
	assert.NoError(t, err)

	err = storer.AddDatacenter(context.Background(), routing.Datacenter{ID: 10})
	assert.NoError(t, err)

	err = storer.AddDatacenterMap(context.Background(), routing.DatacenterMap{BuyerID: 100, DatacenterID: 10})
	assert.NoError(t, err)

	err = storer.AddSeller(context.Background(), routing.Seller{ID: "seller"})
	assert.NoError(t, err)

	relayAddr1, err := net.ResolveUDPAddr("udp", "127.0.0.1:10000")
	assert.NoError(t, err)
	relayAddr2, err := net.ResolveUDPAddr("udp", "127.0.0.1:10001")
	assert.NoError(t, err)

	publicKey := make([]byte, crypto.KeySize)
	privateKey := [crypto.KeySize]byte{}

	err = storer.AddRelay(context.Background(), routing.Relay{
		ID:         1,
		Name:       "test.relay.1",
		Addr:       *relayAddr1,
		PublicKey:  publicKey,
		Seller:     routing.Seller{ID: "seller"},
		Datacenter: routing.Datacenter{ID: 10},
	})
	assert.NoError(t, err)

	err = storer.AddRelay(context.Background(), routing.Relay{
		ID:         2,
		Name:       "test.relay.2",
		Addr:       *relayAddr2,
		PublicKey:  publicKey,
		Seller:     routing.Seller{ID: "seller"},
		Datacenter: routing.Datacenter{ID: 10},
	})
	assert.NoError(t, err)

	sessionDataStruct := transport.SessionData{
		Version:         transport.SessionDataVersion,
		SessionID:       1111,
		SliceNumber:     1,
		Location:        routing.LocationNullIsland,
		ExpireTimestamp: uint64(time.Now().Unix()),
		RouteState: core.RouteState{
			Next:          true,
			ReduceLatency: true,
			Committed:     true,
			NumNearRelays: 2,
			NearRelayRTT:  [core.MaxNearRelays]int32{10, 15},
		},
		EverOnNext: true,
	}

	sessionDataSlice, err := transport.MarshalSessionData(&sessionDataStruct)
	assert.NoError(t, err)

	sessionDataArray := [transport.MaxSessionDataSize]byte{}
	copy(sessionDataArray[:], sessionDataSlice)

	clientAddr, err := net.ResolveUDPAddr("udp", "127.0.0.1:57247")
	serverAddr, err := net.ResolveUDPAddr("udp", "127.0.0.1:32202")

	requestPacket := transport.SessionUpdatePacket{
		Version:              transport.SDKVersion{4, 0, 4},
		SessionID:            1111,
		CustomerID:           100,
		DatacenterID:         10,
		SliceNumber:          1,
		SessionDataBytes:     int32(len(sessionDataSlice)),
		SessionData:          sessionDataArray,
		ClientAddress:        *clientAddr,
		ServerAddress:        *serverAddr,
		ClientRoutePublicKey: publicKey,
		ServerRoutePublicKey: publicKey,
		DirectRTT:            80,
		Next:                 true,
		NextRTT:              60,
		NumNearRelays:        2,
		NearRelayIDs:         []uint64{1, 2},
		NearRelayRTT:         []int32{10, 15},
		NearRelayJitter:      []int32{0, 0},
		NearRelayPacketLoss:  []int32{0, 0},
	}
	requestData, err := transport.MarshalPacket(&requestPacket)
	assert.NoError(t, err)

	var goodIPLocator goodIPLocator
	ipLocatorFunc := func(sessionID uint64) routing.IPLocator {
		return &goodIPLocator
	}

	routeMatrix := routing.RouteMatrix{
		RelayIDsToIndices:  map[uint64]int32{1: 0},
		RelayIDs:           []uint64{1},
		RelayAddresses:     []net.UDPAddr{*relayAddr1},
		RelayNames:         []string{"test.relay.1"},
		RelayLatitudes:     []float32{90},
		RelayLongitudes:    []float32{180},
		RelayDatacenterIDs: []uint64{10},
	}
	routeMatrixFunc := func() *routing.RouteMatrix {
		return &routeMatrix
	}

	redisServer, err := miniredis.Run()
	assert.NoError(t, err)

	multipathVetoHandler, err := storage.NewMultipathVetoHandler(redisServer.Addr(), storer)
	assert.NoError(t, err)

	expectedResponse := transport.SessionResponsePacket{
		Version:     requestPacket.Version,
		SessionID:   requestPacket.SessionID,
		SliceNumber: requestPacket.SliceNumber,
		RouteType:   routing.RouteTypeDirect,
	}

	expectedSessionData := transport.SessionData{
		Version:         transport.SessionDataVersion,
		SessionID:       requestPacket.SessionID,
		SessionVersion:  sessionDataStruct.SessionVersion,
		SliceNumber:     requestPacket.SliceNumber + 1,
		Location:        routing.LocationNullIsland,
		ExpireTimestamp: uint64(time.Now().Unix()) + billing.BillingSliceSeconds,
		RouteCost:       routing.InvalidRouteValue,
		RouteState: core.RouteState{
			UserID:           requestPacket.UserHash,
			ReduceLatency:    true,
			Committed:        true,
			NumNearRelays:    2,
			NearRelayRTT:     [core.MaxNearRelays]int32{10, 255},
			PLHistoryIndex:   1,
			PLHistorySamples: 1,
		},
		EverOnNext: true,
	}

	expectedSessionDataSlice, err := transport.MarshalSessionData(&expectedSessionData)
	assert.NoError(t, err)

	expectedResponse.SessionDataBytes = int32(len(expectedSessionDataSlice))
	copy(expectedResponse.SessionData[:], expectedSessionDataSlice)

	postSessionHandler := transport.NewPostSessionHandler(0, 0, nil, 0, nil, 0, false, nil, logger, metrics.PostSessionMetrics)
	handler := transport.SessionUpdateHandlerFunc(logger, ipLocatorFunc, routeMatrixFunc, multipathVetoHandler, storer, 32, privateKey, postSessionHandler, metrics.SessionUpdateMetrics)
	handler(responseBuffer, &transport.UDPPacket{
		Data: requestData,
	})

	var responsePacket transport.SessionResponsePacket
	responsePacket.Version = requestPacket.Version
	err = transport.UnmarshalPacket(&responsePacket, responseBuffer.Bytes()[1+crypto.PacketHashSize:])
	assert.NoError(t, err)

	var sessionData transport.SessionData
	err = transport.UnmarshalSessionData(&sessionData, responsePacket.SessionData[:])
	assert.NoError(t, err)

	assert.Equal(t, expectedSessionData, sessionData)

	assertResponseEqual(t, expectedResponse, responsePacket)
	assertAllMetricsEqual(t, *expectedMetrics.SessionUpdateMetrics, *metrics.SessionUpdateMetrics)
}

func TestSessionUpdateHandlerESLProMode(t *testing.T) {
	// Seed the RNG so we don't get different results from running `make test`
	// and running the test directly in VSCode
	rand.Seed(0)
	logger := log.NewNopLogger()
	metricsHandler := metrics.LocalHandler{}

	expectedMetrics := metrics.EmptyServerBackendMetrics
	var err error
	emptySessionUpdateMetrics := metrics.EmptySessionUpdateMetrics
	expectedMetrics.SessionUpdateMetrics = &emptySessionUpdateMetrics
	expectedMetrics.SessionUpdateMetrics.NextSlices, err = metricsHandler.NewCounter(context.Background(), &metrics.Descriptor{})
	assert.NoError(t, err)
	expectedMetrics.SessionUpdateMetrics.NextSlices.Add(1)

	metrics, err := metrics.NewServerBackendMetrics(context.Background(), &metricsHandler)
	assert.NoError(t, err)
	responseBuffer := bytes.NewBuffer(nil)
	storer := &storage.InMemory{}
	err = storer.AddBuyer(context.Background(), routing.Buyer{
		ID:             0x1e4e8804454033c8,
		Live:           true,
		RouteShader:    core.NewRouteShader(),
		InternalConfig: core.NewInternalConfig(),
	})
	assert.NoError(t, err)

	err = storer.AddDatacenter(context.Background(), routing.Datacenter{ID: 10})
	assert.NoError(t, err)

	err = storer.AddDatacenter(context.Background(), routing.Datacenter{ID: 11})
	assert.NoError(t, err)

	err = storer.AddDatacenterMap(context.Background(), routing.DatacenterMap{BuyerID: 0x1e4e8804454033c8, DatacenterID: 11})
	assert.NoError(t, err)

	err = storer.AddSeller(context.Background(), routing.Seller{ID: "seller"})
	assert.NoError(t, err)

	relayAddr1, err := net.ResolveUDPAddr("udp", "127.0.0.1:10000")
	assert.NoError(t, err)
	relayAddr2, err := net.ResolveUDPAddr("udp", "127.0.0.1:10001")
	assert.NoError(t, err)

	publicKey := make([]byte, crypto.KeySize)
	privateKey := [crypto.KeySize]byte{}

	err = storer.AddRelay(context.Background(), routing.Relay{
		ID:         1,
		Addr:       *relayAddr1,
		PublicKey:  publicKey,
		Seller:     routing.Seller{ID: "seller"},
		Datacenter: routing.Datacenter{ID: 10},
	})
	assert.NoError(t, err)

	err = storer.AddRelay(context.Background(), routing.Relay{
		ID:         2,
		Addr:       *relayAddr2,
		PublicKey:  publicKey,
		Seller:     routing.Seller{ID: "seller"},
		Datacenter: routing.Datacenter{ID: 11},
	})
	assert.NoError(t, err)

	sessionDataStruct := transport.SessionData{
		Version:         transport.SessionDataVersion,
		SessionID:       1111,
		SliceNumber:     1,
		Location:        routing.LocationNullIsland,
		ExpireTimestamp: uint64(time.Now().Unix()),
		RouteState: core.RouteState{
			NumNearRelays: 2,
			NearRelayRTT:  [core.MaxNearRelays]int32{10, 15},
		},
	}

	sessionDataSlice, err := transport.MarshalSessionData(&sessionDataStruct)
	assert.NoError(t, err)

	sessionDataArray := [transport.MaxSessionDataSize]byte{}
	copy(sessionDataArray[:], sessionDataSlice)

	clientAddr, err := net.ResolveUDPAddr("udp", "127.0.0.1:57247")
	serverAddr, err := net.ResolveUDPAddr("udp", "127.0.0.1:32202")

	requestPacket := transport.SessionUpdatePacket{
		Version:              transport.SDKVersion{4, 0, 4},
		SessionID:            1111,
		CustomerID:           0x1e4e8804454033c8,
		DatacenterID:         11,
		SliceNumber:          1,
		SessionDataBytes:     int32(len(sessionDataSlice)),
		SessionData:          sessionDataArray,
		ClientAddress:        *clientAddr,
		ServerAddress:        *serverAddr,
		ClientRoutePublicKey: publicKey,
		ServerRoutePublicKey: publicKey,
		DirectRTT:            60,
		NumNearRelays:        2,
		NearRelayIDs:         []uint64{1, 2},
		NearRelayRTT:         []int32{30, 35},
		NearRelayJitter:      []int32{0, 0},
		NearRelayPacketLoss:  []int32{0, 0},
		NumTags:              3,
		Tags:                 [transport.MaxTags]uint64{0x0, 0x0, crypto.HashID("pro")},
	}
	requestData, err := transport.MarshalPacket(&requestPacket)
	assert.NoError(t, err)

	var goodIPLocator goodIPLocator
	ipLocatorFunc := func(sessionID uint64) routing.IPLocator {
		return &goodIPLocator
	}

	routeMatrix := routing.RouteMatrix{
		RelayIDsToIndices:  map[uint64]int32{1: 0, 2: 1},
		RelayIDs:           []uint64{1, 2},
		RelayAddresses:     []net.UDPAddr{*relayAddr1, *relayAddr2},
		RelayNames:         []string{"test.relay.1", "test.relay.2"},
		RelayLatitudes:     []float32{90, 89},
		RelayLongitudes:    []float32{180, 179},
		RelayDatacenterIDs: []uint64{10, 11},
		RouteEntries: []core.RouteEntry{
			{
				DirectCost:     65,
				NumRoutes:      int32(core.TriMatrixLength(2)),
				RouteCost:      [core.MaxRoutesPerEntry]int32{35},
				RouteNumRelays: [core.MaxRoutesPerEntry]int32{2},
				RouteRelays: [core.MaxRoutesPerEntry][core.MaxRelaysPerRoute]int32{
					{
						0, 1,
					},
				},
				RouteHash: [core.MaxRoutesPerEntry]uint32{core.RouteHash(0, 1)},
			},
		},
	}
	routeMatrixFunc := func() *routing.RouteMatrix {
		return &routeMatrix
	}

	redisServer, err := miniredis.Run()
	assert.NoError(t, err)

	multipathVetoHandler, err := storage.NewMultipathVetoHandler(redisServer.Addr(), storer)
	assert.NoError(t, err)

	expireTimestamp := uint64(time.Now().Unix()) + billing.BillingSliceSeconds*2
	sessionVersion := sessionDataStruct.SessionVersion + 1

	tokenData := make([]byte, core.NEXT_ENCRYPTED_ROUTE_TOKEN_BYTES*4)
	routeAddresses := make([]*net.UDPAddr, 0)
	routeAddresses = append(routeAddresses, clientAddr, relayAddr1, relayAddr2, serverAddr)
	routePublicKeys := make([][]byte, 0)
	routePublicKeys = append(routePublicKeys, publicKey, publicKey, publicKey, publicKey)
	core.WriteRouteTokens(tokenData, expireTimestamp, requestPacket.SessionID, uint8(sessionVersion), 1024, 1024, 4, routeAddresses, routePublicKeys, privateKey)
	expectedResponse := transport.SessionResponsePacket{
		Version:     requestPacket.Version,
		SessionID:   requestPacket.SessionID,
		SliceNumber: requestPacket.SliceNumber,
		RouteType:   routing.RouteTypeNew,
		NumTokens:   4,
		Tokens:      tokenData,
		Multipath:   true,
		Committed:   true,
	}

	expectedSessionData := transport.SessionData{
		Version:         transport.SessionDataVersion,
		SessionID:       requestPacket.SessionID,
		SessionVersion:  sessionVersion,
		SliceNumber:     requestPacket.SliceNumber + 1,
		Location:        routing.LocationNullIsland,
		ExpireTimestamp: expireTimestamp,
		Initial:         true,
		RouteNumRelays:  2,
		RouteCost:       65 + core.CostBias,
		RouteRelayIDs:   [core.MaxRelaysPerRoute]uint64{2, 1},
		RouteState: core.RouteState{
			UserID:           requestPacket.UserHash,
			Next:             true,
			ReduceLatency:    true,
			Committed:        true,
			NumNearRelays:    2,
			NearRelayRTT:     [core.MaxNearRelays]int32{30, 35},
			Multipath:        true,
			ProMode:          true,
			PLHistoryIndex:   1,
			PLHistorySamples: 1,
		},
		EverOnNext: true,
	}

	expectedSessionDataSlice, err := transport.MarshalSessionData(&expectedSessionData)
	assert.NoError(t, err)

	expectedResponse.SessionDataBytes = int32(len(expectedSessionDataSlice))
	copy(expectedResponse.SessionData[:], expectedSessionDataSlice)

	postSessionHandler := transport.NewPostSessionHandler(0, 0, nil, 0, nil, 0, false, nil, logger, metrics.PostSessionMetrics)
	handler := transport.SessionUpdateHandlerFunc(logger, ipLocatorFunc, routeMatrixFunc, multipathVetoHandler, storer, 32, privateKey, postSessionHandler, metrics.SessionUpdateMetrics)
	handler(responseBuffer, &transport.UDPPacket{
		Data: requestData,
	})

	var responsePacket transport.SessionResponsePacket
	responsePacket.Version = requestPacket.Version
	err = transport.UnmarshalPacket(&responsePacket, responseBuffer.Bytes()[1+crypto.PacketHashSize:])
	assert.NoError(t, err)

	var sessionData transport.SessionData
	err = transport.UnmarshalSessionData(&sessionData, responsePacket.SessionData[:])
	assert.NoError(t, err)

	assert.Equal(t, expectedSessionData, sessionData)

	assertResponseEqual(t, expectedResponse, responsePacket)
	assertAllMetricsEqual(t, *expectedMetrics.SessionUpdateMetrics, *metrics.SessionUpdateMetrics)
}<|MERGE_RESOLUTION|>--- conflicted
+++ resolved
@@ -2402,11 +2402,7 @@
 		RouteState: core.RouteState{
 			Next:          true,
 			ReduceLatency: true,
-<<<<<<< HEAD
-=======
-			Committed:     true,
 			NumNearRelays: 2,
->>>>>>> f5f645b9
 			NearRelayRTT:  [core.MaxNearRelays]int32{10, 15},
 		},
 	}
