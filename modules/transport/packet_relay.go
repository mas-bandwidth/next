--- conflicted
+++ resolved
@@ -160,11 +160,6 @@
 	}
 	encoding.WriteString(responseData, &index, r.TargetVersion, MaxVersionStringLength)
 	return responseData[:index], nil
-<<<<<<< HEAD
-}
-
-func (r *RelayUpdateResponse) size() int {
-	return 4 + 8 + 4 + len(r.RelaysToPing)*(8+routing.MaxRelayAddressLength)
 }
 
 type RelayUpdateRequestList struct {
@@ -194,6 +189,4 @@
 	}
 
 	return nil
-=======
->>>>>>> d8d71108
 }