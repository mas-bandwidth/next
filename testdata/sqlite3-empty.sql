--- conflicted
+++ resolved
@@ -141,11 +141,8 @@
   sync_sequence_number bigint not null
 );
 
-<<<<<<< HEAD
 -- File generation: 2021/01/04 15:11:36
-=======
--- File generation: 2021/01/04 13:09:30
->>>>>>> 7d9e2e5f
+
 
 -- machine_types
 insert into machine_types values (0, 'none');
