package storage

import (
	"context"
	"fmt"
	"net"
	"sort"
	"strconv"
	"sync"
	"time"

	"cloud.google.com/go/firestore"
	"github.com/go-kit/kit/log"
	"github.com/go-kit/kit/log/level"
	"github.com/networknext/backend/crypto"
	"github.com/networknext/backend/routing"
	"google.golang.org/api/iterator"
)

type Firestore struct {
	Client *firestore.Client
	Logger log.Logger

	datacenters    map[uint64]routing.Datacenter
	relays         map[uint64]routing.Relay
	customers      map[string]routing.Customer
	buyers         map[uint64]routing.Buyer
	sellers        map[string]routing.Seller
	datacenterMaps map[uint64]routing.DatacenterMap

	syncSequenceNumber int64

	datacenterMutex     sync.RWMutex
	relayMutex          sync.RWMutex
	customerMutex       sync.RWMutex
	buyerMutex          sync.RWMutex
	sellerMutex         sync.RWMutex
	datacenterMapMutex  sync.RWMutex
	sequenceNumberMutex sync.RWMutex
}

type customer struct {
	Code                   string                 `firestore:"code"`
	Name                   string                 `firestore:"name"`
	AutomaticSignInDomains string                 `firestore:"automaticSigninDomains"`
	Active                 bool                   `firestore:"active"`
	BuyerRef               *firestore.DocumentRef `firestore:"buyerRef"`
	SellerRef              *firestore.DocumentRef `firestore:"sellerRef"`
}

type buyer struct {
	ID          int64  `firestore:"sdkVersion3PublicKeyId"`
	CompanyCode string `firestore:"companyCode"`
	Live        bool   `firestore:"isLiveCustomer"`
	Debug       bool   `firestore:"isDebug"`
	PublicKey   []byte `firestore:"sdkVersion3PublicKeyData"`
}

type seller struct {
	ID                        string `firestore:"id"`
	Name                      string `firestore:"name"`
	CompanyCode               string `firestore:"companyCode"`
	IngressPriceNibblinsPerGB int64  `firestore:"pricePublicIngressNibblins"`
	EgressPriceNibblinsPerGB  int64  `firestore:"pricePublicEgressNibblins"`
}

type relay struct {
	Name               string                 `firestore:"displayName"`
	Address            string                 `firestore:"publicAddress"`
	PublicKey          []byte                 `firestore:"publicKey"`
	UpdateKey          []byte                 `firestore:"updateKey"`
	NICSpeedMbps       int64                  `firestore:"nicSpeedMbps"`
	IncludedBandwithGB int64                  `firestore:"includedBandwidthGB"`
	Datacenter         *firestore.DocumentRef `firestore:"datacenter"`
	Seller             *firestore.DocumentRef `firestore:"seller"`
	ManagementAddress  string                 `firestore:"managementAddress"`
	SSHUser            string                 `firestore:"sshUser"`
	SSHPort            int64                  `firestore:"sshPort"`
	State              routing.RelayState     `firestore:"state"`
	LastUpdateTime     time.Time              `firestore:"lastUpdateTime"`
	MaxSessions        int32                  `firestore:"maxSessions"`
	MRC                int64                  `firestore:"monthlyRecurringChargeNibblins"`
	Overage            int64                  `firestore:"overage"`
	BWRule             int32                  `firestore:"bandwidthRule"`
	ContractTerm       int32                  `firestore:"contractTerm"`
	StartDate          time.Time              `firestore:"startDate"`
	EndDate            time.Time              `firestore:"endDate"`
	Type               string                 `firestore:"machineType"`
}

type datacenter struct {
	Name         string  `firestore:"name"`
	Enabled      bool    `firestore:"enabled"`
	Latitude     float64 `firestore:"latitude"`
	Longitude    float64 `firestore:"longitude"`
	SupplierName string  `firestore:"supplierName"`
}

type datacenterMap struct {
	Alias      string `firestore:"Alias"`
	Datacenter string `firestore:"Datacenter"`
	Buyer      string `firestore:"Buyer"`
}

type routingRulesSettings struct {
	DisplayName                  string          `firestore:"displayName"`
	EnvelopeKbpsUp               int64           `firestore:"envelopeKbpsUp"`
	EnvelopeKbpsDown             int64           `firestore:"envelopeKbpsDown"`
	Mode                         int64           `firestore:"mode"`
	MaxPricePerGBNibblins        int64           `firestore:"maxPricePerGBNibblins"`
	AcceptableLatency            float32         `firestore:"acceptableLatency"`
	RTTEpsilon                   float32         `firestore:"rttRouteSwitch"`
	RTTThreshold                 float32         `firestore:"rttThreshold"`
	RTTHysteresis                float32         `firestore:"rttHysteresis"`
	RTTVeto                      float32         `firestore:"rttVeto"`
	EnableYouOnlyLiveOnce        bool            `firestore:"youOnlyLiveOnce"`
	EnablePacketLossSafety       bool            `firestore:"packetLossSafety"`
	EnableMultipathForPacketLoss bool            `firestore:"packetLossMultipath"`
	MultipathPacketLossThreshold float32         `firestore:"multipathPacketLossThreshold"`
	EnableMultipathForJitter     bool            `firestore:"jitterMultipath"`
	EnableMultipathForRTT        bool            `firestore:"rttMultipath"`
	EnableABTest                 bool            `firestore:"abTest"`
	EnableTryBeforeYouBuy        bool            `firestore:"tryBeforeYouBuy"`
	TryBeforeYouBuyMaxSlices     int8            `firestore:"tryBeforeYouBuyMaxSlices"`
	SelectionPercentage          int64           `firestore:"selectionPercentage"`
	ExcludedUserHashes           map[string]bool `firestore:"excludedUserHashes"`
}

type FirestoreError struct {
	err error
}

func (e *FirestoreError) Error() string {
	return fmt.Sprintf("unknown Firestore error: %v", e.err)
}

func NewFirestore(ctx context.Context, gcpProjectID string, logger log.Logger) (*Firestore, error) {
	client, err := firestore.NewClient(ctx, gcpProjectID)
	if err != nil {
		return nil, err
	}

	return &Firestore{
		Client:             client,
		Logger:             logger,
		datacenters:        make(map[uint64]routing.Datacenter),
		datacenterMaps:     make(map[uint64]routing.DatacenterMap),
		relays:             make(map[uint64]routing.Relay),
		customers:          make(map[string]routing.Customer),
		buyers:             make(map[uint64]routing.Buyer),
		sellers:            make(map[string]routing.Seller),
		syncSequenceNumber: -1,
	}, nil

}

// SetSequenceNumber is required for testing with the Firestore emulator
func (fs *Firestore) SetSequenceNumber(ctx context.Context, value int64) error {
	seqDocs := fs.Client.Collection("MetaData")
	seq := seqDocs.Doc("SyncSequenceNumber")

	var num struct {
		Value int64 `firestore:"value"`
	}
	num.Value = value

	if _, err := seq.Set(ctx, num); err != nil {
		return &FirestoreError{err: err}
	}

	return nil

}

// IncrementSequenceNumber is called by all CRUD operations defined in the Storage interface. It only
// increments the remote seq number. When the sync() functions call CheckSequenceNumber(), if the
// local and remote numbers are not the same, the data will be sync'd from Firestore, and the local
// sequence numbers updated.
func (fs *Firestore) IncrementSequenceNumber(ctx context.Context) error {

	seqDocs := fs.Client.Collection("MetaData")
	seq, err := seqDocs.Doc("SyncSequenceNumber").Get(ctx)
	if err != nil {
		return &DoesNotExistError{resourceType: "sequence number", resourceRef: ""}
	}

	var num struct {
		Value int64 `firestore:"value"`
	}

	err = seq.DataTo(&num)
	if err != nil {
		return &UnmarshalError{err: err}
	}

	num.Value++
	if _, err = seq.Ref.Set(ctx, num); err != nil {
		return &FirestoreError{err: err}
	}

	return nil
}

// CheckSequenceNumber is called in the Firestore sync*() operations to see if a sync is required.
// Returns true if the remote number != the local number which forces the caller to sync from
// Firestore and updates the local sequence number. Returns false (no need to sync) and does
// not modify the local number, otherwise.
func (fs *Firestore) CheckSequenceNumber(ctx context.Context) (bool, error) {

	var num struct {
		Value int64 `firestore:"value"`
	}

	seqDocs := fs.Client.Collection("MetaData")
	seq, err := seqDocs.Doc("SyncSequenceNumber").Get(ctx)
	if err != nil {
		return false, &DoesNotExistError{resourceType: "sequence number", resourceRef: ""}
	}

	err = seq.DataTo(&num)
	if err != nil {
		return false, &UnmarshalError{err: err}
	}

	fs.sequenceNumberMutex.RLock()
	localSeqNum := fs.syncSequenceNumber
	fs.sequenceNumberMutex.RUnlock()

	if localSeqNum != num.Value {
		fs.sequenceNumberMutex.Lock()
		fs.syncSequenceNumber = num.Value
		fs.sequenceNumberMutex.Unlock()
		return true, nil
	}

	return false, nil
}

func (fs *Firestore) Customer(code string) (routing.Customer, error) {
	fs.customerMutex.RLock()
	defer fs.customerMutex.RUnlock()

	c, found := fs.customers[code]
	if !found {
		return routing.Customer{}, &DoesNotExistError{resourceType: "customer", resourceRef: fmt.Sprintf("%s", code)}
	}

	return c, nil
}

func (fs *Firestore) Customers() []routing.Customer {
	var customers []routing.Customer
	for _, customer := range fs.customers {
		customers = append(customers, customer)
	}

	sort.Slice(customers, func(i int, j int) bool { return customers[i].Name < customers[j].Name })
	return customers
}

func (fs *Firestore) CustomerWithName(name string) (routing.Customer, error) {
	fs.customerMutex.RLock()
	defer fs.customerMutex.RUnlock()

	for _, customer := range fs.customers {
		if customer.Name == name {
			return customer, nil
		}
	}

	return routing.Customer{}, &DoesNotExistError{resourceType: "buyer", resourceRef: name}
}

func (fs *Firestore) AddCustomer(ctx context.Context, c routing.Customer) error {
	_, err := fs.Customer(c.Code)
	if err == nil {
		return &AlreadyExistsError{resourceType: "customer", resourceRef: c.Code}
	}

	newCustomerData := customer{
		Code:                   c.Code,
		Name:                   c.Name,
		AutomaticSignInDomains: "",
		Active:                 false,
	}

	// Add the buyer in remote storage
	_, _, err = fs.Client.Collection("Customer").Add(ctx, newCustomerData)
	if err != nil {
		return &FirestoreError{err: err}
	}

	// Add the buyer in cached storage
	fs.customerMutex.Lock()
	fs.customers[c.Code] = c
	fs.customerMutex.Unlock()

	fs.IncrementSequenceNumber(ctx)

	return nil
}

func (fs *Firestore) RemoveCustomer(ctx context.Context, code string) error {
	// Check if the buyer exists
	fs.customerMutex.RLock()
	_, ok := fs.customers[code]
	fs.customerMutex.RUnlock()

	if !ok {
		return &DoesNotExistError{resourceType: "customer", resourceRef: code}
	}

	cdocs := fs.Client.Collection("Customer").Documents(ctx)
	defer cdocs.Stop()
	for {
		cdoc, err := cdocs.Next()
		if err == iterator.Done {
			break
		}

		if err != nil {
			return &FirestoreError{err: err}
		}

		// Unmarshal the buyer in firestore to see if it's the buyer we want to delete
		var customerInRemoteStorage customer
		err = cdoc.DataTo(&customerInRemoteStorage)
		if err != nil {
			level.Error(fs.Logger).Log("err", &UnmarshalError{err: err})
			continue
		}

		if customerInRemoteStorage.Code == code {
			companyBuyer, err := fs.BuyerWithCompanyCode(customerInRemoteStorage.Code)
			if err == nil {
				fs.RemoveBuyer(ctx, companyBuyer.ID)
			}

			companySeller, err := fs.SellerWithCompanyCode(customerInRemoteStorage.Code)
			if err == nil {
				fs.RemoveSeller(ctx, companySeller.ID)
			}

			// Delete the customer in remote storage
			if _, err := cdoc.Ref.Delete(ctx); err != nil {
				return &FirestoreError{err: err}
			}

			// Delete the customer in cached storage
			fs.customerMutex.Lock()
			delete(fs.customers, code)
			fs.customerMutex.Unlock()

			fs.IncrementSequenceNumber(ctx)

			return nil
		}
	}

	return &DoesNotExistError{resourceType: "customer", resourceRef: code}
}

func (fs *Firestore) SetCustomer(ctx context.Context, c routing.Customer) error {
	// Get a copy of the customer in cached storage
	fs.customerMutex.RLock()
	customerInCachedStorage, ok := fs.customers[c.Code]
	fs.customerMutex.RUnlock()

	if !ok {
		return &DoesNotExistError{resourceType: "customer", resourceRef: c.Code}
	}

	// Loop through all customers in firestore
	cdocs := fs.Client.Collection("Customer").Documents(ctx)
	defer cdocs.Stop()
	for {
		cdoc, err := cdocs.Next()
		if err == iterator.Done {
			break
		}

		if err != nil {
			return &FirestoreError{err: err}
		}

		// Unmarshal the customer in firestore to see if it's the customer we want to update
		var customerInRemoteStorage customer
		err = cdoc.DataTo(&customerInRemoteStorage)
		if err != nil {
			return &UnmarshalError{err: err}
		}

		// If the customer is the one we want to update, update it with the new data
		if customerInRemoteStorage.Code == c.Code {
			// Update the customer in firestore
			newCustomerData := map[string]interface{}{
				"name":                   c.Name,
				"code":                   c.Code,
				"buyerRef":               c.BuyerRef,
				"sellerRef":              c.SellerRef,
				"automaticSigninDomains": c.AutomaticSignInDomains,
				"active":                 c.Active,
			}

			if _, err := cdoc.Ref.Set(ctx, newCustomerData, firestore.MergeAll); err != nil {
				return &FirestoreError{err: err}
			}

			// Update the cached version
			customerInCachedStorage = c

			fs.customerMutex.Lock()
			fs.customers[c.Code] = customerInCachedStorage
			fs.customerMutex.Unlock()

			fs.IncrementSequenceNumber(ctx)

			return nil
		}
	}

	return &DoesNotExistError{resourceType: "customer", resourceRef: c.Code}
}

func (fs *Firestore) Buyer(id uint64) (routing.Buyer, error) {
	fs.buyerMutex.RLock()
	defer fs.buyerMutex.RUnlock()

	b, found := fs.buyers[id]
	if !found {
		return routing.Buyer{}, &DoesNotExistError{resourceType: "buyer", resourceRef: fmt.Sprintf("%x", id)}
	}

	return b, nil
}

func (fs *Firestore) Buyers() []routing.Buyer {
	fs.buyerMutex.RLock()
	defer fs.buyerMutex.RUnlock()

	var buyers []routing.Buyer
	for _, buyer := range fs.buyers {
		buyers = append(buyers, buyer)
	}

	sort.Slice(buyers, func(i int, j int) bool { return buyers[i].ID < buyers[j].ID })
	return buyers
}

func (fs *Firestore) BuyerWithCompanyCode(code string) (routing.Buyer, error) {
	fs.buyerMutex.RLock()
	defer fs.buyerMutex.RUnlock()

	for _, buyer := range fs.buyers {
		if buyer.CompanyCode == code {
			return buyer, nil
		}
	}
	return routing.Buyer{}, &DoesNotExistError{resourceType: "buyer", resourceRef: code}
}

func (fs *Firestore) AddBuyer(ctx context.Context, b routing.Buyer) error {
	// Check if there is a company with the new buyer already / if there is a customer with the same code
	// Check if the buyer exists
	fs.buyerMutex.RLock()
	_, ok := fs.buyers[b.ID]
	fs.buyerMutex.RUnlock()

	var company routing.Customer
	for _, customer := range fs.customers {
		if customer.Code == b.CompanyCode {
			company = customer
		}
	}

	// If there is no company with that code error out
	if company.Code == "" {
		return &DoesNotExistError{resourceType: "customer", resourceRef: b.CompanyCode}
	}

	if ok {
		// Buyer already exists, lets just update the entry with any new data
		if err := fs.SetBuyer(ctx, b); err != nil {
			err = fmt.Errorf("AddBuyer() failed to update buyer: %v", err)
			return err
		}
		return nil
	}

	newBuyerData := buyer{
		CompanyCode: company.Code,
		ID:          int64(b.ID),
		Live:        b.Live,
		Debug:       b.Debug,
		PublicKey:   b.PublicKey,
	}

	// Add the buyer in remote storage
	ref, _, err := fs.Client.Collection("Buyer").Add(ctx, newBuyerData)
	if err != nil {
		return &FirestoreError{err: err}
	}

	// Add the buyer's routing rules settings to remote storage
	if err := fs.setRoutingRulesSettingsForBuyerID(ctx, ref.ID, company.Name, b.RoutingRulesSettings); err != nil {
		return &FirestoreError{err: err}
	}

	company.BuyerRef = ref

	if err = fs.SetCustomer(ctx, company); err != nil {
		err = fmt.Errorf("AddBuyer() failed to update customer")
		return err
	}

	// Add the buyer in cached storage
	fs.buyerMutex.Lock()
	fs.buyers[b.ID] = b
	fs.buyerMutex.Unlock()

	fs.IncrementSequenceNumber(ctx)

	return nil
}

func (fs *Firestore) RemoveBuyer(ctx context.Context, id uint64) error {
	// Check if the buyer exists
	fs.buyerMutex.RLock()
	_, ok := fs.buyers[id]
	fs.buyerMutex.RUnlock()

	if !ok {
		return &DoesNotExistError{resourceType: "buyer", resourceRef: fmt.Sprintf("%x", id)}
	}

	bdocs := fs.Client.Collection("Buyer").Documents(ctx)
	defer bdocs.Stop()
	for {
		bdoc, err := bdocs.Next()
		if err == iterator.Done {
			break
		}

		if err != nil {
			return &FirestoreError{err: err}
		}

		// Unmarshal the buyer in firestore to see if it's the buyer we want to delete
		var buyerInRemoteStorage buyer
		err = bdoc.DataTo(&buyerInRemoteStorage)
		if err != nil {
			level.Error(fs.Logger).Log("err", &UnmarshalError{err: err})
			continue
		}

		if uint64(buyerInRemoteStorage.ID) == id {
			// Delete the buyer's routing rules settings in remote storage
			if err := fs.deleteRouteRulesSettingsForBuyerID(ctx, bdoc.Ref.ID); err != nil {
				return &FirestoreError{err: err}
			}

			// Delete the buyer in remote storage
			if _, err := bdoc.Ref.Delete(ctx); err != nil {
				return &FirestoreError{err: err}
			}

<<<<<<< HEAD
			associatedCustomer, err := fs.Customer(buyerInRemoteStorage.CompanyCode)
			if err != nil {
				err = fmt.Errorf("RemoveBuyer() failed to fetch customer")
				return err
			}
=======
			// Find the associated customer, remove the link to the buyer, and check if we should remove the customer
			cdocs := fs.Client.Collection("Customer").Documents(ctx)
			defer cdocs.Stop()
			for {
				cdoc, err := cdocs.Next()
				if err == iterator.Done {
					break
				}

				if err != nil {
					return &FirestoreError{err: err}
				}

				// Unmarshal the customer in firestore to see if it's the customer we need
				var customerInRemoteStorage customer
				err = cdoc.DataTo(&customerInRemoteStorage)
				if err != nil {
					level.Error(fs.Logger).Log("err", &UnmarshalError{err: err})
					continue
				}

				if customerInRemoteStorage.Buyer != nil && customerInRemoteStorage.Buyer.ID == bdoc.Ref.ID {
					customerInRemoteStorage.Buyer = nil

					if customerInRemoteStorage.Buyer == nil && customerInRemoteStorage.Seller == nil {
						// Remove the customer
						if _, err := cdoc.Ref.Delete(ctx); err != nil {
							return &FirestoreError{err: err}
						}

						break
					}
>>>>>>> 8824aefb

			associatedCustomer.BuyerRef = nil

			err = fs.SetCustomer(ctx, associatedCustomer)
			if err != nil {
				err = fmt.Errorf("RemoveBuyer() failed to update customer")
				return err
			}

			// Delete the buyer in cached storage
			fs.buyerMutex.Lock()
			delete(fs.buyers, id)
			fs.buyerMutex.Unlock()

			fs.IncrementSequenceNumber(ctx)

			return nil
		}
	}

	return &DoesNotExistError{resourceType: "buyer", resourceRef: fmt.Sprintf("%x", id)}
}

func (fs *Firestore) SetBuyer(ctx context.Context, b routing.Buyer) error {
	// Get a copy of the buyer in cached storage
	fs.buyerMutex.RLock()
	buyerInCachedStorage, ok := fs.buyers[b.ID]
	fs.buyerMutex.RUnlock()

	if !ok {
		return &DoesNotExistError{resourceType: "buyer", resourceRef: fmt.Sprintf("%x", b.ID)}
	}

	// Loop through all buyers in firestore
	bdocs := fs.Client.Collection("Buyer").Documents(ctx)
	defer bdocs.Stop()
	for {
		bdoc, err := bdocs.Next()
		if err == iterator.Done {
			break
		}

		if err != nil {
			return &FirestoreError{err: err}
		}

		// Unmarshal the buyer in firestore to see if it's the buyer we want to update
		var buyerInRemoteStorage buyer
		err = bdoc.DataTo(&buyerInRemoteStorage)
		if err != nil {
			level.Error(fs.Logger).Log("err", &UnmarshalError{err: err})
			continue
		}

		// If the buyer is the one we want to update, update it with the new data
		if uint64(buyerInRemoteStorage.ID) == b.ID {
			// Update the buyer in firestore
			newBuyerData := map[string]interface{}{
				"sdkVersion3PublicKeyId":   int64(b.ID),
				"companyCode":              b.CompanyCode,
				"isLiveCustomer":           b.Live,
				"isDebug":                  b.Debug,
				"sdkVersion3PublicKeyData": b.PublicKey,
			}

			if _, err := bdoc.Ref.Set(ctx, newBuyerData, firestore.MergeAll); err != nil {
				return &FirestoreError{err: err}
			}

			var company routing.Customer
			for _, customer := range fs.customers {
				if customer.BuyerRef.ID == bdoc.Ref.ID {
					company = customer
				}
			}

			// Update the buyer's routing rules settings in firestore
			if err := fs.setRoutingRulesSettingsForBuyerID(ctx, bdoc.Ref.ID, company.Name, b.RoutingRulesSettings); err != nil {
				return &FirestoreError{err: err}
			}

			// Update the cached version
			buyerInCachedStorage = b

			fs.buyerMutex.Lock()
			fs.buyers[b.ID] = buyerInCachedStorage
			fs.buyerMutex.Unlock()

			fs.IncrementSequenceNumber(ctx)

			return nil
		}
	}

	return &DoesNotExistError{resourceType: "buyer", resourceRef: fmt.Sprintf("%x", b.ID)}
}

func (fs *Firestore) Seller(id string) (routing.Seller, error) {
	fs.sellerMutex.RLock()
	defer fs.sellerMutex.RUnlock()

	s, found := fs.sellers[id]
	if !found {
		return routing.Seller{}, &DoesNotExistError{resourceType: "seller", resourceRef: id}
	}

	return s, nil
}

func (fs *Firestore) Sellers() []routing.Seller {
	fs.sellerMutex.RLock()
	defer fs.sellerMutex.RUnlock()

	var sellers []routing.Seller
	for _, seller := range fs.sellers {
		sellers = append(sellers, seller)
	}

	sort.Slice(sellers, func(i int, j int) bool { return sellers[i].ID < sellers[j].ID })
	return sellers
}

func (fs *Firestore) SellerWithCompanyCode(code string) (routing.Seller, error) {
	fs.sellerMutex.RLock()
	defer fs.sellerMutex.RUnlock()

	for _, seller := range fs.sellers {
		if seller.CompanyCode == code {
			return seller, nil
		}
	}
	return routing.Seller{}, &DoesNotExistError{resourceType: "seller", resourceRef: code}
}

func (fs *Firestore) AddSeller(ctx context.Context, s routing.Seller) error {
	// Check if the seller exists
	fs.sellerMutex.RLock()
	_, ok := fs.sellers[s.ID]
	fs.sellerMutex.RUnlock()

	var company routing.Customer
	for _, customer := range fs.customers {
		if customer.Code == s.CompanyCode {
			company = customer
		}
	}

	// If there is no company with that code error out
	if company.Code == "" {
		return &DoesNotExistError{resourceType: "customer", resourceRef: s.CompanyCode}
	}

	if ok {
		// Seller already exists, lets just update the entry with any new data
		if err := fs.SetSeller(ctx, s); err != nil {
			err = fmt.Errorf("AddSeller() failed to update seller: %v", err)
			return err
		}
		return nil
	}

	newSellerData := seller{
		CompanyCode:               s.CompanyCode,
		ID:                        s.ID,
		Name:                      s.Name,
		IngressPriceNibblinsPerGB: int64(s.IngressPriceNibblinsPerGB),
		EgressPriceNibblinsPerGB:  int64(s.EgressPriceNibblinsPerGB),
	}

	// Add the seller in remote storage
	ref := fs.Client.Collection("Seller").Doc(s.ID)
	_, err := ref.Set(ctx, newSellerData)
	if err != nil {
		return &FirestoreError{err: err}
	}

<<<<<<< HEAD
	company.SellerRef = ref
=======
	// Check if a customer already exists for this seller
	var customerFound bool

	cdocs := fs.Client.Collection("Customer").Documents(ctx)
	defer cdocs.Stop()
	for {
		cdoc, err := cdocs.Next()
		if err == iterator.Done {
			break
		}

		if err != nil {
			return &FirestoreError{err: err}
		}

		// Unmarshal the customer in firestore to see if it's the customer we want to add the seller to
		var customerInRemoteStorage customer
		err = cdoc.DataTo(&customerInRemoteStorage)
		if err != nil {
			level.Error(fs.Logger).Log("err", &UnmarshalError{err: err})
			continue
		}

		if customerInRemoteStorage.Name == s.Name && customerInRemoteStorage.Seller == nil {
			customerFound = true

			customerInRemoteStorage.Seller = ref

			// Update the customer references
			if _, err := cdoc.Ref.Set(ctx, customerInRemoteStorage); err != nil {
				return &FirestoreError{err: err}
			}

			break
		}
	}

	if !customerFound {
		// Customer was not found, so make a new one
		newCustomerData := customer{
			Name:   s.Name,
			Active: true,
			Seller: ref,
		}
>>>>>>> 8824aefb

	if err = fs.SetCustomer(ctx, company); err != nil {
		err = fmt.Errorf("AddSeller() failed to update customer")
		return err
	}

	// Add the seller in cached storage
	fs.sellerMutex.Lock()
	fs.sellers[s.ID] = s
	fs.sellerMutex.Unlock()

	fs.IncrementSequenceNumber(ctx)

	return nil
}

func (fs *Firestore) RemoveSeller(ctx context.Context, id string) error {
	// Check if the seller exists
	fs.sellerMutex.RLock()
	_, ok := fs.sellers[id]
	fs.sellerMutex.RUnlock()

	if !ok {
		return &DoesNotExistError{resourceType: "seller", resourceRef: id}
	}

	sdocs := fs.Client.Collection("Seller").Documents(ctx)
	defer sdocs.Stop()
	for {
		sdoc, err := sdocs.Next()
		if err == iterator.Done {
			break
		}

		if err != nil {
			return &FirestoreError{err: err}
		}

		// Unmarshal the seller in firestore to see if it's the seller we want to delete
		var sellerInRemoteStorage seller
		err = sdoc.DataTo(&sellerInRemoteStorage)
		if err != nil {
			level.Error(fs.Logger).Log("err", &UnmarshalError{err: err})
			continue
		}

		if sellerInRemoteStorage.ID == id {
			associatedCustomer, err := fs.Customer(sellerInRemoteStorage.CompanyCode)
			if err != nil {
				err = fmt.Errorf("RemoveSeller() failed to fetch customer")
				return err
			}

			associatedCustomer.SellerRef = nil

			err = fs.SetCustomer(ctx, associatedCustomer)
			if err != nil {
				err = fmt.Errorf("RemoveSeller() failed to update customer")
				return err
			}

			// Delete the seller in remote storage
			if _, err := sdoc.Ref.Delete(ctx); err != nil {
				return &FirestoreError{err: err}
			}

			// Delete the seller in cached storage
			fs.sellerMutex.Lock()
			delete(fs.sellers, id)
			fs.sellerMutex.Unlock()

			fs.IncrementSequenceNumber(ctx)

			return nil
		}
	}

	return &DoesNotExistError{resourceType: "seller", resourceRef: id}
}

func (fs *Firestore) SetSeller(ctx context.Context, seller routing.Seller) error {
	// Get a copy of the seller in cached storage
	fs.sellerMutex.RLock()
	sellerInCachedStorage, ok := fs.sellers[seller.ID]
	fs.sellerMutex.RUnlock()

	if !ok {
		return &DoesNotExistError{resourceType: "seller", resourceRef: seller.ID}
	}

	// Update the seller in firestore
	newSellerData := map[string]interface{}{
		"name":                       seller.Name,
		"pricePublicIngressNibblins": int64(seller.IngressPriceNibblinsPerGB),
		"pricePublicEgressNibblins":  int64(seller.EgressPriceNibblinsPerGB),
	}

	if _, err := fs.Client.Collection("Seller").Doc(seller.ID).Set(ctx, newSellerData, firestore.MergeAll); err != nil {
		return &FirestoreError{err: err}
	}

	// Update the cached version
	sellerInCachedStorage = seller

	fs.sellerMutex.Lock()
	fs.sellers[seller.ID] = sellerInCachedStorage
	fs.sellerMutex.Unlock()

	fs.IncrementSequenceNumber(ctx)

	return nil
}

func (fs *Firestore) SetCustomerLink(ctx context.Context, companyCode string, buyerID uint64, sellerID string) error {
	// Loop through all customers in firestore
	cdocs := fs.Client.Collection("Customer").Documents(ctx)
	defer cdocs.Stop()
	for {
		cdoc, err := cdocs.Next()
		if err == iterator.Done {
			break
		}

		if err != nil {
			return &FirestoreError{err: err}
		}

		// Unmarshal the customer so we can check if this is the customer we want to edit
		var c customer
		err = cdoc.DataTo(&c)
		if err != nil {
			level.Error(fs.Logger).Log("err", &UnmarshalError{err: err})
			continue
		}

		if c.Code == companyCode {
			// Customer was found, now find the associated buyer and seller we want to update the customer's references to
			var buyerRef *firestore.DocumentRef
			var sellerRef *firestore.DocumentRef

			// Find the buyer
			bdocs := fs.Client.Collection("Buyer").Documents(ctx)
			defer bdocs.Stop()
			for {
				bdoc, err := bdocs.Next()
				if err == iterator.Done {
					break
				}

				if err != nil {
					return &FirestoreError{err: err}
				}

				// Unmarshal the buyer so we can check if this is the buyer we want to link the customer to
				var b buyer
				err = bdoc.DataTo(&b)
				if err != nil {
					level.Error(fs.Logger).Log("err", &UnmarshalError{err: err})
					continue
				}

				if uint64(b.ID) == buyerID {
					buyerRef = bdoc.Ref
					break
				}
			}

			// Find the seller
			sdocs := fs.Client.Collection("Seller").Documents(ctx)
			defer sdocs.Stop()
			for {
				sdoc, err := sdocs.Next()
				if err == iterator.Done {
					break
				}

				if err != nil {
					return &FirestoreError{err: err}
				}

				if sdoc.Ref.ID == sellerID {
					sellerRef = sdoc.Ref
					break
				}
			}

			// Assign the references and restore the customer
			c.BuyerRef = buyerRef
			c.SellerRef = sellerRef

			if _, err := cdoc.Ref.Set(ctx, c); err != nil {
				return &FirestoreError{err: err}
			}

			fs.IncrementSequenceNumber(ctx)

			return nil
		}
	}

	return &DoesNotExistError{resourceType: "customer", resourceRef: companyCode}
}

func (fs *Firestore) BuyerIDFromCustomerName(ctx context.Context, customerName string) (uint64, error) {
	// Loop through all customers in firestore
	cdocs := fs.Client.Collection("Customer").Documents(ctx)
	defer cdocs.Stop()
	for {
		cdoc, err := cdocs.Next()
		if err == iterator.Done {
			break
		}

		if err != nil {
			return 0, &FirestoreError{err: err}
		}

		// Unmarshal the customer so we can check if this is the customer we want to edit
		var c customer
		err = cdoc.DataTo(&c)
		if err != nil {
			level.Error(fs.Logger).Log("err", &UnmarshalError{err: err})
			continue
		}

		if c.Name == customerName {
			bdoc, err := c.BuyerRef.Get(ctx)
			if err != nil {
				return 0, &DoesNotExistError{resourceType: "buyer", resourceRef: c.BuyerRef.ID}
			}

			var b buyer
			if err := bdoc.DataTo(&b); err != nil {
				level.Error(fs.Logger).Log("err", &UnmarshalError{err: err})
				continue
			}

			return uint64(b.ID), nil
		}
	}

	return 0, &DoesNotExistError{resourceType: "customer", resourceRef: customerName}
}

func (fs *Firestore) SellerIDFromCustomerName(ctx context.Context, customerName string) (string, error) {
	// Loop through all customers in firestore
	cdocs := fs.Client.Collection("Customer").Documents(ctx)
	defer cdocs.Stop()
	for {
		cdoc, err := cdocs.Next()
		if err == iterator.Done {
			break
		}

		if err != nil {
			return "", &FirestoreError{err: err}
		}

		// Unmarshal the customer so we can check if this is the customer we want to edit
		var c customer
		err = cdoc.DataTo(&c)
		if err != nil {
			level.Error(fs.Logger).Log("err", &UnmarshalError{err: err})
			continue
		}
		if c.Name == customerName {
			sdoc, err := c.SellerRef.Get(ctx)
			if err != nil {
				return "", &DoesNotExistError{resourceType: "seller", resourceRef: c.SellerRef.ID}
			}

			return sdoc.Ref.ID, nil
		}
	}

	return "", &DoesNotExistError{resourceType: "customer", resourceRef: customerName}
}

func (fs *Firestore) Relay(id uint64) (routing.Relay, error) {
	fs.relayMutex.RLock()
	defer fs.relayMutex.RUnlock()

	relay, found := fs.relays[id]
	if !found {
		return routing.Relay{}, &DoesNotExistError{resourceType: "relay", resourceRef: fmt.Sprintf("%x", id)}
	}

	return relay, nil
}

func (fs *Firestore) Relays() []routing.Relay {
	fs.relayMutex.RLock()
	defer fs.relayMutex.RUnlock()

	var relays []routing.Relay
	for _, relay := range fs.relays {
		relays = append(relays, relay)
	}

	sort.Slice(relays, func(i int, j int) bool { return relays[i].ID < relays[j].ID })
	return relays
}

func (fs *Firestore) AddRelay(ctx context.Context, r routing.Relay) error {
	var sellerRef *firestore.DocumentRef
	var datacenterRef *firestore.DocumentRef

	// Loop through all sellers in firestore
	sdocs := fs.Client.Collection("Seller").Documents(ctx)
	defer sdocs.Stop()
	for {
		sdoc, err := sdocs.Next()
		if err == iterator.Done {
			break
		}

		if err != nil {
			return &FirestoreError{err: err}
		}

		// If the seller is the one associated with this relay, set the relay's seller reference
		if sdoc.Ref.ID == r.Seller.ID {
			sellerRef = sdoc.Ref
			break
		}
	}

	if sellerRef == nil {
		return &DoesNotExistError{resourceType: "seller", resourceRef: r.Seller.ID}
	}

	// Loop through all datacenters in firestore
	ddocs := fs.Client.Collection("Datacenter").Documents(ctx)
	defer ddocs.Stop()
	for {
		ddoc, err := ddocs.Next()
		if err == iterator.Done {
			break
		}

		if err != nil {
			return &FirestoreError{err: err}
		}

		// Unmarshal the datacenter so we can check if the ID matches the datacenter associated with this relay
		var d datacenter
		err = ddoc.DataTo(&d)
		if err != nil {
			level.Error(fs.Logger).Log("err", &UnmarshalError{err: err})
			continue
		}

		// If the datacenter is the one associated with this relay, set the relay's datacenter reference
		if crypto.HashID(d.Name) == r.Datacenter.ID {
			datacenterRef = ddoc.Ref
			break
		}
	}

	if datacenterRef == nil {
		return &DoesNotExistError{resourceType: "datacenter", resourceRef: fmt.Sprintf("%x", r.Datacenter.ID)}
	}

	// Firestore docs save machineType as a string, currently
	var serverType string
	switch r.Type {
	case routing.BareMetal:
		serverType = "bare-metal"
	case routing.VirtualMachine:
		serverType = "vm"
	case routing.NoneSpecified:
		serverType = "n/a"
	default:
		serverType = "n/a"
	}

	newRelayData := relay{
		Name:               r.Name,
		Address:            r.Addr.String(),
		PublicKey:          r.PublicKey,
		UpdateKey:          r.PublicKey,
		NICSpeedMbps:       int64(r.NICSpeedMbps),
		IncludedBandwithGB: int64(r.IncludedBandwidthGB),
		Datacenter:         datacenterRef,
		Seller:             sellerRef,
		ManagementAddress:  r.ManagementAddr,
		SSHUser:            r.SSHUser,
		SSHPort:            r.SSHPort,
		State:              r.State,
		LastUpdateTime:     r.LastUpdateTime,
		MRC:                int64(r.MRC),
		Overage:            int64(r.Overage),
		BWRule:             int32(r.BWRule),
		ContractTerm:       r.ContractTerm,
		StartDate:          r.StartDate.UTC(),
		EndDate:            r.EndDate.UTC(),
		Type:               serverType,
	}

	// Add the relay in remote storage
	if _, _, err := fs.Client.Collection("Relay").Add(ctx, newRelayData); err != nil {
		return &FirestoreError{err: err}
	}

	// Add the relay in cached storage
	fs.relayMutex.Lock()
	fs.relays[r.ID] = r
	fs.relayMutex.Unlock()

	fs.IncrementSequenceNumber(ctx)

	return nil
}

func (fs *Firestore) RemoveRelay(ctx context.Context, id uint64) error {
	// Check if the relay exists
	fs.relayMutex.RLock()
	_, ok := fs.relays[id]
	fs.relayMutex.RUnlock()

	if !ok {
		return &DoesNotExistError{resourceType: "relay", resourceRef: fmt.Sprintf("%x", id)}
	}

	rdocs := fs.Client.Collection("Relay").Documents(ctx)
	defer rdocs.Stop()
	for {
		rdoc, err := rdocs.Next()
		if err == iterator.Done {
			break
		}

		if err != nil {
			return &FirestoreError{err: err}
		}

		// Unmarshal the relay in firestore to see if it's the relay we want to delete
		var relayInRemoteStorage relay
		err = rdoc.DataTo(&relayInRemoteStorage)
		if err != nil {
			level.Error(fs.Logger).Log("err", &UnmarshalError{err: err})
			continue
		}

		rid := crypto.HashID(relayInRemoteStorage.Address)
		if rid == id {
			// Delete the relay in remote storage
			if _, err := rdoc.Ref.Delete(ctx); err != nil {
				return &FirestoreError{err: err}
			}

			// Delete the relay in cached storage
			fs.relayMutex.Lock()
			delete(fs.relays, id)
			fs.relayMutex.Unlock()

			fs.IncrementSequenceNumber(ctx)

			return nil
		}
	}

	return &DoesNotExistError{resourceType: "relay", resourceRef: fmt.Sprintf("%x", id)}
}

// Only relay name, state, public key, and NIC speed are updated in firestore for now
func (fs *Firestore) SetRelay(ctx context.Context, r routing.Relay) error {
	// Get a copy of the relay in cached storage
	fs.relayMutex.RLock()
	relayInCachedStorage, ok := fs.relays[r.ID]
	fs.relayMutex.RUnlock()

	if !ok {
		return &DoesNotExistError{resourceType: "relay", resourceRef: fmt.Sprintf("%x", r.ID)}
	}

	// Loop through all relays in firestore
	rdocs := fs.Client.Collection("Relay").Documents(ctx)
	defer rdocs.Stop()
	for {
		rdoc, err := rdocs.Next()
		if err == iterator.Done {
			break
		}

		if err != nil {
			return &FirestoreError{err: err}
		}

		// Unmarshal the relay in firestore to see if it's the relay we want to update
		var relayInRemoteStorage relay
		err = rdoc.DataTo(&relayInRemoteStorage)
		if err != nil {
			level.Error(fs.Logger).Log("err", &UnmarshalError{err: err})
			continue
		}

		// If the relay is the one we want to update, update it with the new data
		rid := crypto.HashID(relayInRemoteStorage.Address)
		if rid == r.ID {
			// Set the data to update the relay with
			newRelayData := map[string]interface{}{
				"name":            r.Name,
				"state":           r.State,
				"lastUpdateTime":  r.LastUpdateTime,
				"stateUpdateTime": time.Now(),
				"publicKey":       r.PublicKey,
				"nicSpeedMbps":    int64(r.NICSpeedMbps),
			}

			// Update the relay in firestore
			if _, err := rdoc.Ref.Set(ctx, newRelayData, firestore.MergeAll); err != nil {
				return &FirestoreError{err: err}
			}

			// Update the cached version
			relayInCachedStorage.State = r.State
			relayInCachedStorage.LastUpdateTime = r.LastUpdateTime

			fs.relayMutex.Lock()
			fs.relays[r.ID] = relayInCachedStorage
			fs.relayMutex.Unlock()

			fs.IncrementSequenceNumber(ctx)

			return nil
		}
	}

	return &DoesNotExistError{resourceType: "relay", resourceRef: fmt.Sprintf("%x", r.ID)}
}

func (fs *Firestore) GetDatacenterMapsForBuyer(buyerID uint64) map[uint64]routing.DatacenterMap {
	fs.datacenterMapMutex.RLock()
	defer fs.datacenterMapMutex.RUnlock()

	// buyer can have multiple dc aliases
	var dcs = make(map[uint64]routing.DatacenterMap)
	for _, dc := range fs.datacenterMaps {
		if dc.BuyerID == buyerID {
			id := crypto.HashID(dc.Alias + fmt.Sprintf("%x", dc.BuyerID) + fmt.Sprintf("%x", dc.Datacenter))
			dcs[id] = dc
		}
	}

	return dcs
}

func (fs *Firestore) AddDatacenterMap(ctx context.Context, dcMap routing.DatacenterMap) error {

	// ToDo: make sure buyer and datacenter exist?
	bID := dcMap.BuyerID

	dcID := dcMap.Datacenter

	if _, ok := fs.buyers[bID]; !ok {
		return &DoesNotExistError{resourceType: "BuyerID", resourceRef: dcMap.BuyerID}
	}

	if _, ok := fs.datacenters[dcID]; !ok {
		return &DoesNotExistError{resourceType: "Datacenter", resourceRef: dcMap.Datacenter}
	}

	dcMaps := fs.GetDatacenterMapsForBuyer(dcMap.BuyerID)
	if len(dcMaps) != 0 {
		for _, dc := range dcMaps {
			if dc.Alias == dcMap.Alias && dc.Datacenter == dcMap.Datacenter {
				return &AlreadyExistsError{resourceType: "datacenterMap", resourceRef: dcMap.Alias}
			}
		}
	}

	var dcMapInt64 datacenterMap
	dcMapInt64.Alias = dcMap.Alias
	dcMapInt64.Buyer = fmt.Sprintf("%016x", dcMap.BuyerID)
	dcMapInt64.Datacenter = fmt.Sprintf("%016x", dcMap.Datacenter)

	_, _, err := fs.Client.Collection("DatacenterMaps").Add(ctx, dcMapInt64)
	if err != nil {
		return &FirestoreError{err: err}
	}

	// update local store
	fs.datacenterMapMutex.Lock()
	id := crypto.HashID(dcMap.Alias + fmt.Sprintf("%x", dcMap.BuyerID) + fmt.Sprintf("%x", dcMap.Datacenter))
	fs.datacenterMaps[id] = dcMap
	fs.datacenterMapMutex.Unlock()

	fs.IncrementSequenceNumber(ctx)

	return nil

}

func (fs *Firestore) ListDatacenterMaps(dcID uint64) map[uint64]routing.DatacenterMap {
	fs.datacenterMapMutex.RLock()
	defer fs.datacenterMapMutex.RUnlock()

	var dcs = make(map[uint64]routing.DatacenterMap)
	for _, dc := range fs.datacenterMaps {
		if dc.Datacenter == dcID || dcID == 0 {
			id := crypto.HashID(dc.Alias + fmt.Sprintf("%x", dc.BuyerID) + fmt.Sprintf("%x", dc.Datacenter))
			dcs[id] = dc
		}
	}

	return dcs
}

func (fs *Firestore) RemoveDatacenterMap(ctx context.Context, dcMap routing.DatacenterMap) error {
	dmdocs := fs.Client.Collection("DatacenterMaps").Documents(ctx)
	defer dmdocs.Stop()

	// Firestore is the source of truth
	var dcm datacenterMap
	for {
		dmdoc, err := dmdocs.Next()
		ref := dmdoc.Ref
		if err == iterator.Done {
			break
		}

		if err != nil {
			return &FirestoreError{err: err}
		}

		err = dmdoc.DataTo(&dcm)
		if err != nil {
			level.Error(fs.Logger).Log("err", &UnmarshalError{err: err})
			continue
		}

		// all components must match (one-to-many)
		buyerID, err := strconv.ParseUint(dcm.Buyer, 16, 64)
		if err != nil {
			return &HexStringConversionError{hexString: dcm.Buyer}
		}
		datacenter, err := strconv.ParseUint(dcm.Datacenter, 16, 64)
		if err != nil {
			return &HexStringConversionError{hexString: dcm.Datacenter}
		}

		if dcMap.Alias == dcm.Alias && dcMap.BuyerID == buyerID && dcMap.Datacenter == datacenter {
			_, err := ref.Delete(ctx)
			if err != nil {
				return &FirestoreError{err: err}
			}

			// delete local copy as well
			fs.datacenterMapMutex.Lock()
			id := crypto.HashID(dcMap.Alias + fmt.Sprintf("%x", dcMap.BuyerID) + fmt.Sprintf("%x", dcMap.Datacenter))
			delete(fs.datacenterMaps, id)
			fs.datacenterMapMutex.Unlock()

			fs.IncrementSequenceNumber(ctx)

			return nil
		}
	}

	return &DoesNotExistError{resourceType: "datacenterMap", resourceRef: fmt.Sprintf("%v", dcMap)}
}

func (fs *Firestore) SetRelayMetadata(ctx context.Context, modifiedRelay routing.Relay) error {

	// Loop through all relays in firestore
	rdocs := fs.Client.Collection("Relay").Documents(ctx)
	defer rdocs.Stop()
	for {
		rdoc, err := rdocs.Next()
		if err == iterator.Done {
			break
		}

		if err != nil {
			return &FirestoreError{err: err}
		}

		// Unmarshal the relay in firestore to see if it's the relay we want to update
		var relayInRemoteStorage relay
		err = rdoc.DataTo(&relayInRemoteStorage)
		if err != nil {
			level.Error(fs.Logger).Log("err", &UnmarshalError{err: err})
			continue
		}

		// If the relay is the one we want to update, update it with the new data
		rid := crypto.HashID(relayInRemoteStorage.Address)
		if rid == modifiedRelay.ID {
			// Update the relay in firestore
			if _, err := rdoc.Ref.Set(ctx, modifiedRelay, firestore.MergeAll); err != nil {
				return &FirestoreError{err: err}
			}

			fs.relayMutex.Lock()
			fs.relays[modifiedRelay.ID] = modifiedRelay
			fs.relayMutex.Unlock()

			fs.IncrementSequenceNumber(ctx)

			return nil
		}
	}

	return &DoesNotExistError{resourceType: "relay", resourceRef: fmt.Sprintf("%x", modifiedRelay.ID)}

}

func (fs *Firestore) Datacenter(id uint64) (routing.Datacenter, error) {
	fs.datacenterMutex.RLock()
	defer fs.datacenterMutex.RUnlock()

	d, found := fs.datacenters[id]
	if !found {
		return routing.Datacenter{}, &DoesNotExistError{resourceType: "datacenter", resourceRef: id}
	}

	return d, nil
}

func (fs *Firestore) Datacenters() []routing.Datacenter {
	fs.datacenterMutex.RLock()
	defer fs.datacenterMutex.RUnlock()

	var datacenters []routing.Datacenter
	for _, datacenter := range fs.datacenters {
		datacenters = append(datacenters, datacenter)
	}

	sort.Slice(datacenters, func(i int, j int) bool { return datacenters[i].ID < datacenters[j].ID })
	return datacenters
}

func (fs *Firestore) AddDatacenter(ctx context.Context, d routing.Datacenter) error {
	newDatacenterData := datacenter{
		Name:         d.Name,
		Enabled:      d.Enabled,
		Latitude:     d.Location.Latitude,
		Longitude:    d.Location.Longitude,
		SupplierName: d.SupplierName,
	}

	// Add the datacenter in remote storage
	_, _, err := fs.Client.Collection("Datacenter").Add(ctx, newDatacenterData)
	if err != nil {
		return &FirestoreError{err: err}
	}

	// Add the datacenter in cached storage
	fs.datacenterMutex.Lock()
	fs.datacenters[d.ID] = d
	fs.datacenterMutex.Unlock()

	fs.IncrementSequenceNumber(ctx)

	return nil
}

func (fs *Firestore) RemoveDatacenter(ctx context.Context, id uint64) error {
	// Check if the datacenter exists
	fs.datacenterMutex.RLock()
	_, ok := fs.datacenters[id]
	fs.datacenterMutex.RUnlock()

	if !ok {
		return &DoesNotExistError{resourceType: "datacenter", resourceRef: fmt.Sprintf("%x", id)}
	}

	ddocs := fs.Client.Collection("Datacenter").Documents(ctx)
	defer ddocs.Stop()
	for {
		ddoc, err := ddocs.Next()
		if err == iterator.Done {
			break
		}

		if err != nil {
			return &FirestoreError{err: err}
		}

		// Unmarshal the datanceter in firestore to see if it's the datacenter we want to delete
		var datacenterInRemoteStorage datacenter
		err = ddoc.DataTo(&datacenterInRemoteStorage)
		if err != nil {
			level.Error(fs.Logger).Log("err", &UnmarshalError{err: err})
			continue
		}

		if crypto.HashID(datacenterInRemoteStorage.Name) == id {
			// Delete the datacenter in remote storage
			if _, err := ddoc.Ref.Delete(ctx); err != nil {
				return &FirestoreError{err: err}
			}

			// Delete the datacenter in cached storage
			fs.datacenterMutex.Lock()
			delete(fs.datacenters, id)
			fs.datacenterMutex.Unlock()

			fs.IncrementSequenceNumber(ctx)

			return nil
		}
	}

	return &DoesNotExistError{resourceType: "datacenter", resourceRef: fmt.Sprintf("%x", id)}
}

func (fs *Firestore) SetDatacenter(ctx context.Context, d routing.Datacenter) error {
	// Get a copy of the datacenter in cached storage
	fs.datacenterMutex.RLock()
	datacenterInCachedStorage, ok := fs.datacenters[d.ID]
	fs.datacenterMutex.RUnlock()

	if !ok {
		return &DoesNotExistError{resourceType: "datacenter", resourceRef: fmt.Sprintf("%x", d.ID)}
	}

	// Loop through all datacenters in firestore
	ddocs := fs.Client.Collection("Datacenter").Documents(ctx)
	defer ddocs.Stop()
	for {
		ddoc, err := ddocs.Next()
		if err == iterator.Done {
			break
		}

		if err != nil {
			return &FirestoreError{err: err}
		}

		// Unmarshal the datacenter in firestore to see if it's the datacenter we want to update
		var datacenterInRemoteStorage datacenter
		err = ddoc.DataTo(&datacenterInRemoteStorage)
		if err != nil {
			level.Error(fs.Logger).Log("err", &UnmarshalError{err: err})
			continue
		}

		// If the datacenter is the one we want to update, update it with the new data
		if crypto.HashID(datacenterInRemoteStorage.Name) == d.ID {
			// Set the data to update the datacenter with
			newDatacenterData := map[string]interface{}{
				"name":         d.Name,
				"enabled":      d.Enabled,
				"latitude":     d.Location.Latitude,
				"longitude":    d.Location.Longitude,
				"supplierName": d.SupplierName,
			}

			// Update the datacenter in firestore
			if _, err := ddoc.Ref.Set(ctx, newDatacenterData, firestore.MergeAll); err != nil {
				return &FirestoreError{err: err}
			}

			// Update the cached version
			datacenterInCachedStorage = d

			fs.datacenterMutex.Lock()
			fs.datacenters[d.ID] = datacenterInCachedStorage
			fs.datacenterMutex.Unlock()

			fs.IncrementSequenceNumber(ctx)

			return nil
		}
	}

	return &DoesNotExistError{resourceType: "datacenter", resourceRef: fmt.Sprintf("%x", d.ID)}
}

// SyncLoop is a helper method that calls Sync
// func (fs *Firestore) SyncLoop(ctx context.Context, c <-chan time.Time) {
func (fs *Firestore) SyncLoop(ctx context.Context, c <-chan time.Time) {
	if err := fs.Sync(ctx); err != nil {
		level.Error(fs.Logger).Log("during", "SyncLoop", "err", err)
	}

	for {
		select {
		case <-c:
			if err := fs.Sync(ctx); err != nil {
				level.Error(fs.Logger).Log("during", "SyncLoop", "err", err)
			}
		case <-ctx.Done():
			return
		}
	}
}

// Sync fetches relays and buyers from Firestore and places copies into local caches
func (fs *Firestore) Sync(ctx context.Context) error {

	seqNumberNotInSync, err := fs.CheckSequenceNumber(ctx)
	if err != nil {
		return err
	}
	if !seqNumberNotInSync {
		return nil
	}

	var outerErr error
	var wg sync.WaitGroup
	wg.Add(6)

	go func() {

		if err := fs.syncRelays(ctx); err != nil {
			outerErr = fmt.Errorf("failed to sync relays: %v", err)
		}
		wg.Done()
	}()

	go func() {
		if err := fs.syncCustomers(ctx); err != nil {
			outerErr = fmt.Errorf("failed to sync customers: %v", err)
		}
		wg.Done()
	}()

	go func() {
		if err := fs.syncBuyers(ctx); err != nil {
			outerErr = fmt.Errorf("failed to sync buyers: %v", err)
		}
		wg.Done()
	}()

	go func() {
		if err := fs.syncSellers(ctx); err != nil {
			outerErr = fmt.Errorf("failed to sync sellers: %v", err)
		}
		wg.Done()
	}()

	go func() {
		if err := fs.syncDatacenters(ctx); err != nil {
			outerErr = fmt.Errorf("failed to sync datacenters: %v", err)
		}
		wg.Done()
	}()

	go func() {
		if err := fs.syncDatacenterMaps(ctx); err != nil {
			outerErr = fmt.Errorf("failed to sync datacenterMaps: %v", err)
		}
		wg.Done()
	}()

	wg.Wait()

	return outerErr
}

func (fs *Firestore) syncDatacenters(ctx context.Context) error {
	datacenters := make(map[uint64]routing.Datacenter)

	ddocs := fs.Client.Collection("Datacenter").Documents(ctx)
	defer ddocs.Stop()
	for {
		ddoc, err := ddocs.Next()
		if err == iterator.Done {
			break
		}
		if err != nil {
			return &FirestoreError{err: err}
		}

		var d datacenter
		err = ddoc.DataTo(&d)
		if err != nil {
			level.Warn(fs.Logger).Log("msg", fmt.Sprintf("failed to unmarshal datacenter %v", ddoc.Ref.ID), "err", err)
			continue
		}

		did := crypto.HashID(d.Name)
		datacenters[did] = routing.Datacenter{
			ID:      did,
			Name:    d.Name,
			Enabled: d.Enabled,
			Location: routing.Location{
				Latitude:  float64(d.Latitude),
				Longitude: float64(d.Longitude),
			},
			SupplierName: d.SupplierName,
		}
	}

	fs.datacenterMutex.Lock()
	fs.datacenters = datacenters
	fs.datacenterMutex.Unlock()

	level.Info(fs.Logger).Log("during", "syncDatacenters", "num", len(fs.datacenters))

	return nil
}

func (fs *Firestore) syncRelays(ctx context.Context) error {
	relays := make(map[uint64]routing.Relay)

	rdocs := fs.Client.Collection("Relay").Documents(ctx)
	defer rdocs.Stop()
	for {
		rdoc, err := rdocs.Next()
		if err == iterator.Done {
			break
		}
		if err != nil {
			return &FirestoreError{err: err}
		}

		var r relay
		err = rdoc.DataTo(&r)
		if err != nil {
			level.Warn(fs.Logger).Log("msg", fmt.Sprintf("failed to unmarshal relay %v", rdoc.Ref.ID), "err", err)
			continue
		}

		rid := crypto.HashID(r.Address)

		host, port, err := net.SplitHostPort(r.Address)
		if err != nil {
			return &UnmarshalError{err: fmt.Errorf("failed to split host and port: %v", err)}
		}
		iport, err := strconv.ParseInt(port, 10, 64)
		if err != nil {
			return &UnmarshalError{err: fmt.Errorf("failed to convert port to int: %v", err)}
		}

		// Default to the relay public key, but if that isn't in firestore
		// then use the old update key for compatibility
		publicKey := r.PublicKey
		if publicKey == nil {
			publicKey = r.UpdateKey
		}

		var bwRule routing.BandWidthRule
		switch r.BWRule {
		case 3:
			bwRule = routing.BWRulePool
		case 2:
			bwRule = routing.BWRuleBurst
		case 1:
			bwRule = routing.BWRuleFlat
		case 0:
			bwRule = routing.BWRuleNone
		default:
			bwRule = routing.BWRuleNone
		}

		var serverType routing.MachineType
		switch r.Type {
		case "vm":
			serverType = routing.VirtualMachine
		case "bare-metal":
			serverType = routing.BareMetal
		case "n/a":
			serverType = routing.NoneSpecified
		default:
			serverType = routing.NoneSpecified
		}

		relay := routing.Relay{
			ID:   rid,
			Name: r.Name,
			Addr: net.UDPAddr{
				IP:   net.ParseIP(host),
				Port: int(iport),
			},
			PublicKey:           publicKey,
			NICSpeedMbps:        int32(r.NICSpeedMbps),
			IncludedBandwidthGB: int32(r.IncludedBandwithGB),
			ManagementAddr:      r.ManagementAddress,
			SSHUser:             r.SSHUser,
			SSHPort:             r.SSHPort,
			State:               r.State,
			LastUpdateTime:      r.LastUpdateTime,
			MaxSessions:         uint32(r.MaxSessions),
			UpdateKey:           r.UpdateKey,
			FirestoreID:         rdoc.Ref.ID,
			MRC:                 routing.Nibblin(r.MRC),
			Overage:             routing.Nibblin(r.Overage),
			BWRule:              bwRule,
			ContractTerm:        r.ContractTerm,
			StartDate:           r.StartDate.UTC(),
			EndDate:             r.EndDate.UTC(),
			Type:                serverType,
		}

		// Set a default max session count of 3000 if the value isn't set in firestore
		if relay.MaxSessions == 0 {
			relay.MaxSessions = 3000
		}

		// Get datacenter
		ddoc, err := r.Datacenter.Get(ctx)
		if err != nil {
			level.Warn(fs.Logger).Log("msg", fmt.Sprintf("failed to get datacenter reference %s on relay %016x", r.Datacenter.ID, rid), "err", err)
			continue
		}

		var d datacenter
		err = ddoc.DataTo(&d)
		if err != nil {
			level.Warn(fs.Logger).Log("msg", fmt.Sprintf("failed to unmarshal datacenter %v", ddoc.Ref.ID), "err", err)
			continue
		}

		datacenter := routing.Datacenter{
			ID:      crypto.HashID(d.Name),
			Name:    d.Name,
			Enabled: d.Enabled,
			Location: routing.Location{
				Latitude:  d.Latitude,
				Longitude: d.Longitude,
			},
			SupplierName: d.SupplierName,
		}

		relay.Datacenter = datacenter

		// Get seller
		sdoc, err := r.Seller.Get(ctx)
		if err != nil {
			level.Warn(fs.Logger).Log("msg", fmt.Sprintf("failed to get seller reference %s on relay %016x", r.Datacenter.ID, rid), "err", err)
			continue
		}

		var s seller
		err = sdoc.DataTo(&s)
		if err != nil {
			level.Warn(fs.Logger).Log("msg", fmt.Sprintf("failed to unmarshal seller %v", sdoc.Ref.ID), "err", err)
			continue
		}

		seller := routing.Seller{
			ID:                        sdoc.Ref.ID,
			Name:                      s.Name,
			CompanyCode:               s.CompanyCode,
			IngressPriceNibblinsPerGB: routing.Nibblin(s.IngressPriceNibblinsPerGB),
			EgressPriceNibblinsPerGB:  routing.Nibblin(s.EgressPriceNibblinsPerGB),
		}

		relay.Seller = seller

		// add populated relay to list
		relays[rid] = relay
	}

	fs.relayMutex.Lock()
	fs.relays = relays
	fs.relayMutex.Unlock()

	level.Info(fs.Logger).Log("during", "syncRelays", "num", len(fs.relays))

	return nil
}

func (fs *Firestore) syncBuyers(ctx context.Context) error {
	buyers := make(map[uint64]routing.Buyer)

	buyerDocs := fs.Client.Collection("Buyer").Documents(ctx)
	defer buyerDocs.Stop()

	for {
		buyerDoc, err := buyerDocs.Next()
		if err == iterator.Done {
			break
		}
		if err != nil {
			return &FirestoreError{err: err}
		}

		var b buyer
		err = buyerDoc.DataTo(&b)
		if err != nil {
			level.Warn(fs.Logger).Log("msg", fmt.Sprintf("failed to unmarshal buyer %v", buyerDoc.Ref.ID), "err", err)
			continue
		}
		rrs, err := fs.getRoutingRulesSettingsForBuyerID(ctx, buyerDoc.Ref.ID)
		if err != nil {
			level.Warn(fs.Logger).Log("msg", fmt.Sprintf("failed to completely read route shader for buyer %v, some fields will have default values", buyerDoc.Ref.ID), "err", err)
		}

		buyer := routing.Buyer{
			ID:                   uint64(b.ID),
			Live:                 b.Live,
			Debug:                b.Debug,
			CompanyCode:          b.CompanyCode,
			PublicKey:            b.PublicKey,
			RoutingRulesSettings: rrs,
		}

		buyers[buyer.ID] = buyer
	}

	fs.buyerMutex.Lock()
	fs.buyers = buyers
	fs.buyerMutex.Unlock()

	level.Info(fs.Logger).Log("during", "syncBuyers", "num", len(fs.buyers))

	return nil

}

func (fs *Firestore) syncSellers(ctx context.Context) error {
	sellers := make(map[string]routing.Seller)

	sellerDocs := fs.Client.Collection("Seller").Documents(ctx)
	defer sellerDocs.Stop()

	for {
		sellerDoc, err := sellerDocs.Next()
		if err == iterator.Done {
			break
		}
		if err != nil {
			return &FirestoreError{err: err}
		}

		var s seller
		err = sellerDoc.DataTo(&s)
		if err != nil {
			level.Warn(fs.Logger).Log("msg", fmt.Sprintf("failed to unmarshal seller %v", sellerDoc.Ref.ID), "err", err)
			continue
		}

		seller := routing.Seller{
			ID:                        sellerDoc.Ref.ID,
			CompanyCode:               s.CompanyCode,
			Name:                      s.Name,
			IngressPriceNibblinsPerGB: routing.Nibblin(s.IngressPriceNibblinsPerGB),
			EgressPriceNibblinsPerGB:  routing.Nibblin(s.EgressPriceNibblinsPerGB),
		}

		sellers[sellerDoc.Ref.ID] = seller
	}

	fs.sellerMutex.Lock()
	fs.sellers = sellers
	fs.sellerMutex.Unlock()

	level.Info(fs.Logger).Log("during", "syncSellers", "num", len(fs.sellers))

	return nil

}

func (fs *Firestore) syncDatacenterMaps(ctx context.Context) error {
	dcMaps := make(map[uint64]routing.DatacenterMap)

	dcdocs := fs.Client.Collection("DatacenterMaps").Documents(ctx)
	defer dcdocs.Stop()
	for {
		dcdoc, err := dcdocs.Next()
		if err == iterator.Done {
			break
		}
		if err != nil {
			return &FirestoreError{err: err}
		}

		var dcMap routing.DatacenterMap
		var dcMapInt64 datacenterMap
		err = dcdoc.DataTo(&dcMapInt64)
		if err != nil {
			level.Warn(fs.Logger).Log("msg", fmt.Sprintf("failed to unmarshal datacenterMap %v", dcdoc.Ref.ID), "err", err)
			continue
		}

		buyerID, err := strconv.ParseUint(dcMapInt64.Buyer, 16, 64)
		if err != nil {
			level.Error(fs.Logger).Log("msg", "could not parse buyerID on datacenter map", "buyerID", dcMapInt64.Buyer, "err", err)
			continue
		}

		datacenterID, err := strconv.ParseUint(dcMapInt64.Datacenter, 16, 64)
		if err != nil {
			level.Error(fs.Logger).Log("msg", "could not parse datacenterID on datacenter map", "datacenterID", dcMapInt64.Datacenter, "err", err)
			continue
		}

		dcMap.Alias = dcMapInt64.Alias
		dcMap.BuyerID = buyerID
		dcMap.Datacenter = datacenterID

		id := crypto.HashID(dcMap.Alias + fmt.Sprintf("%x", dcMap.BuyerID) + fmt.Sprintf("%x", dcMap.Datacenter))
		dcMaps[id] = dcMap
	}

	fs.datacenterMapMutex.Lock()
	fs.datacenterMaps = dcMaps
	fs.datacenterMapMutex.Unlock()
	return nil

}

func (fs *Firestore) syncCustomers(ctx context.Context) error {

	customers := make(map[string]routing.Customer)

	customerDocs := fs.Client.Collection("Customer").Documents(ctx)
	defer customerDocs.Stop()

	for {
		customerDoc, err := customerDocs.Next()
		if err == iterator.Done {
			break
		}
		if err != nil {
			return &FirestoreError{err: err}
		}

		var c customer
		err = customerDoc.DataTo(&c)
		if err != nil {
			level.Warn(fs.Logger).Log("msg", fmt.Sprintf("failed to unmarshal customer %v", customerDoc.Ref.ID), "err", err)
			continue
		}

		customer := routing.Customer{
			Code:                   c.Code,
			Name:                   c.Name,
			AutomaticSignInDomains: c.AutomaticSignInDomains,
			Active:                 c.Active,
			BuyerRef:               c.BuyerRef,
			SellerRef:              c.SellerRef,
		}

		customers[customer.Code] = customer
	}

	fs.customerMutex.Lock()
	fs.customers = customers
	fs.customerMutex.Unlock()

	level.Info(fs.Logger).Log("during", "syncCustomers", "num", len(fs.customers))

	return nil
}

func (fs *Firestore) deleteRouteRulesSettingsForBuyerID(ctx context.Context, ID string) error {
	// Comment below taken from old backend, at least attempting to explain why we need to append _0 (no existing entries have suffixes other than _0)
	// "Must be of the form '<buyer key>_<tag id>'. The buyer key can be found by looking at the ID under Buyer; it should be something like 763IMDH693HLsr2LGTJY. The tag ID should be 0 (for default) or the fnv64a hash of the tag the customer is using. Therefore this value should look something like: 763IMDH693HLsr2LGTJY_0. This value can not be changed after the entity is created."
	routeShaderID := ID + "_0"

	// Attempt to delete route shader for buyer
	_, err := fs.Client.Collection("RouteShader").Doc(routeShaderID).Delete(ctx)
	return err
}

func (fs *Firestore) getRoutingRulesSettingsForBuyerID(ctx context.Context, ID string) (routing.RoutingRulesSettings, error) {
	// Comment below taken from old backend, at least attempting to explain why we need to append _0 (no existing entries have suffixes other than _0)
	// "Must be of the form '<buyer key>_<tag id>'. The buyer key can be found by looking at the ID under Buyer; it should be something like 763IMDH693HLsr2LGTJY. The tag ID should be 0 (for default) or the fnv64a hash of the tag the customer is using. Therefore this value should look something like: 763IMDH693HLsr2LGTJY_0. This value can not be changed after the entity is created."
	routeShaderID := ID + "_0"

	// Set up our return value with default settings, which will be used if no settings found for buyer or other errors are encountered
	rrs := routing.DefaultRoutingRulesSettings

	// Attempt to get route shader for buyer (sadly not linked by actual reference in prod so have to fetch it ourselves using buyer ID + "_0" which happens to match)
	rsDoc, err := fs.Client.Collection("RouteShader").Doc(routeShaderID).Get(ctx)
	if err != nil {
		return rrs, err
	}

	// Unmarshal into our firestore struct
	var tempRRS routingRulesSettings
	err = rsDoc.DataTo(&tempRRS)
	if err != nil {
		return rrs, err
	}

	// If successful, convert into routing.Buyer version and return it
	rrs.EnvelopeKbpsUp = tempRRS.EnvelopeKbpsUp
	rrs.EnvelopeKbpsDown = tempRRS.EnvelopeKbpsDown
	rrs.Mode = tempRRS.Mode
	rrs.MaxNibblinsPerGB = routing.Nibblin(tempRRS.MaxPricePerGBNibblins)
	rrs.AcceptableLatency = tempRRS.AcceptableLatency
	rrs.RTTEpsilon = tempRRS.RTTEpsilon
	rrs.RTTThreshold = tempRRS.RTTThreshold
	rrs.RTTHysteresis = tempRRS.RTTHysteresis
	rrs.RTTVeto = tempRRS.RTTVeto
	rrs.EnableYouOnlyLiveOnce = tempRRS.EnableYouOnlyLiveOnce
	rrs.EnablePacketLossSafety = tempRRS.EnablePacketLossSafety
	rrs.EnableMultipathForPacketLoss = tempRRS.EnableMultipathForPacketLoss
	rrs.MultipathPacketLossThreshold = tempRRS.MultipathPacketLossThreshold
	rrs.EnableMultipathForJitter = tempRRS.EnableMultipathForJitter
	rrs.EnableMultipathForRTT = tempRRS.EnableMultipathForRTT
	rrs.EnableABTest = tempRRS.EnableABTest
	rrs.EnableTryBeforeYouBuy = tempRRS.EnableTryBeforeYouBuy
	rrs.TryBeforeYouBuyMaxSlices = tempRRS.TryBeforeYouBuyMaxSlices
	rrs.SelectionPercentage = tempRRS.SelectionPercentage

	rrs.ExcludedUserHashes = map[uint64]bool{}
	for userHashString := range tempRRS.ExcludedUserHashes {
		userHash, err := strconv.ParseUint(userHashString, 16, 64)
		if err != nil {
			return rrs, err
		}

		rrs.ExcludedUserHashes[userHash] = true
	}

	return rrs, nil
}

func (fs *Firestore) setRoutingRulesSettingsForBuyerID(ctx context.Context, ID string, name string, rrs routing.RoutingRulesSettings) error {
	// Comment below taken from old backend, at least attempting to explain why we need to append _0 (no existing entries have suffixes other than _0)
	// "Must be of the form '<buyer key>_<tag id>'. The buyer key can be found by looking at the ID under Buyer; it should be something like 763IMDH693HLsr2LGTJY. The tag ID should be 0 (for default) or the fnv64a hash of the tag the customer is using. Therefore this value should look something like: 763IMDH693HLsr2LGTJY_0. This value can not be changed after the entity is created."
	routeShaderID := ID + "_0"

	// Convert the excluded user hashes to strings
	excludedUserHashes := map[string]bool{}
	for userHash := range rrs.ExcludedUserHashes {
		excludedUserHashes[fmt.Sprintf("%016x", userHash)] = true
	}

	// Convert RoutingRulesSettings struct to firestore map
	rrsFirestore := map[string]interface{}{
		"displayName":                  name,
		"envelopeKbpsUp":               rrs.EnvelopeKbpsUp,
		"envelopeKbpsDown":             rrs.EnvelopeKbpsDown,
		"mode":                         rrs.Mode,
		"maxPricePerGBNibblins":        int64(rrs.MaxNibblinsPerGB),
		"acceptableLatency":            rrs.AcceptableLatency,
		"rttRouteSwitch":               rrs.RTTEpsilon,
		"rttThreshold":                 rrs.RTTThreshold,
		"rttHysteresis":                rrs.RTTHysteresis,
		"rttVeto":                      rrs.RTTVeto,
		"youOnlyLiveOnce":              rrs.EnableYouOnlyLiveOnce,
		"packetLossSafety":             rrs.EnablePacketLossSafety,
		"packetLossMultipath":          rrs.EnableMultipathForPacketLoss,
		"multipathPacketLossThreshold": rrs.MultipathPacketLossThreshold,
		"jitterMultipath":              rrs.EnableMultipathForJitter,
		"rttMultipath":                 rrs.EnableMultipathForRTT,
		"abTest":                       rrs.EnableABTest,
		"tryBeforeYouBuy":              rrs.EnableTryBeforeYouBuy,
		"tryBeforeYouBuyMaxSlices":     rrs.TryBeforeYouBuyMaxSlices,
		"selectionPercentage":          rrs.SelectionPercentage,
		"excludedUserHashes":           excludedUserHashes,
	}

	// Attempt to set route shader for buyer
	_, err := fs.Client.Collection("RouteShader").Doc(routeShaderID).Set(ctx, rrsFirestore, firestore.MergeAll)
	return err
}<|MERGE_RESOLUTION|>--- conflicted
+++ resolved
@@ -563,47 +563,11 @@
 			if _, err := bdoc.Ref.Delete(ctx); err != nil {
 				return &FirestoreError{err: err}
 			}
-
-<<<<<<< HEAD
 			associatedCustomer, err := fs.Customer(buyerInRemoteStorage.CompanyCode)
 			if err != nil {
 				err = fmt.Errorf("RemoveBuyer() failed to fetch customer")
 				return err
 			}
-=======
-			// Find the associated customer, remove the link to the buyer, and check if we should remove the customer
-			cdocs := fs.Client.Collection("Customer").Documents(ctx)
-			defer cdocs.Stop()
-			for {
-				cdoc, err := cdocs.Next()
-				if err == iterator.Done {
-					break
-				}
-
-				if err != nil {
-					return &FirestoreError{err: err}
-				}
-
-				// Unmarshal the customer in firestore to see if it's the customer we need
-				var customerInRemoteStorage customer
-				err = cdoc.DataTo(&customerInRemoteStorage)
-				if err != nil {
-					level.Error(fs.Logger).Log("err", &UnmarshalError{err: err})
-					continue
-				}
-
-				if customerInRemoteStorage.Buyer != nil && customerInRemoteStorage.Buyer.ID == bdoc.Ref.ID {
-					customerInRemoteStorage.Buyer = nil
-
-					if customerInRemoteStorage.Buyer == nil && customerInRemoteStorage.Seller == nil {
-						// Remove the customer
-						if _, err := cdoc.Ref.Delete(ctx); err != nil {
-							return &FirestoreError{err: err}
-						}
-
-						break
-					}
->>>>>>> 8824aefb
 
 			associatedCustomer.BuyerRef = nil
 
@@ -780,54 +744,7 @@
 		return &FirestoreError{err: err}
 	}
 
-<<<<<<< HEAD
 	company.SellerRef = ref
-=======
-	// Check if a customer already exists for this seller
-	var customerFound bool
-
-	cdocs := fs.Client.Collection("Customer").Documents(ctx)
-	defer cdocs.Stop()
-	for {
-		cdoc, err := cdocs.Next()
-		if err == iterator.Done {
-			break
-		}
-
-		if err != nil {
-			return &FirestoreError{err: err}
-		}
-
-		// Unmarshal the customer in firestore to see if it's the customer we want to add the seller to
-		var customerInRemoteStorage customer
-		err = cdoc.DataTo(&customerInRemoteStorage)
-		if err != nil {
-			level.Error(fs.Logger).Log("err", &UnmarshalError{err: err})
-			continue
-		}
-
-		if customerInRemoteStorage.Name == s.Name && customerInRemoteStorage.Seller == nil {
-			customerFound = true
-
-			customerInRemoteStorage.Seller = ref
-
-			// Update the customer references
-			if _, err := cdoc.Ref.Set(ctx, customerInRemoteStorage); err != nil {
-				return &FirestoreError{err: err}
-			}
-
-			break
-		}
-	}
-
-	if !customerFound {
-		// Customer was not found, so make a new one
-		newCustomerData := customer{
-			Name:   s.Name,
-			Active: true,
-			Seller: ref,
-		}
->>>>>>> 8824aefb
 
 	if err = fs.SetCustomer(ctx, company); err != nil {
 		err = fmt.Errorf("AddSeller() failed to update customer")
