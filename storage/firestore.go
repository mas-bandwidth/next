--- conflicted
+++ resolved
@@ -339,29 +339,9 @@
 	_, ok := fs.customers[code]
 	fs.customerMutex.RUnlock()
 
-<<<<<<< HEAD
-	// Add the buyer's route shader to remote storage
-	if err := fs.setRouteShaderForBuyerID(ctx, ref.ID, b.Name, b.RouteShader); err != nil {
-		return &FirestoreError{err: err}
-	}
-
-	// Add the buyer's customer config to remote storage
-	if err := fs.setCustomerConfigForBuyerID(ctx, ref.ID, b.Name, b.CustomerConfig); err != nil {
-		return &FirestoreError{err: err}
-	}
-
-	// Add the buyer's internal config to remote storage
-	if err := fs.setInternalConfigForBuyerID(ctx, ref.ID, b.Name, b.InternalConfig); err != nil {
-		return &FirestoreError{err: err}
-	}
-
-	// Check if a customer already exists for this buyer
-	var customerFound bool
-=======
 	if !ok {
 		return &DoesNotExistError{resourceType: "customer", resourceRef: code}
 	}
->>>>>>> 946646e4
 
 	cdocs := fs.Client.Collection("Customer").Documents(ctx)
 	defer cdocs.Stop()
@@ -554,6 +534,21 @@
 		return &FirestoreError{err: err}
 	}
 
+	// Add the buyer's route shader to remote storage
+	if err := fs.setRouteShaderForBuyerID(ctx, ref.ID, company.Name, b.RouteShader); err != nil {
+		return &FirestoreError{err: err}
+	}
+
+	// Add the buyer's customer config to remote storage
+	if err := fs.setCustomerConfigForBuyerID(ctx, ref.ID, company.Name, b.CustomerConfig); err != nil {
+		return &FirestoreError{err: err}
+	}
+
+	// Add the buyer's internal config to remote storage
+	if err := fs.setInternalConfigForBuyerID(ctx, ref.ID, company.Name, b.InternalConfig); err != nil {
+		return &FirestoreError{err: err}
+	}
+
 	company.BuyerRef = ref
 
 	if err = fs.SetCustomer(ctx, company); err != nil {
@@ -604,6 +599,21 @@
 		if uint64(buyerInRemoteStorage.ID) == id {
 			// Delete the buyer's routing rules settings in remote storage
 			if err := fs.deleteRouteRulesSettingsForBuyerID(ctx, bdoc.Ref.ID); err != nil {
+				return &FirestoreError{err: err}
+			}
+
+			// Delete the buyer's route shader in remote storage
+			if err := fs.deleteRouteShaderForBuyerID(ctx, bdoc.Ref.ID); err != nil {
+				return &FirestoreError{err: err}
+			}
+
+			// Delete the buyer's customer config in remote storage
+			if err := fs.deleteCustomerConfigForBuyerID(ctx, bdoc.Ref.ID); err != nil {
+				return &FirestoreError{err: err}
+			}
+
+			// Delete the buyer's internal config in remote storage
+			if err := fs.deleteInternalConfigForBuyerID(ctx, bdoc.Ref.ID); err != nil {
 				return &FirestoreError{err: err}
 			}
 
@@ -698,17 +708,17 @@
 			}
 
 			// Update the buyer's route shader in firestore
-			if err := fs.setRouteShaderForBuyerID(ctx, bdoc.Ref.ID, b.Name, b.RouteShader); err != nil {
+			if err := fs.setRouteShaderForBuyerID(ctx, bdoc.Ref.ID, company.Name, b.RouteShader); err != nil {
 				return &FirestoreError{err: err}
 			}
 
 			// Update the buyer's customer config in firestore
-			if err := fs.setCustomerConfigForBuyerID(ctx, bdoc.Ref.ID, b.Name, b.CustomerConfig); err != nil {
+			if err := fs.setCustomerConfigForBuyerID(ctx, bdoc.Ref.ID, company.Name, b.CustomerConfig); err != nil {
 				return &FirestoreError{err: err}
 			}
 
 			// Update the buyer's internal config in firestore
-			if err := fs.setInternalConfigForBuyerID(ctx, bdoc.Ref.ID, b.Name, b.InternalConfig); err != nil {
+			if err := fs.setInternalConfigForBuyerID(ctx, bdoc.Ref.ID, company.Name, b.InternalConfig); err != nil {
 				return &FirestoreError{err: err}
 			}
 
@@ -1985,6 +1995,20 @@
 		if err != nil {
 			level.Warn(fs.Logger).Log("msg", fmt.Sprintf("failed to completely read route shader for buyer %v, some fields will have default values", buyerDoc.Ref.ID), "err", err)
 		}
+		rs, err := fs.getRouteShaderForBuyerID(ctx, buyerDoc.Ref.ID)
+		if err != nil {
+			level.Warn(fs.Logger).Log("msg", fmt.Sprintf("failed to completely read route shader for buyer %v, some fields will have default values", buyerDoc.Ref.ID), "err", err)
+		}
+
+		cc, err := fs.getCustomerConfigForBuyerID(ctx, buyerDoc.Ref.ID)
+		if err != nil {
+			level.Warn(fs.Logger).Log("msg", fmt.Sprintf("failed to completely read customer config for buyer %v, some fields will have default values", buyerDoc.Ref.ID), "err", err)
+		}
+
+		ic, err := fs.getInternalConfigForBuyerID(ctx, buyerDoc.Ref.ID)
+		if err != nil {
+			level.Warn(fs.Logger).Log("msg", fmt.Sprintf("failed to completely read internal config for buyer %v, some fields will have default values", buyerDoc.Ref.ID), "err", err)
+		}
 
 		buyer := routing.Buyer{
 			ID:                   uint64(b.ID),
@@ -1993,6 +2017,9 @@
 			CompanyCode:          b.CompanyCode,
 			PublicKey:            b.PublicKey,
 			RoutingRulesSettings: rrs,
+			RouteShader:          rs,
+			CustomerConfig:       cc,
+			InternalConfig:       ic,
 		}
 
 		buyers[buyer.ID] = buyer
@@ -2123,73 +2150,6 @@
 			continue
 		}
 
-<<<<<<< HEAD
-		// Get the associated buyer for the customer
-		if c.Buyer != nil {
-			bdoc, err := c.Buyer.Get(ctx)
-			if err != nil {
-				level.Warn(fs.Logger).Log("msg", fmt.Sprintf("failed to get buyer %v", c.Buyer.ID), "err", err)
-				continue
-			}
-			var b buyer
-			err = bdoc.DataTo(&b)
-			if err != nil {
-				level.Warn(fs.Logger).Log("msg", fmt.Sprintf("failed to unmarshal seller %v", bdoc.Ref.ID), "err", err)
-				continue
-			}
-			rrs, err := fs.getRoutingRulesSettingsForBuyerID(ctx, bdoc.Ref.ID)
-			if err != nil {
-				level.Warn(fs.Logger).Log("msg", fmt.Sprintf("failed to completely read routing rules settings for buyer %v, some fields will have default values", bdoc.Ref.ID), "err", err)
-			}
-			rs, err := fs.getRouteShaderForBuyerID(ctx, bdoc.Ref.ID)
-			if err != nil {
-				level.Warn(fs.Logger).Log("msg", fmt.Sprintf("failed to completely read route shader for buyer %v, some fields will have default values", bdoc.Ref.ID), "err", err)
-			}
-
-			cc, err := fs.getCustomerConfigForBuyerID(ctx, bdoc.Ref.ID)
-			if err != nil {
-				level.Warn(fs.Logger).Log("msg", fmt.Sprintf("failed to completely read customer config for buyer %v, some fields will have default values", bdoc.Ref.ID), "err", err)
-			}
-
-			ic, err := fs.getInternalConfigForBuyerID(ctx, bdoc.Ref.ID)
-			if err != nil {
-				level.Warn(fs.Logger).Log("msg", fmt.Sprintf("failed to completely read internal config for buyer %v, some fields will have default values", bdoc.Ref.ID), "err", err)
-			}
-			buyers[uint64(b.ID)] = routing.Buyer{
-				ID:                   uint64(b.ID),
-				Name:                 b.Name,
-				Domain:               c.Domain,
-				Active:               b.Active,
-				Live:                 b.Live,
-				PublicKey:            b.PublicKey,
-				RouteShader:          rs,
-				CustomerConfig:       cc,
-				InternalConfig:       ic,
-				RoutingRulesSettings: rrs,
-			}
-		}
-
-		// Get the associated seller for the customer
-		if c.Seller != nil {
-			sdoc, err := c.Seller.Get(ctx)
-			if err != nil {
-				level.Warn(fs.Logger).Log("msg", fmt.Sprintf("failed to get seller %v", c.Seller.ID), "err", err)
-				continue
-			}
-			var s seller
-			err = sdoc.DataTo(&s)
-			if err != nil {
-				level.Warn(fs.Logger).Log("msg", fmt.Sprintf("failed to unmarshal seller %v", sdoc.Ref.ID), "err", err)
-				continue
-			}
-
-			sellers[sdoc.Ref.ID] = routing.Seller{
-				ID:                        sdoc.Ref.ID,
-				Name:                      s.Name,
-				IngressPriceNibblinsPerGB: routing.Nibblin(s.IngressPriceNibblinsPerGB),
-				EgressPriceNibblinsPerGB:  routing.Nibblin(s.EgressPriceNibblinsPerGB),
-			}
-=======
 		customer := routing.Customer{
 			Code:                   c.Code,
 			Name:                   c.Name,
@@ -2197,7 +2157,6 @@
 			Active:                 c.Active,
 			BuyerRef:               c.BuyerRef,
 			SellerRef:              c.SellerRef,
->>>>>>> 946646e4
 		}
 
 		customers[customer.Code] = customer
@@ -2219,6 +2178,30 @@
 
 	// Attempt to delete route shader for buyer
 	_, err := fs.Client.Collection("RouteShader").Doc(routeShaderID).Delete(ctx)
+	return err
+}
+
+func (fs *Firestore) deleteRouteShaderForBuyerID(ctx context.Context, ID string) error {
+	routeShaderID := ID + "_0"
+
+	// Attempt to delete route shader for buyer
+	_, err := fs.Client.Collection("RouteShader4").Doc(routeShaderID).Delete(ctx)
+	return err
+}
+
+func (fs *Firestore) deleteCustomerConfigForBuyerID(ctx context.Context, ID string) error {
+	customerConfigID := ID + "_0"
+
+	// Attempt to delete route shader for buyer
+	_, err := fs.Client.Collection("CustomerConfig").Doc(customerConfigID).Delete(ctx)
+	return err
+}
+
+func (fs *Firestore) deleteInternalConfigForBuyerID(ctx context.Context, ID string) error {
+	internalConfigID := ID + "_0"
+
+	// Attempt to delete route shader for buyer
+	_, err := fs.Client.Collection("InternalConfig").Doc(internalConfigID).Delete(ctx)
 	return err
 }
 
