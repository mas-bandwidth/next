/*
 * Network Next Reference Relay.
 * Copyright © 2017 - 2020 Network Next, Inc. All rights reserved.
 */

#include "relay.h"
#include <assert.h>
#include <string.h>
#include <stdio.h>
#include <inttypes.h>
#include <stdarg.h>
#include <sodium.h>
#include <math.h>
#include <map>
#include <float.h>
#include <signal.h>
#include <atomic>

#include "curl/curl.h"

#define RELAY_MTU                                               1300

#define RELAY_HEADER_BYTES                                        34

#define RELAY_ADDRESS_BYTES                                       19
#define RELAY_ADDRESS_BUFFER_SAFETY                               32

#define RELAY_REPLAY_PROTECTION_BUFFER_SIZE                      256

#define RELAY_BANDWIDTH_LIMITER_INTERVAL                         1.0

#define RELAY_ROUTE_TOKEN_BYTES                                   76
#define RELAY_ENCRYPTED_ROUTE_TOKEN_BYTES                        116
#define RELAY_CONTINUE_TOKEN_BYTES                                17
#define RELAY_ENCRYPTED_CONTINUE_TOKEN_BYTES                      57

#define RELAY_DIRECTION_CLIENT_TO_SERVER                           0
#define RELAY_DIRECTION_SERVER_TO_CLIENT                           1

#define RELAY_ROUTE_REQUEST_PACKET                               100
#define RELAY_ROUTE_RESPONSE_PACKET                              101
#define RELAY_CLIENT_TO_SERVER_PACKET                            102
#define RELAY_SERVER_TO_CLIENT_PACKET                            103
#define RELAY_SESSION_PING_PACKET                                104
#define RELAY_SESSION_PONG_PACKET                                105
#define RELAY_CONTINUE_REQUEST_PACKET                            106
#define RELAY_CONTINUE_RESPONSE_PACKET                           107
#define RELAY_NEAR_PING_PACKET                                   116
#define RELAY_NEAR_PONG_PACKET                                   117

#define RELAY_PING_HISTORY_ENTRY_COUNT                           256

#define RELAY_PING_TIME                                          0.1

#define RELAY_STATS_WINDOW                                      10.0
#define RELAY_PING_SAFETY                                        1.0

#define RELAY_MAX_PACKET_BYTES                                  1500

#define RELAY_PUBLIC_KEY_BYTES                                    32
#define RELAY_PRIVATE_KEY_BYTES                                   32

#define RELAY_PACKET_HASH_BYTES                                    8

#define RELAY_MAX_UPDATE_ATTEMPTS                                 10

static const uint8_t relay_packet_hash_key[] =
{
    0xe3, 0x18, 0x61, 0x72, 0xee, 0x70, 0x62, 0x37,
    0x40, 0xf6, 0x0a, 0xea, 0xe0, 0xb5, 0x1a, 0x2c,
    0x2a, 0x47, 0x98, 0x8f, 0x27, 0xec, 0x63, 0x2c,
    0x25, 0x04, 0x74, 0x89, 0xaf, 0x5a, 0xeb, 0x24
};

// -------------------------------------------------------------------------------------

extern int relay_platform_init();

extern void relay_platform_term();

extern const char * relay_platform_getenv( const char * );

extern uint16_t relay_platform_ntohs( uint16_t in );

extern uint16_t relay_platform_htons( uint16_t in );

extern int relay_platform_inet_pton4( const char * address_string, uint32_t * address_out );

extern int relay_platform_inet_pton6( const char * address_string, uint16_t * address_out );

extern int relay_platform_inet_ntop6( const uint16_t * address, char * address_string, size_t address_string_size );

extern double relay_platform_time();

extern void relay_platform_sleep( double time );

extern relay_platform_socket_t * relay_platform_socket_create( struct relay_address_t * address, int socket_type, float timeout_seconds, int send_buffer_size, int receive_buffer_size );

extern void relay_platform_socket_destroy( relay_platform_socket_t * socket );

extern void relay_platform_socket_send_packet( relay_platform_socket_t * socket, const relay_address_t * to, const void * packet_data, int packet_bytes );

extern int relay_platform_socket_receive_packet( relay_platform_socket_t * socket, relay_address_t * from, void * packet_data, int max_packet_size );

extern relay_platform_thread_t * relay_platform_thread_create( relay_platform_thread_func_t * func, void * arg );

extern void relay_platform_thread_join( relay_platform_thread_t * thread );

extern void relay_platform_thread_destroy( relay_platform_thread_t * thread );

extern void relay_platform_thread_set_sched_max( relay_platform_thread_t * thread );

extern relay_platform_mutex_t * relay_platform_mutex_create();

extern void relay_platform_mutex_acquire( relay_platform_mutex_t * mutex );

extern void relay_platform_mutex_release( relay_platform_mutex_t * mutex );

extern void relay_platform_mutex_destroy( relay_platform_mutex_t * mutex );

struct relay_mutex_helper_t
{
    relay_platform_mutex_t * mutex;
    relay_mutex_helper_t( relay_platform_mutex_t * mutex );
    ~relay_mutex_helper_t();
};

#define relay_mutex_guard( _mutex ) relay_mutex_helper_t __mutex_helper( _mutex )

relay_mutex_helper_t::relay_mutex_helper_t( relay_platform_mutex_t * mutex ) : mutex( mutex )
{
    assert( mutex );
    relay_platform_mutex_acquire( mutex );
}

relay_mutex_helper_t::~relay_mutex_helper_t()
{
    assert( mutex );
    relay_platform_mutex_release( mutex );
    mutex = NULL;
}

// -----------------------------------------------------------------------------

static int relay_debug = 1;

void relay_printf( const char * format, ... )
{
    if ( relay_debug )
        return;
    va_list args;
    va_start( args, format );
    char buffer[1024];
    vsnprintf( buffer, sizeof( buffer ), format, args );
    printf( "%s\n", buffer );
    va_end( args );
}

// -----------------------------------------------------------------------------

int relay_initialize()
{
    if ( relay_platform_init() != RELAY_OK )
    {
        relay_printf( "failed to initialize platform" );
        return RELAY_ERROR;
    }

    if ( sodium_init() == -1 )
    {
        relay_printf( "failed to initialize sodium" );
        return RELAY_ERROR;
    }

    const char * relay_debug_env = relay_platform_getenv( "RELAY_DEBUG" );
    if ( relay_debug_env )
    {
        relay_debug = atoi( relay_debug_env );
    }

    return RELAY_OK;
}

void relay_term()
{
    relay_platform_term();
}

// -----------------------------------------------------------------------------

void relay_random_bytes( uint8_t * buffer, int bytes )
{
    randombytes_buf( buffer, bytes );
}

uint16_t relay_ntohs( uint16_t in )
{
    return (uint16_t)( ( ( in << 8 ) & 0xFF00 ) | ( ( in >> 8 ) & 0x00FF ) );
}

uint16_t relay_htons( uint16_t in )
{
    return (uint16_t)( ( ( in << 8 ) & 0xFF00 ) | ( ( in >> 8 ) & 0x00FF ) );
}

// -----------------------------------------------------------------------------

int relay_is_network_next_packet( const uint8_t * packet_data, int packet_bytes )
{
    if ( packet_bytes <= RELAY_PACKET_HASH_BYTES )
        return 0;

    if ( packet_bytes > RELAY_MAX_PACKET_BYTES )
        return false;

    const uint8_t * message = packet_data + RELAY_PACKET_HASH_BYTES;
    
    int message_length = packet_bytes - RELAY_PACKET_HASH_BYTES;
    if ( message_length > 32 )
    {
        message_length = 32;
    }

    assert( message_length > 0 );
    assert( message_length <= 32 );

    uint8_t hash[RELAY_PACKET_HASH_BYTES];
    crypto_generichash( hash, RELAY_PACKET_HASH_BYTES, message, message_length, relay_packet_hash_key, crypto_generichash_KEYBYTES );

    return memcmp( hash, packet_data, RELAY_PACKET_HASH_BYTES ) == 0;
}

void relay_sign_network_next_packet( uint8_t * packet_data, int packet_bytes )
{
    assert( packet_bytes > RELAY_PACKET_HASH_BYTES );
    int message_length = packet_bytes - RELAY_PACKET_HASH_BYTES;
    if ( message_length > 32 )
    {
        message_length = 32;
    }
    crypto_generichash( packet_data, RELAY_PACKET_HASH_BYTES, packet_data + RELAY_PACKET_HASH_BYTES, message_length, relay_packet_hash_key, crypto_generichash_KEYBYTES );
}

// -----------------------------------------------------------------------------

void relay_write_uint8( uint8_t ** p, uint8_t value )
{
    **p = value;
    ++(*p);
}

void relay_write_uint16( uint8_t ** p, uint16_t value )
{
    (*p)[0] = value & 0xFF;
    (*p)[1] = value >> 8;
    *p += 2;
}

void relay_write_uint32( uint8_t ** p, uint32_t value )
{
    (*p)[0] = value & 0xFF;
    (*p)[1] = ( value >> 8  ) & 0xFF;
    (*p)[2] = ( value >> 16 ) & 0xFF;
    (*p)[3] = value >> 24;
    *p += 4;
}

void relay_write_uint64( uint8_t ** p, uint64_t value )
{
    (*p)[0] = value & 0xFF;
    (*p)[1] = ( value >> 8  ) & 0xFF;
    (*p)[2] = ( value >> 16 ) & 0xFF;
    (*p)[3] = ( value >> 24 ) & 0xFF;
    (*p)[4] = ( value >> 32 ) & 0xFF;
    (*p)[5] = ( value >> 40 ) & 0xFF;
    (*p)[6] = ( value >> 48 ) & 0xFF;
    (*p)[7] = value >> 56;
    *p += 8;
}

void relay_write_float32( uint8_t ** p, float value )
{
    uint32_t value_int = 0;
    char * p_value = (char*)(&value);
    char * p_value_int = (char*)(&value_int);
    memcpy(p_value_int, p_value, sizeof(uint32_t));
    relay_write_uint32( p, value_int);
}

void relay_write_float64( uint8_t ** p, double value )
{
    uint64_t value_int = 0;
    char * p_value = (char *)(&value);
    char * p_value_int = (char *)(&value_int);
    memcpy(p_value_int, p_value, sizeof(uint64_t));
    relay_write_uint64( p, value_int);
}

void relay_write_bytes( uint8_t ** p, const uint8_t * byte_array, int num_bytes )
{
    for ( int i = 0; i < num_bytes; ++i )
    {
        relay_write_uint8( p, byte_array[i] );
    }
}

void relay_write_string( uint8_t ** p, const char * string_data, uint32_t max_length )
{
    uint32_t length = strlen( string_data );
    assert( length <= max_length );
    if ( length > max_length )
        length = max_length;
    relay_write_uint32( p, length );
    for ( uint32_t i = 0; i < length; ++i )
    {
        relay_write_uint8( p, string_data[i] );
    }
}

uint8_t relay_read_uint8( const uint8_t ** p )
{
    uint8_t value = **p;
    ++(*p);
    return value;
}

uint16_t relay_read_uint16( const uint8_t ** p )
{
    uint16_t value;
    value = (*p)[0];
    value |= ( ( (uint16_t)( (*p)[1] ) ) << 8 );
    *p += 2;
    return value;
}

uint32_t relay_read_uint32( const uint8_t ** p )
{
    uint32_t value;
    value  = (*p)[0];
    value |= ( ( (uint32_t)( (*p)[1] ) ) << 8 );
    value |= ( ( (uint32_t)( (*p)[2] ) ) << 16 );
    value |= ( ( (uint32_t)( (*p)[3] ) ) << 24 );
    *p += 4;
    return value;
}

uint64_t relay_read_uint64( const uint8_t ** p )
{
    uint64_t value;
    value  = (*p)[0];
    value |= ( ( (uint64_t)( (*p)[1] ) ) << 8  );
    value |= ( ( (uint64_t)( (*p)[2] ) ) << 16 );
    value |= ( ( (uint64_t)( (*p)[3] ) ) << 24 );
    value |= ( ( (uint64_t)( (*p)[4] ) ) << 32 );
    value |= ( ( (uint64_t)( (*p)[5] ) ) << 40 );
    value |= ( ( (uint64_t)( (*p)[6] ) ) << 48 );
    value |= ( ( (uint64_t)( (*p)[7] ) ) << 56 );
    *p += 8;
    return value;
}

float relay_read_float32( const uint8_t ** p )
{
    uint32_t value_int = relay_read_uint32( p );
    float value_float = 0.0f;
    uint8_t * pointer_int = (uint8_t *)( &value_int );
    uint8_t * pointer_float = (uint8_t *)( &value_float );
    memcpy( pointer_float, pointer_int, sizeof( value_int ) );
    return value_float;
}

double relay_read_float64( const uint8_t ** p )
{
    uint64_t value_int = relay_read_uint64( p );
    double value_float = 0.0;
    uint8_t * pointer_int = (uint8_t *)( &value_int );
    uint8_t * pointer_float = (uint8_t *)( &value_float );
    memcpy( pointer_float, pointer_int, sizeof( value_int ) );
    return value_float;
}

void relay_read_bytes( const uint8_t ** p, uint8_t * byte_array, int num_bytes )
{
    for ( int i = 0; i < num_bytes; ++i )
    {
        byte_array[i] = relay_read_uint8( p );
    }
}

void relay_read_string( const uint8_t ** p, char * string_data, uint32_t max_length )
{
    uint32_t length = relay_read_uint32( p );
    if ( length > max_length )
    {
        length = 0;
        return;
    }
    uint32_t i = 0;
    for ( ; i < length; ++i )
    {
        string_data[i] = relay_read_uint8( p );
    }
    string_data[i] = 0;
}

// -----------------------------------------------------------------------------

int relay_address_parse( relay_address_t * address, const char * address_string_in )
{
    assert( address );
    assert( address_string_in );

    if ( !address )
        return RELAY_ERROR;

    if ( !address_string_in )
        return RELAY_ERROR;

    memset( address, 0, sizeof( relay_address_t ) );

    // first try to parse the string as an IPv6 address:
    // 1. if the first character is '[' then it's probably an ipv6 in form "[addr6]:portnum"
    // 2. otherwise try to parse as a raw IPv6 address using inet_pton

    char buffer[RELAY_MAX_ADDRESS_STRING_LENGTH + RELAY_ADDRESS_BUFFER_SAFETY*2];

    char * address_string = buffer + RELAY_ADDRESS_BUFFER_SAFETY;
    strncpy( address_string, address_string_in, RELAY_MAX_ADDRESS_STRING_LENGTH - 1 );
    address_string[RELAY_MAX_ADDRESS_STRING_LENGTH-1] = '\0';

    int address_string_length = (int) strlen( address_string );

    if ( address_string[0] == '[' )
    {
        const int base_index = address_string_length - 1;

        // note: no need to search past 6 characters as ":65535" is longest possible port value
        for ( int i = 0; i < 6; ++i )
        {
            const int index = base_index - i;
            if ( index < 0 )
            {
                return RELAY_ERROR;
            }
            if ( address_string[index] == ':' )
            {
                address->port = (uint16_t) ( atoi( &address_string[index + 1] ) );
                address_string[index-1] = '\0';
                break;
            }
            else if ( address_string[index] == ']' )
            {
                // no port number
                address->port = 0;
                address_string[index] = '\0';
                break;
            }
        }
        address_string += 1;
    }
    uint16_t addr6[8];
    if ( relay_platform_inet_pton6( address_string, addr6 ) == RELAY_OK )
    {
        address->type = RELAY_ADDRESS_IPV6;
        for ( int i = 0; i < 8; ++i )
        {
            address->data.ipv6[i] = relay_platform_ntohs( addr6[i] );
        }
        return RELAY_OK;
    }

    // otherwise it's probably an IPv4 address:
    // 1. look for ":portnum", if found save the portnum and strip it out
    // 2. parse remaining ipv4 address via inet_pton

    address_string_length = (int) strlen( address_string );
    const int base_index = address_string_length - 1;
    for ( int i = 0; i < 6; ++i )
    {
        const int index = base_index - i;
        if ( index < 0 )
            break;
        if ( address_string[index] == ':' )
        {
            address->port = (uint16_t)( atoi( &address_string[index + 1] ) );
            address_string[index] = '\0';
        }
    }

    uint32_t addr4;
    if ( relay_platform_inet_pton4( address_string, &addr4 ) == RELAY_OK )
    {
        address->type = RELAY_ADDRESS_IPV4;
        address->data.ipv4[3] = (uint8_t) ( ( addr4 & 0xFF000000 ) >> 24 );
        address->data.ipv4[2] = (uint8_t) ( ( addr4 & 0x00FF0000 ) >> 16 );
        address->data.ipv4[1] = (uint8_t) ( ( addr4 & 0x0000FF00 ) >> 8  );
        address->data.ipv4[0] = (uint8_t) ( ( addr4 & 0x000000FF )     );
        return RELAY_OK;
    }

    return RELAY_ERROR;
}

void relay_read_address( const uint8_t ** buffer, relay_address_t * address )
{
    const uint8_t * start = *buffer;

    address->type = relay_read_uint8( buffer );

    if ( address->type == RELAY_ADDRESS_IPV4 )
    {
        for ( int j = 0; j < 4; ++j )
        {
            address->data.ipv4[j] = relay_read_uint8( buffer );
        }
        address->port = relay_read_uint16( buffer );
        for ( int i = 0; i < 12; ++i )
        {
            uint8_t dummy = relay_read_uint8( buffer ); (void) dummy;
        }
    }
    else if ( address->type == RELAY_ADDRESS_IPV6 )
    {
        for ( int j = 0; j < 8; ++j )
        {
            address->data.ipv6[j] = relay_read_uint16( buffer );
        }
        address->port = relay_read_uint16( buffer );
    }
    else
    {
        for ( int i = 0; i < RELAY_ADDRESS_BYTES - 1; ++i )
        {
            uint8_t dummy = relay_read_uint8( buffer ); (void) dummy;
        }
    }

    (void) start;

    assert( *buffer - start == RELAY_ADDRESS_BYTES );
}

void relay_write_address( uint8_t ** buffer, const relay_address_t * address )
{
    assert( buffer );
    assert( *buffer );
    assert( address );

    uint8_t * start = *buffer;

    (void) buffer;

    if ( address->type == RELAY_ADDRESS_IPV4 )
    {
        relay_write_uint8( buffer, RELAY_ADDRESS_IPV4 );
        for ( int i = 0; i < 4; ++i )
        {
            relay_write_uint8( buffer, address->data.ipv4[i] );
        }
        relay_write_uint16( buffer, address->port );
        for ( int i = 0; i < 12; ++i )
        {
            relay_write_uint8( buffer, 0 );
        }
    }
    else if ( address->type == RELAY_ADDRESS_IPV6 )
    {
        relay_write_uint8( buffer, RELAY_ADDRESS_IPV6 );
        for ( int i = 0; i < 8; ++i )
        {
            relay_write_uint16( buffer, address->data.ipv6[i] );
        }
        relay_write_uint16( buffer, address->port );
    }
    else
    {
        for ( int i = 0; i < RELAY_ADDRESS_BYTES; ++i )
        {
            relay_write_uint8( buffer, 0 );
        }
    }

    (void) start;

    assert( *buffer - start == RELAY_ADDRESS_BYTES );
}

const char * relay_address_to_string( const relay_address_t * address, char * buffer )
{
    assert( buffer );

    if ( address->type == RELAY_ADDRESS_IPV6 )
    {
#if defined(WINVER) && WINVER <= 0x0502
        // ipv6 not supported
        buffer[0] = '\0';
        return buffer;
#else
        uint16_t ipv6_network_order[8];
        for ( int i = 0; i < 8; ++i )
            ipv6_network_order[i] = relay_htons( address->data.ipv6[i] );
        char address_string[RELAY_MAX_ADDRESS_STRING_LENGTH];
        relay_platform_inet_ntop6( ipv6_network_order, address_string, sizeof( address_string ) );
        if ( address->port == 0 )
        {
            strncpy( buffer, address_string, RELAY_MAX_ADDRESS_STRING_LENGTH );
            return buffer;
        }
        else
        {
            if ( snprintf( buffer, RELAY_MAX_ADDRESS_STRING_LENGTH, "[%s]:%hu", address_string, address->port ) < 0 )
            {
                relay_printf( "address string truncated: [%s]:%hu", address_string, address->port );
            }
            return buffer;
        }
#endif
    }
    else if ( address->type == RELAY_ADDRESS_IPV4 )
    {
        if ( address->port != 0 )
        {
            snprintf( buffer,
                      RELAY_MAX_ADDRESS_STRING_LENGTH,
                      "%d.%d.%d.%d:%d",
                      address->data.ipv4[0],
                      address->data.ipv4[1],
                      address->data.ipv4[2],
                      address->data.ipv4[3],
                      address->port );
        }
        else
        {
            snprintf( buffer,
                      RELAY_MAX_ADDRESS_STRING_LENGTH,
                      "%d.%d.%d.%d",
                      address->data.ipv4[0],
                      address->data.ipv4[1],
                      address->data.ipv4[2],
                      address->data.ipv4[3] );
        }
        return buffer;
    }
    else
    {
        snprintf( buffer, RELAY_MAX_ADDRESS_STRING_LENGTH, "%s", "NONE" );
        return buffer;
    }
}

int relay_address_equal( const relay_address_t * a, const relay_address_t * b )
{
    assert( a );
    assert( b );

    if ( a->type != b->type )
        return 0;

    if ( a->type == RELAY_ADDRESS_IPV4 )
    {
        if ( a->port != b->port )
            return 0;

        for ( int i = 0; i < 4; ++i )
        {
            if ( a->data.ipv4[i] != b->data.ipv4[i] )
                return 0;
        }
    }
    else if ( a->type == RELAY_ADDRESS_IPV6 )
    {
        if ( a->port != b->port )
            return 0;

        for ( int i = 0; i < 8; ++i )
        {
            if ( a->data.ipv6[i] != b->data.ipv6[i] )
                return 0;
        }
    }

    return 1;
}

// -----------------------------------------------------------------------------

struct relay_replay_protection_t
{
    uint64_t most_recent_sequence;
    uint64_t received_packet[RELAY_REPLAY_PROTECTION_BUFFER_SIZE];
};

void relay_replay_protection_reset( relay_replay_protection_t * replay_protection )
{
    assert( replay_protection );
    replay_protection->most_recent_sequence = 0;
    memset( replay_protection->received_packet, 0xFF, sizeof( replay_protection->received_packet ) );
}

int relay_replay_protection_already_received( relay_replay_protection_t * replay_protection, uint64_t sequence )
{
    assert( replay_protection );

    if ( sequence + RELAY_REPLAY_PROTECTION_BUFFER_SIZE <= replay_protection->most_recent_sequence )
        return 1;

    int index = (int) ( sequence % RELAY_REPLAY_PROTECTION_BUFFER_SIZE );

    if ( replay_protection->received_packet[index] == 0xFFFFFFFFFFFFFFFFLL )
        return 0;

    if ( replay_protection->received_packet[index] >= sequence )
        return 1;

    return 0;
}

void relay_replay_protection_advance_sequence( relay_replay_protection_t * replay_protection, uint64_t sequence )
{
    assert( replay_protection );

    if ( sequence > replay_protection->most_recent_sequence )
    {
        replay_protection->most_recent_sequence = sequence;
    }

    int index = (int) ( sequence % RELAY_REPLAY_PROTECTION_BUFFER_SIZE );

    replay_protection->received_packet[index] = sequence;
}

// -----------------------------------------------------------------------------

namespace relay
{
    /**
        Calculates the population count of an unsigned 32 bit integer at compile time.
        See "Hacker's Delight" and http://www.hackersdelight.org/hdcodetxt/popArrayHS.c.txt
     */

    template <uint32_t x> struct PopCount
    {
        enum {   a = x - ( ( x >> 1 )       & 0x55555555 ),
                 b =   ( ( ( a >> 2 )       & 0x33333333 ) + ( a & 0x33333333 ) ),
                 c =   ( ( ( b >> 4 ) + b ) & 0x0f0f0f0f ),
                 d =   c + ( c >> 8 ),
                 e =   d + ( d >> 16 ),

            result = e & 0x0000003f
        };
    };

    /**
        Calculates the log 2 of an unsigned 32 bit integer at compile time.
     */

    template <uint32_t x> struct Log2
    {
        enum {   a = x | ( x >> 1 ),
                 b = a | ( a >> 2 ),
                 c = b | ( b >> 4 ),
                 d = c | ( c >> 8 ),
                 e = d | ( d >> 16 ),
                 f = e >> 1,

            result = PopCount<f>::result
        };
    };

    /**
        Calculates the number of bits required to serialize an integer value in [min,max] at compile time.
     */

    template <int64_t min, int64_t max> struct BitsRequired
    {
        static const uint32_t result = ( min == max ) ? 0 : ( Log2<uint32_t(max-min)>::result + 1 );
    };

    /**
        Calculates the population count of an unsigned 32 bit integer.
        The population count is the number of bits in the integer set to 1.
        @param x The input integer value.
        @returns The number of bits set to 1 in the input value.
     */

    inline uint32_t popcount( uint32_t x )
    {
    #ifdef __GNUC__
        return __builtin_popcount( x );
    #else // #ifdef __GNUC__
        const uint32_t a = x - ( ( x >> 1 )       & 0x55555555 );
        const uint32_t b =   ( ( ( a >> 2 )       & 0x33333333 ) + ( a & 0x33333333 ) );
        const uint32_t c =   ( ( ( b >> 4 ) + b ) & 0x0f0f0f0f );
        const uint32_t d =   c + ( c >> 8 );
        const uint32_t e =   d + ( d >> 16 );
        const uint32_t result = e & 0x0000003f;
        return result;
    #endif // #ifdef __GNUC__
    }

    /**
        Calculates the log base 2 of an unsigned 32 bit integer.
        @param x The input integer value.
        @returns The log base 2 of the input.
     */

    inline uint32_t log2( uint32_t x )
    {
        const uint32_t a = x | ( x >> 1 );
        const uint32_t b = a | ( a >> 2 );
        const uint32_t c = b | ( b >> 4 );
        const uint32_t d = c | ( c >> 8 );
        const uint32_t e = d | ( d >> 16 );
        const uint32_t f = e >> 1;
        return popcount( f );
    }

    /**
        Calculates the number of bits required to serialize an integer in range [min,max].
        @param min The minimum value.
        @param max The maximum value.
        @returns The number of bits required to serialize the integer.
     */

    inline int bits_required( uint32_t min, uint32_t max )
    {
    #ifdef __GNUC__
        return ( min == max ) ? 0 : 32 - __builtin_clz( max - min );
    #else // #ifdef __GNUC__
        return ( min == max ) ? 0 : log2( max - min ) + 1;
    #endif // #ifdef __GNUC__
    }

    /**
        Reverse the order of bytes in a 64 bit integer.
        @param value The input value.
        @returns The input value with the byte order reversed.
     */

    inline uint64_t bswap( uint64_t value )
    {
    #ifdef __GNUC__
        return __builtin_bswap64( value );
    #else // #ifdef __GNUC__
        value = ( value & 0x00000000FFFFFFFF ) << 32 | ( value & 0xFFFFFFFF00000000 ) >> 32;
        value = ( value & 0x0000FFFF0000FFFF ) << 16 | ( value & 0xFFFF0000FFFF0000 ) >> 16;
        value = ( value & 0x00FF00FF00FF00FF ) << 8  | ( value & 0xFF00FF00FF00FF00 ) >> 8;
        return value;
    #endif // #ifdef __GNUC__
    }

    /**
        Reverse the order of bytes in a 32 bit integer.
        @param value The input value.
        @returns The input value with the byte order reversed.
     */

    inline uint32_t bswap( uint32_t value )
    {
    #ifdef __GNUC__
        return __builtin_bswap32( value );
    #else // #ifdef __GNUC__
        return ( value & 0x000000ff ) << 24 | ( value & 0x0000ff00 ) << 8 | ( value & 0x00ff0000 ) >> 8 | ( value & 0xff000000 ) >> 24;
    #endif // #ifdef __GNUC__
    }

    /**
        Reverse the order of bytes in a 16 bit integer.
        @param value The input value.
        @returns The input value with the byte order reversed.
     */

    inline uint16_t bswap( uint16_t value )
    {
        return ( value & 0x00ff ) << 8 | ( value & 0xff00 ) >> 8;
    }

    /**
        Template to convert an integer value from local byte order to network byte order.
        IMPORTANT: Because most machines running relay are little endian, relay defines network byte order to be little endian.
        @param value The input value in local byte order. Supported integer types: uint64_t, uint32_t, uint16_t.
        @returns The input value converted to network byte order. If this processor is little endian the output is the same as the input. If the processor is big endian, the output is the input byte swapped.
     */

    template <typename T> T host_to_network( T value )
    {
    #if RELAY_BIG_ENDIAN
        return bswap( value );
    #else // #if RELAY_BIG_ENDIAN
        return value;
    #endif // #if RELAY_BIG_ENDIAN
    }

    /**
        Template to convert an integer value from network byte order to local byte order.
        IMPORTANT: Because most machines running relay are little endian, relay defines network byte order to be little endian.
        @param value The input value in network byte order. Supported integer types: uint64_t, uint32_t, uint16_t.
        @returns The input value converted to local byte order. If this processor is little endian the output is the same as the input. If the processor is big endian, the output is the input byte swapped.
     */

    template <typename T> T network_to_host( T value )
    {
    #if RELAY_BIG_ENDIAN
        return bswap( value );
    #else // #if RELAY_BIG_ENDIAN
        return value;
    #endif // #if RELAY_BIG_ENDIAN
    }

    /**
        Compares two 16 bit sequence numbers and returns true if the first one is greater than the second (considering wrapping).
        IMPORTANT: This is not the same as s1 > s2!
        Greater than is defined specially to handle wrapping sequence numbers.
        If the two sequence numbers are close together, it is as normal, but they are far apart, it is assumed that they have wrapped around.
        Thus, sequence_greater_than( 1, 0 ) returns true, and so does sequence_greater_than( 0, 65535 )!
        @param s1 The first sequence number.
        @param s2 The second sequence number.
        @returns True if the s1 is greater than s2, with sequence number wrapping considered.
     */

    inline bool sequence_greater_than( uint16_t s1, uint16_t s2 )
    {
        return ( ( s1 > s2 ) && ( s1 - s2 <= 32768 ) ) ||
               ( ( s1 < s2 ) && ( s2 - s1  > 32768 ) );
    }

    /**
        Compares two 16 bit sequence numbers and returns true if the first one is less than the second (considering wrapping).
        IMPORTANT: This is not the same as s1 < s2!
        Greater than is defined specially to handle wrapping sequence numbers.
        If the two sequence numbers are close together, it is as normal, but they are far apart, it is assumed that they have wrapped around.
        Thus, sequence_less_than( 0, 1 ) returns true, and so does sequence_greater_than( 65535, 0 )!
        @param s1 The first sequence number.
        @param s2 The second sequence number.
        @returns True if the s1 is less than s2, with sequence number wrapping considered.
     */

    inline bool sequence_less_than( uint16_t s1, uint16_t s2 )
    {
        return sequence_greater_than( s2, s1 );
    }

    /**
        Bitpacks unsigned integer values to a buffer.
        Integer bit values are written to a 64 bit scratch value from right to left.
        Once the low 32 bits of the scratch is filled with bits it is flushed to memory as a dword and the scratch value is shifted right by 32.
        The bit stream is written to memory in little endian order, which is considered network byte order for this library.
     */

    class BitWriter
    {
    public:

        /**
            Bit writer constructor.
            Creates a bit writer object to write to the specified buffer.
            @param data The pointer to the buffer to fill with bitpacked data.
            @param bytes The size of the buffer in bytes. Must be a multiple of 4, because the bitpacker reads and writes memory as dwords, not bytes.
         */

        BitWriter( void * data, int bytes ) : m_data( (uint32_t*) data ), m_numWords( bytes / 4 )
        {
            assert( data );
            assert( ( bytes % 4 ) == 0 );
            m_numBits = m_numWords * 32;
            m_bitsWritten = 0;
            m_wordIndex = 0;
            m_scratch = 0;
            m_scratchBits = 0;
        }

        /**
            Write bits to the buffer.
            Bits are written to the buffer as-is, without padding to nearest byte. Will assert if you try to write past the end of the buffer.
            A boolean value writes just 1 bit to the buffer, a value in range [0,31] can be written with just 5 bits and so on.
            IMPORTANT: When you have finished writing to your buffer, take care to call BitWrite::FlushBits, otherwise the last dword of data will not get flushed to memory!
            @param value The integer value to write to the buffer. Must be in [0,(1<<bits)-1].
            @param bits The number of bits to encode in [1,32].
         */

        void WriteBits( uint32_t value, int bits )
        {
            assert( bits > 0 );
            assert( bits <= 32 );
            assert( m_bitsWritten + bits <= m_numBits );
            assert( uint64_t( value ) <= ( ( 1ULL << bits ) - 1 ) );

            m_scratch |= uint64_t( value ) << m_scratchBits;

            m_scratchBits += bits;

            if ( m_scratchBits >= 32 )
            {
                assert( m_wordIndex < m_numWords );
                m_data[m_wordIndex] = host_to_network( uint32_t( m_scratch & 0xFFFFFFFF ) );
                m_scratch >>= 32;
                m_scratchBits -= 32;
                m_wordIndex++;
            }

            m_bitsWritten += bits;
        }

        /**
            Write an alignment to the bit stream, padding zeros so the bit index becomes is a multiple of 8.
            This is useful if you want to write some data to a packet that should be byte aligned. For example, an array of bytes, or a string.
            IMPORTANT: If the current bit index is already a multiple of 8, nothing is written.
         */

        void WriteAlign()
        {
            const int remainderBits = m_bitsWritten % 8;

            if ( remainderBits != 0 )
            {
                uint32_t zero = 0;
                WriteBits( zero, 8 - remainderBits );
                assert( ( m_bitsWritten % 8 ) == 0 );
            }
        }

        /**
            Write an array of bytes to the bit stream.
            Use this when you have to copy a large block of data into your bitstream.
            Faster than just writing each byte to the bit stream via BitWriter::WriteBits( value, 8 ), because it aligns to byte index and copies into the buffer without bitpacking.
            @param data The byte array data to write to the bit stream.
            @param bytes The number of bytes to write.
         */

        void WriteBytes( const uint8_t * data, int bytes )
        {
            assert( GetAlignBits() == 0 );
            assert( m_bitsWritten + bytes * 8 <= m_numBits );
            assert( ( m_bitsWritten % 32 ) == 0 || ( m_bitsWritten % 32 ) == 8 || ( m_bitsWritten % 32 ) == 16 || ( m_bitsWritten % 32 ) == 24 );

            int headBytes = ( 4 - ( m_bitsWritten % 32 ) / 8 ) % 4;
            if ( headBytes > bytes )
                headBytes = bytes;
            for ( int i = 0; i < headBytes; ++i )
                WriteBits( data[i], 8 );
            if ( headBytes == bytes )
                return;

            FlushBits();

            assert( GetAlignBits() == 0 );

            int numWords = ( bytes - headBytes ) / 4;
            if ( numWords > 0 )
            {
                assert( ( m_bitsWritten % 32 ) == 0 );
                memcpy( &m_data[m_wordIndex], data + headBytes, numWords * 4 );
                m_bitsWritten += numWords * 32;
                m_wordIndex += numWords;
                m_scratch = 0;
            }

            assert( GetAlignBits() == 0 );

            int tailStart = headBytes + numWords * 4;
            int tailBytes = bytes - tailStart;
            assert( tailBytes >= 0 && tailBytes < 4 );
            for ( int i = 0; i < tailBytes; ++i )
                WriteBits( data[tailStart+i], 8 );

            assert( GetAlignBits() == 0 );

            assert( headBytes + numWords * 4 + tailBytes == bytes );
        }

        /**
            Flush any remaining bits to memory.
            Call this once after you've finished writing bits to flush the last dword of scratch to memory!
         */

        void FlushBits()
        {
            if ( m_scratchBits != 0 )
            {
                assert( m_scratchBits <= 32 );
                assert( m_wordIndex < m_numWords );
                m_data[m_wordIndex] = host_to_network( uint32_t( m_scratch & 0xFFFFFFFF ) );
                m_scratch >>= 32;
                m_scratchBits = 0;
                m_wordIndex++;
            }
        }

        /**
            How many align bits would be written, if we were to write an align right now?
            @returns Result in [0,7], where 0 is zero bits required to align (already aligned) and 7 is worst case.
         */

        int GetAlignBits() const
        {
            return ( 8 - ( m_bitsWritten % 8 ) ) % 8;
        }

        /**
            How many bits have we written so far?
            @returns The number of bits written to the bit buffer.
         */

        int GetBitsWritten() const
        {
            return m_bitsWritten;
        }

        /**
            How many bits are still available to write?
            For example, if the buffer size is 4, we have 32 bits available to write, if we have already written 10 bytes then 22 are still available to write.
            @returns The number of bits available to write.
         */

        int GetBitsAvailable() const
        {
            return m_numBits - m_bitsWritten;
        }

        /**
            Get a pointer to the data written by the bit writer.
            Corresponds to the data block passed in to the constructor.
            @returns Pointer to the data written by the bit writer.
         */

        const uint8_t * GetData() const
        {
            return (uint8_t*) m_data;
        }

        /**
            The number of bytes flushed to memory.
            This is effectively the size of the packet that you should send after you have finished bitpacking values with this class.
            The returned value is not always a multiple of 4, even though we flush dwords to memory. You won't miss any data in this case because the order of bits written is designed to work with the little endian memory layout.
            IMPORTANT: Make sure you call BitWriter::FlushBits before calling this method, otherwise you risk missing the last dword of data.
         */

        int GetBytesWritten() const
        {
            return ( m_bitsWritten + 7 ) / 8;
        }

    private:

        uint32_t * m_data;              ///< The buffer we are writing to, as a uint32_t * because we're writing dwords at a time.
        uint64_t m_scratch;             ///< The scratch value where we write bits to (right to left). 64 bit for overflow. Once # of bits in scratch is >= 32, the low 32 bits are flushed to memory.
        int m_numBits;                  ///< The number of bits in the buffer. This is equivalent to the size of the buffer in bytes multiplied by 8. Note that the buffer size must always be a multiple of 4.
        int m_numWords;                 ///< The number of words in the buffer. This is equivalent to the size of the buffer in bytes divided by 4. Note that the buffer size must always be a multiple of 4.
        int m_bitsWritten;              ///< The number of bits written so far.
        int m_wordIndex;                ///< The current word index. The next word flushed to memory will be at this index in m_data.
        int m_scratchBits;              ///< The number of bits in scratch. When this is >= 32, the low 32 bits of scratch is flushed to memory as a dword and scratch is shifted right by 32.
    };

    /**
        Reads bit packed integer values from a buffer.
        Relies on the user reconstructing the exact same set of bit reads as bit writes when the buffer was written. This is an unattributed bitpacked binary stream!
        Implementation: 32 bit dwords are read in from memory to the high bits of a scratch value as required. The user reads off bit values from the scratch value from the right, after which the scratch value is shifted by the same number of bits.
     */

    class BitReader
    {
    public:

        /**
            Bit reader constructor.
            Non-multiples of four buffer sizes are supported, as this naturally tends to occur when packets are read from the network.
            However, actual buffer allocated for the packet data must round up at least to the next 4 bytes in memory, because the bit reader reads dwords from memory not bytes.
            @param data Pointer to the bitpacked data to read.
            @param bytes The number of bytes of bitpacked data to read.
         */

    #ifndef NDEBUG
        BitReader( const void * data, int bytes ) : m_data( (const uint32_t*) data ), m_numBytes( bytes ), m_numWords( ( bytes + 3 ) / 4)
    #else // #ifndef NDEBUG
        BitReader( const void * data, int bytes ) : m_data( (const uint32_t*) data ), m_numBytes( bytes )
    #endif // #ifndef NDEBUG
        {
            assert( data );
            m_numBits = m_numBytes * 8;
            m_bitsRead = 0;
            m_scratch = 0;
            m_scratchBits = 0;
            m_wordIndex = 0;
        }

        /**
            Would the bit reader would read past the end of the buffer if it read this many bits?
            @param bits The number of bits that would be read.
            @returns True if reading the number of bits would read past the end of the buffer.
         */

        bool WouldReadPastEnd( int bits ) const
        {
            return m_bitsRead + bits > m_numBits;
        }

        /**
            Read bits from the bit buffer.
            This function will assert in debug builds if this read would read past the end of the buffer.
            In production situations, the higher level ReadStream takes care of checking all packet data and never calling this function if it would read past the end of the buffer.
            @param bits The number of bits to read in [1,32].
            @returns The integer value read in range [0,(1<<bits)-1].
         */

        uint32_t ReadBits( int bits )
        {
            assert( bits > 0 );
            assert( bits <= 32 );
            assert( m_bitsRead + bits <= m_numBits );

            m_bitsRead += bits;

            assert( m_scratchBits >= 0 && m_scratchBits <= 64 );

            if ( m_scratchBits < bits )
            {
                assert( m_wordIndex < m_numWords );
                m_scratch |= uint64_t( network_to_host( m_data[m_wordIndex] ) ) << m_scratchBits;
                m_scratchBits += 32;
                m_wordIndex++;
            }

            assert( m_scratchBits >= bits );

            const uint32_t output = m_scratch & ( (uint64_t(1)<<bits) - 1 );

            m_scratch >>= bits;
            m_scratchBits -= bits;

            return output;
        }

        /**
            Read an align.
            Call this on read to correspond to a WriteAlign call when the bitpacked buffer was written.
            This makes sure we skip ahead to the next aligned byte index. As a safety check, we verify that the padding to next byte is zero bits and return false if that's not the case.
            This will typically abort packet read. Just another safety measure...
            @returns True if we successfully read an align and skipped ahead past zero pad, false otherwise (probably means, no align was written to the stream).
         */

        bool ReadAlign()
        {
            const int remainderBits = m_bitsRead % 8;
            if ( remainderBits != 0 )
            {
                uint32_t value = ReadBits( 8 - remainderBits );
                assert( m_bitsRead % 8 == 0 );
                if ( value != 0 )
                    return false;
            }
            return true;
        }

        /**
            Read bytes from the bitpacked data.
         */

        void ReadBytes( uint8_t * data, int bytes )
        {
            assert( GetAlignBits() == 0 );
            assert( m_bitsRead + bytes * 8 <= m_numBits );
            assert( ( m_bitsRead % 32 ) == 0 || ( m_bitsRead % 32 ) == 8 || ( m_bitsRead % 32 ) == 16 || ( m_bitsRead % 32 ) == 24 );

            int headBytes = ( 4 - ( m_bitsRead % 32 ) / 8 ) % 4;
            if ( headBytes > bytes )
                headBytes = bytes;
            for ( int i = 0; i < headBytes; ++i )
                data[i] = (uint8_t) ReadBits( 8 );
            if ( headBytes == bytes )
                return;

            assert( GetAlignBits() == 0 );

            int numWords = ( bytes - headBytes ) / 4;
            if ( numWords > 0 )
            {
                assert( ( m_bitsRead % 32 ) == 0 );
                memcpy( data + headBytes, &m_data[m_wordIndex], numWords * 4 );
                m_bitsRead += numWords * 32;
                m_wordIndex += numWords;
                m_scratchBits = 0;
            }

            assert( GetAlignBits() == 0 );

            int tailStart = headBytes + numWords * 4;
            int tailBytes = bytes - tailStart;
            assert( tailBytes >= 0 && tailBytes < 4 );
            for ( int i = 0; i < tailBytes; ++i )
                data[tailStart+i] = (uint8_t) ReadBits( 8 );

            assert( GetAlignBits() == 0 );

            assert( headBytes + numWords * 4 + tailBytes == bytes );
        }

        /**
            How many align bits would be read, if we were to read an align right now?
            @returns Result in [0,7], where 0 is zero bits required to align (already aligned) and 7 is worst case.
         */

        int GetAlignBits() const
        {
            return ( 8 - m_bitsRead % 8 ) % 8;
        }

        /**
            How many bits have we read so far?
            @returns The number of bits read from the bit buffer so far.
         */

        int GetBitsRead() const
        {
            return m_bitsRead;
        }

        /**
            How many bits are still available to read?
            For example, if the buffer size is 4, we have 32 bits available to read, if we have already written 10 bytes then 22 are still available.
            @returns The number of bits available to read.
         */

        int GetBitsRemaining() const
        {
            return m_numBits - m_bitsRead;
        }

    private:

        const uint32_t * m_data;            ///< The bitpacked data we're reading as a dword array.
        uint64_t m_scratch;                 ///< The scratch value. New data is read in 32 bits at a top to the left of this buffer, and data is read off to the right.
        int m_numBits;                      ///< Number of bits to read in the buffer. Of course, we can't *really* know this so it's actually m_numBytes * 8.
        int m_numBytes;                     ///< Number of bytes to read in the buffer. We know this, and this is the non-rounded up version.
    #ifndef NDEBUG
        int m_numWords;                     ///< Number of words to read in the buffer. This is rounded up to the next word if necessary.
    #endif // #ifndef NDEBUG
        int m_bitsRead;                     ///< Number of bits read from the buffer so far.
        int m_scratchBits;                  ///< Number of bits currently in the scratch value. If the user wants to read more bits than this, we have to go fetch another dword from memory.
        int m_wordIndex;                    ///< Index of the next word to read from memory.
    };

    /**
        Functionality common to all stream classes.
     */

    class BaseStream
    {
    public:

        /**
            Base stream constructor.
         */

        explicit BaseStream() : m_context( NULL ) {}

        /**
            Set a context on the stream.
         */

        void SetContext( void * context )
        {
            m_context = context;
        }

        /**
            Get the context pointer set on the stream.
            @returns The context pointer. May be NULL.
         */

        void * GetContext() const
        {
            return m_context;
        }

    private:

        void * m_context;                           ///< The context pointer set on the stream. May be NULL.
    };

    /**
        Stream class for writing bitpacked data.
        This class is a wrapper around the bit writer class. Its purpose is to provide unified interface for reading and writing.
        You can determine if you are writing to a stream by calling Stream::IsWriting inside your templated serialize method.
        This is evaluated at compile time, letting the compiler generate optimized serialize functions without the hassle of maintaining separate read and write functions.
        IMPORTANT: Generally, you don't call methods on this class directly. Use the serialize_* macros instead. See test/shared.h for some examples.
     */

    class WriteStream : public BaseStream
    {
    public:

        enum { IsWriting = 1 };
        enum { IsReading = 0 };

        /**
            Write stream constructor.
            @param buffer The buffer to write to.
            @param bytes The number of bytes in the buffer. Must be a multiple of four.
            @param allocator The allocator to use for stream allocations. This lets you dynamically allocate memory as you read and write packets.
         */

        WriteStream( uint8_t * buffer, int bytes ) : m_writer( buffer, bytes ) {}

        /**
            Serialize an integer (write).
            @param value The integer value in [min,max].
            @param min The minimum value.
            @param max The maximum value.
            @returns Always returns true. All checking is performed by debug asserts only on write.
         */

        bool SerializeInteger( int32_t value, int32_t min, int32_t max )
        {
            assert( min < max );
            assert( value >= min );
            assert( value <= max );
            const int bits = bits_required( min, max );
            uint32_t unsigned_value = value - min;
            m_writer.WriteBits( unsigned_value, bits );
            return true;
        }

        /**
            Serialize a number of bits (write).
            @param value The unsigned integer value to serialize. Must be in range [0,(1<<bits)-1].
            @param bits The number of bits to write in [1,32].
            @returns Always returns true. All checking is performed by debug asserts on write.
         */

        bool SerializeBits( uint32_t value, int bits )
        {
            assert( bits > 0 );
            assert( bits <= 32 );
            m_writer.WriteBits( value, bits );
            return true;
        }

        /**
            Serialize an array of bytes (write).
            @param data Array of bytes to be written.
            @param bytes The number of bytes to write.
            @returns Always returns true. All checking is performed by debug asserts on write.
         */

        bool SerializeBytes( const uint8_t * data, int bytes )
        {
            assert( data );
            assert( bytes >= 0 );
            SerializeAlign();
            m_writer.WriteBytes( data, bytes );
            return true;
        }

        /**
            Serialize an align (write).
            @returns Always returns true. All checking is performed by debug asserts on write.
         */

        bool SerializeAlign()
        {
            m_writer.WriteAlign();
            return true;
        }

        /**
            If we were to write an align right now, how many bits would be required?
            @returns The number of zero pad bits required to achieve byte alignment in [0,7].
         */

        int GetAlignBits() const
        {
            return m_writer.GetAlignBits();
        }

        /**
            Flush the stream to memory after you finish writing.
            Always call this after you finish writing and before you call WriteStream::GetData, or you'll potentially truncate the last dword of data you wrote.
         */

        void Flush()
        {
            m_writer.FlushBits();
        }

        /**
            Get a pointer to the data written by the stream.
            IMPORTANT: Call WriteStream::Flush before you call this function!
            @returns A pointer to the data written by the stream
         */

        const uint8_t * GetData() const
        {
            return m_writer.GetData();
        }

        /**
            How many bytes have been written so far?
            @returns Number of bytes written. This is effectively the packet size.
         */

        int GetBytesProcessed() const
        {
            return m_writer.GetBytesWritten();
        }

        /**
            Get number of bits written so far.
            @returns Number of bits written.
         */

        int GetBitsProcessed() const
        {
            return m_writer.GetBitsWritten();
        }

    private:

        BitWriter m_writer;                 ///< The bit writer used for all bitpacked write operations.
    };

    /**
        Stream class for reading bitpacked data.
        This class is a wrapper around the bit reader class. Its purpose is to provide unified interface for reading and writing.
        You can determine if you are reading from a stream by calling Stream::IsReading inside your templated serialize method.
        This is evaluated at compile time, letting the compiler generate optimized serialize functions without the hassle of maintaining separate read and write functions.
        IMPORTANT: Generally, you don't call methods on this class directly. Use the serialize_* macros instead. See test/shared.h for some examples.
     */

    class ReadStream : public BaseStream
    {
    public:

        enum { IsWriting = 0 };
        enum { IsReading = 1 };

        /**
            Read stream constructor.
            @param buffer The buffer to read from.
            @param bytes The number of bytes in the buffer. May be a non-multiple of four, however if it is, the underlying buffer allocated should be large enough to read the any remainder bytes as a dword.
            @param allocator The allocator to use for stream allocations. This lets you dynamically allocate memory as you read and write packets.
         */

        ReadStream( const uint8_t * buffer, int bytes ) : BaseStream(), m_reader( buffer, bytes ) {}

        /**
            Serialize an integer (read).
            @param value The integer value read is stored here. It is guaranteed to be in [min,max] if this function succeeds.
            @param min The minimum allowed value.
            @param max The maximum allowed value.
            @returns Returns true if the serialize succeeded and the value is in the correct range. False otherwise.
         */

        bool SerializeInteger( int32_t & value, int32_t min, int32_t max )
        {
            assert( min < max );
            const int bits = bits_required( min, max );
            if ( m_reader.WouldReadPastEnd( bits ) )
                return false;
            uint32_t unsigned_value = m_reader.ReadBits( bits );
            value = (int32_t) unsigned_value + min;
            return true;
        }

        /**
            Serialize a number of bits (read).
            @param value The integer value read is stored here. Will be in range [0,(1<<bits)-1].
            @param bits The number of bits to read in [1,32].
            @returns Returns true if the serialize read succeeded, false otherwise.
         */

        bool SerializeBits( uint32_t & value, int bits )
        {
            assert( bits > 0 );
            assert( bits <= 32 );
            if ( m_reader.WouldReadPastEnd( bits ) )
                return false;
            uint32_t read_value = m_reader.ReadBits( bits );
            value = read_value;
            return true;
        }

        /**
            Serialize an array of bytes (read).
            @param data Array of bytes to read.
            @param bytes The number of bytes to read.
            @returns Returns true if the serialize read succeeded. False otherwise.
         */

        bool SerializeBytes( uint8_t * data, int bytes )
        {
            if ( !SerializeAlign() )
                return false;
            if ( m_reader.WouldReadPastEnd( bytes * 8 ) )
                return false;
            m_reader.ReadBytes( data, bytes );
            return true;
        }

        /**
            Serialize an align (read).
            @returns Returns true if the serialize read succeeded. False otherwise.
         */

        bool SerializeAlign()
        {
            const int alignBits = m_reader.GetAlignBits();
            if ( m_reader.WouldReadPastEnd( alignBits ) )
                return false;
            if ( !m_reader.ReadAlign() )
                return false;
            return true;
        }

        /**
            If we were to read an align right now, how many bits would we need to read?
            @returns The number of zero pad bits required to achieve byte alignment in [0,7].
         */

        int GetAlignBits() const
        {
            return m_reader.GetAlignBits();
        }

        /**
            Get number of bits read so far.
            @returns Number of bits read.
         */

        int GetBitsProcessed() const
        {
            return m_reader.GetBitsRead();
        }

        /**
            How many bytes have been read so far?
            @returns Number of bytes read. Effectively this is the number of bits read, rounded up to the next byte where necessary.
         */

        int GetBytesProcessed() const
        {
            return ( m_reader.GetBitsRead() + 7 ) / 8;
        }

    private:

        BitReader m_reader;             ///< The bit reader used for all bitpacked read operations.
    };

    /**
        Serialize integer value (read/write).
        This is a helper macro to make writing unified serialize functions easier.
        Serialize macros returns false on error so we don't need to use exceptions for error handling on read. This is an important safety measure because packet data comes from the network and may be malicious.
        IMPORTANT: This macro must be called inside a templated serialize function with template \<typename Stream\>. The serialize method must have a bool return value.
        @param stream The stream object. May be a read or write stream.
        @param value The integer value to serialize in [min,max].
        @param min The minimum value.
        @param max The maximum value.
     */

    #define serialize_int( stream, value, min, max )                    \
        do                                                              \
        {                                                               \
            assert( min < max );                                  \
            int32_t int32_value = 0;                                    \
            if ( Stream::IsWriting )                                    \
            {                                                           \
                assert( int64_t(value) >= int64_t(min) );         \
                assert( int64_t(value) <= int64_t(max) );         \
                int32_value = (int32_t) value;                          \
            }                                                           \
            if ( !stream.SerializeInteger( int32_value, min, max ) )    \
            {                                                           \
                return false;                                           \
            }                                                           \
            if ( Stream::IsReading )                                    \
            {                                                           \
                value = int32_value;                                    \
                if ( int64_t(value) < int64_t(min) ||                   \
                     int64_t(value) > int64_t(max) )                    \
                {                                                       \
                    return false;                                       \
                }                                                       \
            }                                                           \
        } while (0)

    /**
        Serialize bits to the stream (read/write).
        This is a helper macro to make writing unified serialize functions easier.
        Serialize macros returns false on error so we don't need to use exceptions for error handling on read. This is an important safety measure because packet data comes from the network and may be malicious.
        IMPORTANT: This macro must be called inside a templated serialize function with template \<typename Stream\>. The serialize method must have a bool return value.
        @param stream The stream object. May be a read or write stream.
        @param value The unsigned integer value to serialize.
        @param bits The number of bits to serialize in [1,32].
     */

    #define serialize_bits( stream, value, bits )                       \
        do                                                              \
        {                                                               \
            assert( bits > 0 );                                   \
            assert( bits <= 32 );                                 \
            uint32_t uint32_value = 0;                                  \
            if ( Stream::IsWriting )                                    \
            {                                                           \
                uint32_value = (uint32_t) value;                        \
            }                                                           \
            if ( !stream.SerializeBits( uint32_value, bits ) )          \
            {                                                           \
                return false;                                           \
            }                                                           \
            if ( Stream::IsReading )                                    \
            {                                                           \
                value = uint32_value;                                   \
            }                                                           \
        } while (0)

    /**
        Serialize a boolean value to the stream (read/write).
        This is a helper macro to make writing unified serialize functions easier.
        Serialize macros returns false on error so we don't need to use exceptions for error handling on read. This is an important safety measure because packet data comes from the network and may be malicious.
        IMPORTANT: This macro must be called inside a templated serialize function with template \<typename Stream\>. The serialize method must have a bool return value.
        @param stream The stream object. May be a read or write stream.
        @param value The boolean value to serialize.
     */

    #define serialize_bool( stream, value )                             \
        do                                                              \
        {                                                               \
            uint32_t uint32_bool_value = 0;                             \
            if ( Stream::IsWriting )                                    \
            {                                                           \
                uint32_bool_value = value ? 1 : 0;                      \
            }                                                           \
            serialize_bits( stream, uint32_bool_value, 1 );             \
            if ( Stream::IsReading )                                    \
            {                                                           \
                value = uint32_bool_value ? true : false;               \
            }                                                           \
        } while (0)

    template <typename Stream> bool serialize_float_internal( Stream & stream, float & value )
    {
        uint32_t int_value;
        if ( Stream::IsWriting )
        {
            memcpy( &int_value, &value, 4 );
        }
        bool result = stream.SerializeBits( int_value, 32 );
        if ( Stream::IsReading && result )
        {
            memcpy( &value, &int_value, 4 );
        }
        return result;
    }

    /**
        Serialize floating point value (read/write).
        This is a helper macro to make writing unified serialize functions easier.
        Serialize macros returns false on error so we don't need to use exceptions for error handling on read. This is an important safety measure because packet data comes from the network and may be malicious.
        IMPORTANT: This macro must be called inside a templated serialize function with template \<typename Stream\>. The serialize method must have a bool return value.
        @param stream The stream object. May be a read or write stream.
        @param value The float value to serialize.
     */

    #define serialize_float( stream, value )                                        \
        do                                                                          \
        {                                                                           \
            if ( !relay::serialize_float_internal( stream, value ) )                \
            {                                                                       \
                return false;                                                       \
            }                                                                       \
        } while (0)

    /**
        Serialize a 32 bit unsigned integer to the stream (read/write).
        This is a helper macro to make unified serialize functions easier.
        Serialize macros returns false on error so we don't need to use exceptions for error handling on read. This is an important safety measure because packet data comes from the network and may be malicious.
        IMPORTANT: This macro must be called inside a templated serialize function with template \<typename Stream\>. The serialize method must have a bool return value.
        @param stream The stream object. May be a read or write stream.
        @param value The unsigned 32 bit integer value to serialize.
     */

    #define serialize_uint32( stream, value ) serialize_bits( stream, value, 32 );

    template <typename Stream> bool serialize_uint64_internal( Stream & stream, uint64_t & value )
    {
        uint32_t hi = 0, lo = 0;
        if ( Stream::IsWriting )
        {
            lo = value & 0xFFFFFFFF;
            hi = value >> 32;
        }
        serialize_bits( stream, lo, 32 );
        serialize_bits( stream, hi, 32 );
        if ( Stream::IsReading )
        {
            value = ( uint64_t(hi) << 32 ) | lo;
        }
        return true;
    }

    /**
        Serialize a 64 bit unsigned integer to the stream (read/write).
        This is a helper macro to make unified serialize functions easier.
        Serialize macros returns false on error so we don't need to use exceptions for error handling on read. This is an important safety measure because packet data comes from the network and may be malicious.
        IMPORTANT: This macro must be called inside a templated serialize function with template \<typename Stream\>. The serialize method must have a bool return value.
        @param stream The stream object. May be a read or write stream.
        @param value The unsigned 64 bit integer value to serialize.
     */

    #define serialize_uint64( stream, value )                                       \
        do                                                                          \
        {                                                                           \
            if ( !relay::serialize_uint64_internal( stream, value ) )               \
                return false;                                                       \
        } while (0)

    template <typename Stream> bool serialize_double_internal( Stream & stream, double & value )
    {
        union DoubleInt
        {
            double double_value;
            uint64_t int_value;
        };
        DoubleInt tmp = { 0 };
        if ( Stream::IsWriting )
        {
            tmp.double_value = value;
        }
        serialize_uint64( stream, tmp.int_value );
        if ( Stream::IsReading )
        {
            value = tmp.double_value;
        }
        return true;
    }

    /**
        Serialize double precision floating point value to the stream (read/write).
        This is a helper macro to make writing unified serialize functions easier.
        Serialize macros returns false on error so we don't need to use exceptions for error handling on read. This is an important safety measure because packet data comes from the network and may be malicious.
        IMPORTANT: This macro must be called inside a templated serialize function with template \<typename Stream\>. The serialize method must have a bool return value.
        @param stream The stream object. May be a read or write stream.
        @param value The double precision floating point value to serialize.
     */

    #define serialize_double( stream, value )                                       \
        do                                                                          \
        {                                                                           \
            if ( !relay::serialize_double_internal( stream, value ) )               \
            {                                                                       \
                return false;                                                       \
            }                                                                       \
        } while (0)

    template <typename Stream> bool serialize_bytes_internal( Stream & stream, uint8_t * data, int bytes )
    {
        return stream.SerializeBytes( data, bytes );
    }

    /**
        Serialize an array of bytes to the stream (read/write).
        This is a helper macro to make unified serialize functions easier.
        Serialize macros returns false on error so we don't need to use exceptions for error handling on read. This is an important safety measure because packet data comes from the network and may be malicious.
        IMPORTANT: This macro must be called inside a templated serialize function with template \<typename Stream\>. The serialize method must have a bool return value.
        @param stream The stream object. May be a read or write stream.
        @param data Pointer to the data to be serialized.
        @param bytes The number of bytes to serialize.
     */

    #define serialize_bytes( stream, data, bytes )                                  \
        do                                                                          \
        {                                                                           \
            if ( !relay::serialize_bytes_internal( stream, data, bytes ) )          \
            {                                                                       \
                return false;                                                       \
            }                                                                       \
        } while (0)

    template <typename Stream> bool serialize_string_internal( Stream & stream, char * string, int buffer_size )
    {
        int length = 0;
        if ( Stream::IsWriting )
        {
            length = (int) strlen( string );
            assert( length < buffer_size );
        }
        serialize_int( stream, length, 0, buffer_size - 1 );
        serialize_bytes( stream, (uint8_t*)string, length );
        if ( Stream::IsReading )
        {
            string[length] = '\0';
        }
        return true;
    }

    /**
        Serialize a string to the stream (read/write).
        This is a helper macro to make writing unified serialize functions easier.
        Serialize macros returns false on error so we don't need to use exceptions for error handling on read. This is an important safety measure because packet data comes from the network and may be malicious.
        IMPORTANT: This macro must be called inside a templated serialize function with template \<typename Stream\>. The serialize method must have a bool return value.
        @param stream The stream object. May be a read or write stream.
        @param string The string to serialize write. Pointer to buffer to be filled on read.
        @param buffer_size The size of the string buffer. String with terminating null character must fit into this buffer.
     */

    #define serialize_string( stream, string, buffer_size )                                 \
        do                                                                                  \
        {                                                                                   \
            if ( !relay::serialize_string_internal( stream, string, buffer_size ) )         \
            {                                                                               \
                return false;                                                               \
            }                                                                               \
        } while (0)

    /**
        Serialize an alignment to the stream (read/write).
        This is a helper macro to make writing unified serialize functions easier.
        Serialize macros returns false on error so we don't need to use exceptions for error handling on read. This is an important safety measure because packet data comes from the network and may be malicious.
        IMPORTANT: This macro must be called inside a templated serialize function with template \<typename Stream\>. The serialize method must have a bool return value.
        @param stream The stream object. May be a read or write stream.
     */

    #define serialize_align( stream )                                                       \
        do                                                                                  \
        {                                                                                   \
            if ( !stream.SerializeAlign() )                                                 \
            {                                                                               \
                return false;                                                               \
            }                                                                               \
        } while (0)

    /**
        Serialize an object to the stream (read/write).
        This is a helper macro to make writing unified serialize functions easier.
        Serialize macros returns false on error so we don't need to use exceptions for error handling on read. This is an important safety measure because packet data comes from the network and may be malicious.
        IMPORTANT: This macro must be called inside a templated serialize function with template \<typename Stream\>. The serialize method must have a bool return value.
        @param stream The stream object. May be a read or write stream.
        @param object The object to serialize. Must have a serialize method on it.
     */

    #define serialize_object( stream, object )                                              \
        do                                                                                  \
        {                                                                                   \
            if ( !object.Serialize( stream ) )                                              \
            {                                                                               \
                return false;                                                               \
            }                                                                               \
        }                                                                                   \
        while(0)

    template <typename Stream, typename T> bool serialize_int_relative_internal( Stream & stream, T previous, T & current )
    {
        uint32_t difference = 0;
        if ( Stream::IsWriting )
        {
            assert( previous < current );
            difference = current - previous;
        }

        bool oneBit = false;
        if ( Stream::IsWriting )
        {
            oneBit = difference == 1;
        }
        serialize_bool( stream, oneBit );
        if ( oneBit )
        {
            if ( Stream::IsReading )
            {
                current = previous + 1;
            }
            return true;
        }

        bool twoBits = false;
        if ( Stream::IsWriting )
        {
            twoBits = difference <= 6;
        }
        serialize_bool( stream, twoBits );
        if ( twoBits )
        {
            serialize_int( stream, difference, 2, 6 );
            if ( Stream::IsReading )
            {
                current = previous + difference;
            }
            return true;
        }

        bool fourBits = false;
        if ( Stream::IsWriting )
        {
            fourBits = difference <= 23;
        }
        serialize_bool( stream, fourBits );
        if ( fourBits )
        {
            serialize_int( stream, difference, 7, 23 );
            if ( Stream::IsReading )
            {
                current = previous + difference;
            }
            return true;
        }

        bool eightBits = false;
        if ( Stream::IsWriting )
        {
            eightBits = difference <= 280;
        }
        serialize_bool( stream, eightBits );
        if ( eightBits )
        {
            serialize_int( stream, difference, 24, 280 );
            if ( Stream::IsReading )
            {
                current = previous + difference;
            }
            return true;
        }

        bool twelveBits = false;
        if ( Stream::IsWriting )
        {
            twelveBits = difference <= 4377;
        }
        serialize_bool( stream, twelveBits );
        if ( twelveBits )
        {
            serialize_int( stream, difference, 281, 4377 );
            if ( Stream::IsReading )
            {
                current = previous + difference;
            }
            return true;
        }

        bool sixteenBits = false;
        if ( Stream::IsWriting )
        {
            sixteenBits = difference <= 69914;
        }
        serialize_bool( stream, sixteenBits );
        if ( sixteenBits )
        {
            serialize_int( stream, difference, 4378, 69914 );
            if ( Stream::IsReading )
            {
                current = previous + difference;
            }
            return true;
        }

        uint32_t value = current;
        serialize_uint32( stream, value );
        if ( Stream::IsReading )
        {
            current = value;
        }

        return true;
    }

    /**
        Serialize an integer value relative to another (read/write).
        This is a helper macro to make writing unified serialize functions easier.
        Serialize macros returns false on error so we don't need to use exceptions for error handling on read. This is an important safety measure because packet data comes from the network and may be malicious.
        IMPORTANT: This macro must be called inside a templated serialize function with template \<typename Stream\>. The serialize method must have a bool return value.
        @param stream The stream object. May be a read or write stream.
        @param previous The previous integer value.
        @param current The current integer value.
     */

    #define serialize_int_relative( stream, previous, current )                             \
        do                                                                                  \
        {                                                                                   \
            if ( !relay::serialize_int_relative_internal( stream, previous, current ) )     \
            {                                                                               \
                return false;                                                               \
            }                                                                               \
        } while (0)

    template <typename Stream> bool serialize_ack_relative_internal( Stream & stream, uint16_t sequence, uint16_t & ack )
    {
        int ack_delta = 0;
        bool ack_in_range = false;
        if ( Stream::IsWriting )
        {
            if ( ack < sequence )
            {
                ack_delta = sequence - ack;
            }
            else
            {
                ack_delta = (int)sequence + 65536 - ack;
            }
            assert( ack_delta > 0 );
            assert( uint16_t( sequence - ack_delta ) == ack );
            ack_in_range = ack_delta <= 64;
        }
        serialize_bool( stream, ack_in_range );
        if ( ack_in_range )
        {
            serialize_int( stream, ack_delta, 1, 64 );
            if ( Stream::IsReading )
            {
                ack = sequence - ack_delta;
            }
        }
        else
        {
            serialize_bits( stream, ack, 16 );
        }
        return true;
    }

    /**
        Serialize an ack relative to the current sequence number (read/write).
        This is a helper macro to make writing unified serialize functions easier.
        Serialize macros returns false on error so we don't need to use exceptions for error handling on read. This is an important safety measure because packet data comes from the network and may be malicious.
        IMPORTANT: This macro must be called inside a templated serialize function with template \<typename Stream\>. The serialize method must have a bool return value.
        @param stream The stream object. May be a read or write stream.
        @param sequence The current sequence number.
        @param ack The ack sequence number, which is typically near the current sequence number.
     */

    #define serialize_ack_relative( stream, sequence, ack  )                                        \
        do                                                                                          \
        {                                                                                           \
            if ( !relay::serialize_ack_relative_internal( stream, sequence, ack ) )                 \
            {                                                                                       \
                return false;                                                                       \
            }                                                                                       \
        } while (0)

    template <typename Stream> bool serialize_sequence_relative_internal( Stream & stream, uint16_t sequence1, uint16_t & sequence2 )
    {
        if ( Stream::IsWriting )
        {
            uint32_t a = sequence1;
            uint32_t b = sequence2 + ( ( sequence1 > sequence2 ) ? 65536 : 0 );
            serialize_int_relative( stream, a, b );
        }
        else
        {
            uint32_t a = sequence1;
            uint32_t b = 0;
            serialize_int_relative( stream, a, b );
            if ( b >= 65536 )
            {
                b -= 65536;
            }
            sequence2 = uint16_t( b );
        }

        return true;
    }

    /**
        Serialize a sequence number relative to another (read/write).
        This is a helper macro to make writing unified serialize functions easier.
        Serialize macros returns false on error so we don't need to use exceptions for error handling on read. This is an important safety measure because packet data comes from the network and may be malicious.
        IMPORTANT: This macro must be called inside a templated serialize function with template \<typename Stream\>. The serialize method must have a bool return value.
        @param stream The stream object. May be a read or write stream.
        @param sequence1 The first sequence number to serialize relative to.
        @param sequence2 The second sequence number to be encoded relative to the first.
     */

    #define serialize_sequence_relative( stream, sequence1, sequence2 )                             \
        do                                                                                          \
        {                                                                                           \
            if ( !relay::serialize_sequence_relative_internal( stream, sequence1, sequence2 ) )     \
            {                                                                                       \
                return false;                                                                       \
            }                                                                                       \
        } while (0)

    template <typename Stream> bool serialize_address_internal( Stream & stream, relay_address_t & address )
    {
        serialize_bits( stream, address.type, 2 );
        if ( address.type == RELAY_ADDRESS_IPV4 )
        {
            serialize_bytes( stream, address.data.ipv4, 4 );
            serialize_bits( stream, address.port, 16 );
        }
        else if ( address.type == RELAY_ADDRESS_IPV6 )
        {
            for ( int i = 0; i < 8; ++i )
            {
                serialize_bits( stream, address.data.ipv6[i], 16 );
            }
            serialize_bits( stream, address.port, 16 );
        }
        else
        {
            if ( Stream::IsReading )
            {
                memset( &address, 0, sizeof(relay_address_t) );
            }
        }
        return true;
    }

    #define serialize_address( stream, address )                                                    \
        do                                                                                          \
        {                                                                                           \
            if ( !relay::serialize_address_internal( stream, address ) )                            \
            {                                                                                       \
                return false;                                                                       \
            }                                                                                       \
        } while (0)
}

// --------------------------------------------------------------------------

int relay_wire_packet_bits( int packet_bytes )
{
    return ( 14 + 20 + 8 + packet_bytes + 4 ) * 8;
}

struct relay_bandwidth_limiter_t
{
    uint64_t bits_sent;
    double last_check_time;
    double average_kbps;
};

void relay_bandwidth_limiter_reset( relay_bandwidth_limiter_t * bandwidth_limiter )
{
    assert( bandwidth_limiter );
    bandwidth_limiter->last_check_time = -100.0;
    bandwidth_limiter->bits_sent = 0;
    bandwidth_limiter->average_kbps = 0.0;
}

bool relay_bandwidth_limiter_add_packet( relay_bandwidth_limiter_t * bandwidth_limiter, double current_time, uint32_t kbps_allowed, uint32_t packet_bits )
{
    assert( bandwidth_limiter );
    const bool invalid = bandwidth_limiter->last_check_time < 0.0;
    if ( invalid || current_time - bandwidth_limiter->last_check_time >= RELAY_BANDWIDTH_LIMITER_INTERVAL - 0.001f )
    {
        bandwidth_limiter->bits_sent = 0;
        bandwidth_limiter->last_check_time = current_time;
    }
    bandwidth_limiter->bits_sent += packet_bits;
    return bandwidth_limiter->bits_sent > (uint64_t) ( kbps_allowed * 1000 * RELAY_BANDWIDTH_LIMITER_INTERVAL );
}

void relay_bandwidth_limiter_add_sample( relay_bandwidth_limiter_t * bandwidth_limiter, double kbps )
{
    if ( bandwidth_limiter->average_kbps == 0.0 && kbps != 0.0 )
    {
        bandwidth_limiter->average_kbps = kbps;
        return;
    }

    if ( bandwidth_limiter->average_kbps != 0.0 && kbps == 0.0 )
    {
        bandwidth_limiter->average_kbps = 0.0;
        return;
    }

    const double delta = kbps - bandwidth_limiter->average_kbps;

    if ( delta < 0.000001f )
    {
        bandwidth_limiter->average_kbps = kbps;
        return;
    }

    bandwidth_limiter->average_kbps += delta * 0.1f;
}

double relay_bandwidth_limiter_usage_kbps( relay_bandwidth_limiter_t * bandwidth_limiter, double current_time )
{
    assert( bandwidth_limiter );
    const bool invalid = bandwidth_limiter->last_check_time < 0.0;
    if ( !invalid )
    {
        const double delta_time = current_time - bandwidth_limiter->last_check_time;
        if ( delta_time > 0.1f )
        {
            const double kbps = bandwidth_limiter->bits_sent / delta_time / 1000.0;
            relay_bandwidth_limiter_add_sample( bandwidth_limiter, kbps );
        }
    }
    return bandwidth_limiter->average_kbps;
}

// --------------------------------------------------------------------------

struct relay_route_token_t
{
    uint64_t expire_timestamp;
    uint64_t session_id;
    uint8_t session_version;
    int kbps_up;
    int kbps_down;
    relay_address_t next_address;
    uint8_t private_key[crypto_box_SECRETKEYBYTES];
};

void relay_write_route_token( relay_route_token_t * token, uint8_t * buffer, int buffer_length )
{
    (void) buffer_length;

    assert( token );
    assert( buffer );
    assert( buffer_length >= RELAY_ROUTE_TOKEN_BYTES );

    uint8_t * start = buffer;

    (void) start;

    relay_write_uint64( &buffer, token->expire_timestamp );
    relay_write_uint64( &buffer, token->session_id );
    relay_write_uint8( &buffer, token->session_version );
    relay_write_uint32( &buffer, token->kbps_up );
    relay_write_uint32( &buffer, token->kbps_down );
    relay_write_address( &buffer, &token->next_address );
    relay_write_bytes( &buffer, token->private_key, crypto_box_SECRETKEYBYTES );

    assert( buffer - start == RELAY_ROUTE_TOKEN_BYTES );
}

void relay_read_route_token( relay_route_token_t * token, const uint8_t * buffer )
{
    assert( token );
    assert( buffer );

    const uint8_t * start = buffer;

    (void) start;

    token->expire_timestamp = relay_read_uint64( &buffer );
    token->session_id = relay_read_uint64( &buffer );
    token->session_version = relay_read_uint8( &buffer );
    token->kbps_up = relay_read_uint32( &buffer );
    token->kbps_down = relay_read_uint32( &buffer );
    relay_read_address( &buffer, &token->next_address );
    relay_read_bytes( &buffer, token->private_key, crypto_box_SECRETKEYBYTES );
    assert( buffer - start == RELAY_ROUTE_TOKEN_BYTES );
}

int relay_encrypt_route_token( uint8_t * sender_private_key, uint8_t * receiver_public_key, uint8_t * nonce, uint8_t * buffer, int buffer_length )
{
    assert( sender_private_key );
    assert( receiver_public_key );
    assert( buffer );
    assert( buffer_length >= (int) ( RELAY_ROUTE_TOKEN_BYTES + crypto_box_MACBYTES ) );

    (void) buffer_length;

    if ( crypto_box_easy( buffer, buffer, RELAY_ROUTE_TOKEN_BYTES, nonce, receiver_public_key, sender_private_key ) != 0 )
    {
        return RELAY_ERROR;
    }

    return RELAY_OK;
}

int relay_decrypt_route_token( const uint8_t * sender_public_key, const uint8_t * receiver_private_key, const uint8_t * nonce, uint8_t * buffer )
{
    assert( sender_public_key );
    assert( receiver_private_key );
    assert( buffer );

    if ( crypto_box_open_easy( buffer, buffer, RELAY_ROUTE_TOKEN_BYTES + crypto_box_MACBYTES, nonce, sender_public_key, receiver_private_key ) != 0 )
    {
        return RELAY_ERROR;
    }

    return RELAY_OK;
}

int relay_write_encrypted_route_token( uint8_t ** buffer, relay_route_token_t * token, uint8_t * sender_private_key, uint8_t * receiver_public_key )
{
    assert( buffer );
    assert( token );
    assert( sender_private_key );
    assert( receiver_public_key );

    unsigned char nonce[crypto_box_NONCEBYTES];
    relay_random_bytes( nonce, crypto_box_NONCEBYTES );

    uint8_t * start = *buffer;

    (void) start;

    relay_write_bytes( buffer, nonce, crypto_box_NONCEBYTES );

    relay_write_route_token( token, *buffer, RELAY_ROUTE_TOKEN_BYTES );

    if ( relay_encrypt_route_token( sender_private_key, receiver_public_key, nonce, *buffer, RELAY_ROUTE_TOKEN_BYTES + crypto_box_NONCEBYTES ) != RELAY_OK )
        return RELAY_ERROR;

    *buffer += RELAY_ROUTE_TOKEN_BYTES + crypto_box_MACBYTES;

    assert( ( *buffer - start ) == RELAY_ENCRYPTED_ROUTE_TOKEN_BYTES );

    return RELAY_OK;
}

int relay_read_encrypted_route_token( uint8_t ** buffer, relay_route_token_t * token, const uint8_t * sender_public_key, const uint8_t * receiver_private_key )
{
    assert( buffer );
    assert( token );
    assert( sender_public_key );
    assert( receiver_private_key );

    const uint8_t * nonce = *buffer;

    *buffer += crypto_box_NONCEBYTES;

    if ( relay_decrypt_route_token( sender_public_key, receiver_private_key, nonce, *buffer ) != RELAY_OK )
    {
        return RELAY_ERROR;
    }

    relay_read_route_token( token, *buffer );

    *buffer += RELAY_ROUTE_TOKEN_BYTES + crypto_box_MACBYTES;

    return RELAY_OK;
}

// --------------------------------------------------------------------------

struct relay_continue_token_t
{
    uint64_t expire_timestamp;
    uint64_t session_id;
    uint8_t session_version;
};

void relay_write_continue_token( relay_continue_token_t * token, uint8_t * buffer, int buffer_length )
{
    (void) buffer_length;

    assert( token );
    assert( buffer );
    assert( buffer_length >= RELAY_CONTINUE_TOKEN_BYTES );

    uint8_t * start = buffer;

    (void) start;

    relay_write_uint64( &buffer, token->expire_timestamp );
    relay_write_uint64( &buffer, token->session_id );
    relay_write_uint8( &buffer, token->session_version );

    assert( buffer - start == RELAY_CONTINUE_TOKEN_BYTES );
}

void relay_read_continue_token( relay_continue_token_t * token, const uint8_t * buffer )
{
    assert( token );
    assert( buffer );

    const uint8_t * start = buffer;

    (void) start;

    token->expire_timestamp = relay_read_uint64( &buffer );
    token->session_id = relay_read_uint64( &buffer );
    token->session_version = relay_read_uint8( &buffer );

    assert( buffer - start == RELAY_CONTINUE_TOKEN_BYTES );
}

int relay_encrypt_continue_token( uint8_t * sender_private_key, uint8_t * receiver_public_key, uint8_t * nonce, uint8_t * buffer, int buffer_length )
{
    assert( sender_private_key );
    assert( receiver_public_key );
    assert( buffer );
    assert( buffer_length >= (int) ( RELAY_CONTINUE_TOKEN_BYTES + crypto_box_MACBYTES ) );

    (void) buffer_length;

    if ( crypto_box_easy( buffer, buffer, RELAY_CONTINUE_TOKEN_BYTES, nonce, receiver_public_key, sender_private_key ) != 0 )
    {
        return RELAY_ERROR;
    }

    return RELAY_OK;
}

int relay_decrypt_continue_token( const uint8_t * sender_public_key, const uint8_t * receiver_private_key, const uint8_t * nonce, uint8_t * buffer )
{
    assert( sender_public_key );
    assert( receiver_private_key );
    assert( buffer );

    if ( crypto_box_open_easy( buffer, buffer, RELAY_CONTINUE_TOKEN_BYTES + crypto_box_MACBYTES, nonce, sender_public_key, receiver_private_key ) != 0 )
    {
        return RELAY_ERROR;
    }

    return RELAY_OK;
}

int relay_write_encrypted_continue_token( uint8_t ** buffer, relay_continue_token_t * token, uint8_t * sender_private_key, uint8_t * receiver_public_key )
{
    assert( buffer );
    assert( token );
    assert( sender_private_key );
    assert( receiver_public_key );

    unsigned char nonce[crypto_box_NONCEBYTES];
    relay_random_bytes( nonce, crypto_box_NONCEBYTES );

    uint8_t * start = *buffer;

    relay_write_bytes( buffer, nonce, crypto_box_NONCEBYTES );

    relay_write_continue_token( token, *buffer, RELAY_CONTINUE_TOKEN_BYTES );

    if ( relay_encrypt_continue_token( sender_private_key, receiver_public_key, nonce, *buffer, RELAY_CONTINUE_TOKEN_BYTES + crypto_box_NONCEBYTES ) != RELAY_OK )
        return RELAY_ERROR;

    *buffer += RELAY_CONTINUE_TOKEN_BYTES + crypto_box_MACBYTES;

    (void) start;

    assert( ( *buffer - start ) == RELAY_ENCRYPTED_CONTINUE_TOKEN_BYTES );

    return RELAY_OK;
}

int relay_read_encrypted_continue_token( uint8_t ** buffer, relay_continue_token_t * token, const uint8_t * sender_public_key, const uint8_t * receiver_private_key )
{
    assert( buffer );
    assert( token );
    assert( sender_public_key );
    assert( receiver_private_key );

    const uint8_t * nonce = *buffer;

    *buffer += crypto_box_NONCEBYTES;

    if ( relay_decrypt_continue_token( sender_public_key, receiver_private_key, nonce, *buffer ) != RELAY_OK )
    {
        return RELAY_ERROR;
    }

    relay_read_continue_token( token, *buffer );

    *buffer += RELAY_CONTINUE_TOKEN_BYTES + crypto_box_MACBYTES;

    return RELAY_OK;
}

// --------------------------------------------------------------------------

int relay_write_header( int direction, uint8_t type, uint64_t sequence, uint64_t session_id, uint8_t session_version, const uint8_t * private_key, uint8_t * buffer, int buffer_length )
{
    assert( private_key );
    assert( buffer );
    assert( RELAY_HEADER_BYTES <= buffer_length );

    (void) buffer_length;

    uint8_t * start = buffer;

    (void) start;

    if ( direction == RELAY_DIRECTION_SERVER_TO_CLIENT )
    {
        // high bit must be set
        assert( sequence & ( 1ULL << 63 ) );
    }
    else
    {
        // high bit must be clear
        assert( ( sequence & ( 1ULL << 63 ) ) == 0 );
    }

    if ( type == RELAY_SESSION_PING_PACKET || type == RELAY_SESSION_PONG_PACKET || type == RELAY_ROUTE_RESPONSE_PACKET || type == RELAY_CONTINUE_RESPONSE_PACKET )
    {
        // second highest bit must be set
        assert( sequence & ( 1ULL << 62 ) );
    }
    else
    {
        // second highest bit must be clear
        assert( ( sequence & ( 1ULL << 62 ) ) == 0 );
    }

    relay_write_uint8( &buffer, type );

    relay_write_uint64( &buffer, sequence );

    uint8_t * additional = buffer;
    const int additional_length = 8 + 1;

    relay_write_uint64( &buffer, session_id );
    relay_write_uint8( &buffer, session_version );

    uint8_t nonce[12];
    {
        uint8_t * p = nonce;
        relay_write_uint32( &p, 0 );
        relay_write_uint64( &p, sequence );
    }

    unsigned long long encrypted_length = 0;

    int result = crypto_aead_chacha20poly1305_ietf_encrypt( buffer, &encrypted_length,
                                                            buffer, 0,
                                                            additional, (unsigned long long) additional_length,
                                                            NULL, nonce, private_key );

    if ( result != 0 )
        return RELAY_ERROR;

    buffer += encrypted_length;

    assert( int( buffer - start ) == RELAY_HEADER_BYTES );

    return RELAY_OK;
}

int relay_peek_header( int direction, uint8_t * type, uint64_t * sequence, uint64_t * session_id, uint8_t * session_version, const uint8_t * buffer, int buffer_length )
{
    uint8_t packet_type;
    uint64_t packet_sequence;

    assert( buffer );

    if ( buffer_length < RELAY_HEADER_BYTES )
        return RELAY_ERROR;

    packet_type = relay_read_uint8( &buffer );

    packet_sequence = relay_read_uint64( &buffer );

    if ( direction == RELAY_DIRECTION_SERVER_TO_CLIENT )
    {
        // high bit must be set
        if ( !( packet_sequence & ( 1ULL << 63 ) ) )
            return RELAY_ERROR;
    }
    else
    {
        // high bit must be clear
        if ( packet_sequence & ( 1ULL << 63 ) )
            return RELAY_ERROR;
    }

    *type = packet_type;

    if ( *type == RELAY_SESSION_PING_PACKET || *type == RELAY_SESSION_PONG_PACKET || *type == RELAY_ROUTE_RESPONSE_PACKET || *type == RELAY_CONTINUE_RESPONSE_PACKET )
    {
        // second highest bit must be set
        assert( packet_sequence & ( 1ULL << 62 ) );
    }
    else
    {
        // second highest bit must be clear
        assert( ( packet_sequence & ( 1ULL << 62 ) ) == 0 );
    }


    *sequence = packet_sequence;
    *session_id = relay_read_uint64( &buffer );
    *session_version = relay_read_uint8( &buffer );

    return RELAY_OK;
}

int relay_verify_header( int direction, const uint8_t * private_key, uint8_t * buffer, int buffer_length )
{
    assert( private_key );
    assert( buffer );

    if ( buffer_length < RELAY_HEADER_BYTES )
    {
        return RELAY_ERROR;
    }

    const uint8_t * p = buffer;

    uint8_t packet_type = relay_read_uint8( &p );

    uint64_t packet_sequence = relay_read_uint64( &p );

    if ( direction == RELAY_DIRECTION_SERVER_TO_CLIENT )
    {
        // high bit must be set
        if ( !( packet_sequence & ( 1ULL <<  63) ) )
        {
            return RELAY_ERROR;
        }
    }
    else
    {
        // high bit must be clear
        if ( packet_sequence & ( 1ULL << 63 ) )
        {
            return RELAY_ERROR;
        }
    }

    if ( packet_type == RELAY_SESSION_PING_PACKET || packet_type == RELAY_SESSION_PONG_PACKET || packet_type == RELAY_ROUTE_RESPONSE_PACKET || packet_type == RELAY_CONTINUE_RESPONSE_PACKET )
    {
        // second highest bit must be set
        assert( packet_sequence & ( 1ULL << 62 ) );
    }
    else
    {
        // second highest bit must be clear
        assert( ( packet_sequence & ( 1ULL << 62 ) ) == 0 );
    }

    const uint8_t * additional = p;

    const int additional_length = 8 + 1;

    uint64_t packet_session_id = relay_read_uint64( &p );
    uint8_t packet_session_version = relay_read_uint8( &p );

    (void) packet_session_id;
    (void) packet_session_version;

    uint8_t nonce[12];
    {
        uint8_t * q = nonce;
        relay_write_uint32( &q, 0 );
        relay_write_uint64( &q, packet_sequence );
    }

    unsigned long long decrypted_length;

    int result = crypto_aead_chacha20poly1305_ietf_decrypt( buffer + 18, &decrypted_length, NULL,
                                                            buffer + 18, (unsigned long long) crypto_aead_chacha20poly1305_IETF_ABYTES,
                                                            additional, (unsigned long long) additional_length,
                                                            nonce, private_key );

    if ( result != 0 )
    {
        return RELAY_ERROR;
    }

    return RELAY_OK;
}

// -------------------------------------------------------------

static const unsigned char base64_table_encode[65] = "ABCDEFGHIJKLMNOPQRSTUVWXYZabcdefghijklmnopqrstuvwxyz0123456789+/";

int relay_base64_encode_data( const uint8_t * input, size_t input_length, char * output, size_t output_size )
{
    assert( input );
    assert( output );
    assert( output_size > 0 );

    char * pos;
    const uint8_t * end;
    const uint8_t * in;

    size_t output_length = 4 * ( ( input_length + 2 ) / 3 ); // 3-byte blocks to 4-byte

    if ( output_length < input_length )
    {
        return -1; // integer overflow
    }

    if ( output_length >= output_size )
    {
        return -1; // not enough room in output buffer
    }

    end = input + input_length;
    in = input;
    pos = output;
    while ( end - in >= 3 )
    {
        *pos++ = base64_table_encode[in[0] >> 2];
        *pos++ = base64_table_encode[( ( in[0] & 0x03 ) << 4 ) | ( in[1] >> 4 )];
        *pos++ = base64_table_encode[( ( in[1] & 0x0f ) << 2 ) | ( in[2] >> 6 )];
        *pos++ = base64_table_encode[in[2] & 0x3f];
        in += 3;
    }

    if ( end - in )
    {
        *pos++ = base64_table_encode[in[0] >> 2];
        if (end - in == 1)
        {
            *pos++ = base64_table_encode[(in[0] & 0x03) << 4];
            *pos++ = '=';
        }
        else
        {
            *pos++ = base64_table_encode[((in[0] & 0x03) << 4) | (in[1] >> 4)];
            *pos++ = base64_table_encode[(in[1] & 0x0f) << 2];
        }
        *pos++ = '=';
    }

    output[output_length] = '\0';

    return int( output_length );
}

static const int base64_table_decode[256] =
{
    0,  0,  0,  0,  0,  0,   0,  0,  0,  0,  0,  0,
    0,  0,  0,  0,  0,  0,   0,  0,  0,  0,  0,  0,  0,  0,  0,  0,  0,  0,  0,  0,
    0,  0,  0,  0,  0,  0,   0,  0,  0,  0,  0, 62, 63, 62, 62, 63, 52, 53, 54, 55,
    56, 57, 58, 59, 60, 61,  0,  0,  0,  0,  0,  0,  0,  0,  1,  2,  3,  4,  5,  6,
    7,  8,  9,  10, 11, 12, 13, 14, 15, 16, 17, 18, 19, 20, 21, 22, 23, 24, 25,  0,
    0,  0,  0,  63,  0, 26, 27, 28, 29, 30, 31, 32, 33, 34, 35, 36, 37, 38, 39, 40,
    41, 42, 43, 44, 45, 46, 47, 48, 49, 50, 51,
};

int relay_base64_decode_data( const char * input, uint8_t * output, size_t output_size )
{
    assert( input );
    assert( output );
    assert( output_size > 0 );

    size_t input_length = strlen( input );
    int pad = input_length > 0 && ( input_length % 4 || input[input_length - 1] == '=' );
    size_t L = ( ( input_length + 3 ) / 4 - pad ) * 4;
    size_t output_length = L / 4 * 3 + pad;

    if ( output_length > output_size )
    {
        return 0;
    }

    for ( size_t i = 0, j = 0; i < L; i += 4 )
    {
        int n = base64_table_decode[int( input[i] )] << 18 | base64_table_decode[int( input[i + 1] )] << 12 | base64_table_decode[int( input[i + 2] )] << 6 | base64_table_decode[int( input[i + 3] )];
        output[j++] = uint8_t( n >> 16 );
        output[j++] = uint8_t( n >> 8 & 0xFF );
        output[j++] = uint8_t( n & 0xFF );
    }

    if ( pad )
    {
        int n = base64_table_decode[int( input[L] )] << 18 | base64_table_decode[int( input[L + 1] )] << 12;
        output[output_length - 1] = uint8_t( n >> 16 );

        if (input_length > L + 2 && input[L + 2] != '=')
        {
            n |= base64_table_decode[int( input[L + 2] )] << 6;
            output_length += 1;
            if ( output_length > output_size )
            {
                return 0;
            }
            output[output_length - 1] = uint8_t( n >> 8 & 0xFF );
        }
    }

    return int( output_length );
}

int relay_base64_encode_string( const char * input, char * output, size_t output_size )
{
    assert( input );
    assert( output );
    assert( output_size > 0 );

    return relay_base64_encode_data( (const uint8_t *)( input ), strlen( input ), output, output_size );
}

int relay_base64_decode_string( const char * input, char * output, size_t output_size )
{
    assert( input );
    assert( output );
    assert( output_size > 0 );

    int output_length = relay_base64_decode_data( input, (uint8_t *)( output ), output_size - 1 );
    if ( output_length < 0 )
    {
        return 0;
    }

    output[output_length] = '\0';

    return output_length;
}

// ---------------------------------------------------------------

struct relay_route_stats_t
{
    float rtt;
    float jitter;
    float packet_loss;
};

struct relay_ping_history_entry_t
{
    uint64_t sequence;
    double time_ping_sent;
    double time_pong_received;
};

struct relay_ping_history_t
{
    uint64_t sequence;
    relay_ping_history_entry_t entries[RELAY_PING_HISTORY_ENTRY_COUNT];
};

void relay_ping_history_clear( relay_ping_history_t * history )
{
    assert( history );
    history->sequence = 0;
    for ( int i = 0; i < RELAY_PING_HISTORY_ENTRY_COUNT; ++i )
    {
        history->entries[i].sequence = 0xFFFFFFFFFFFFFFFFULL;
        history->entries[i].time_ping_sent = -1.0;
        history->entries[i].time_pong_received = -1.0;
    }
}

uint64_t relay_ping_history_ping_sent( relay_ping_history_t * history, double time )
{
    assert( history );
    const int index = history->sequence % RELAY_PING_HISTORY_ENTRY_COUNT;
    relay_ping_history_entry_t * entry = &history->entries[index];
    entry->sequence = history->sequence;
    entry->time_ping_sent = time;
    entry->time_pong_received = -1.0;
    history->sequence++;
    return entry->sequence;
}

void relay_ping_history_pong_received( relay_ping_history_t * history, uint64_t sequence, double time )
{
    const int index = sequence % RELAY_PING_HISTORY_ENTRY_COUNT;
    relay_ping_history_entry_t * entry = &history->entries[index];
    if ( entry->sequence == sequence )
    {
        entry->time_pong_received = time;
    }
}

void relay_route_stats_from_ping_history( const relay_ping_history_t * history, double start, double end, relay_route_stats_t * stats, double ping_safety )
{
    assert( history );
    assert( stats );
    assert( start < end );

    stats->rtt = 0.0f;
    stats->jitter = 0.0f;
    stats->packet_loss = 0.0f;

    // calculate packet loss

    int num_pings_sent = 0;
    int num_pongs_received = 0;

    for ( int i = 0; i < RELAY_PING_HISTORY_ENTRY_COUNT; i++ )
    {
        const relay_ping_history_entry_t * entry = &history->entries[i];

        if ( entry->time_ping_sent >= start && entry->time_ping_sent <= end - ping_safety )
        {
            num_pings_sent++;

            if ( entry->time_pong_received >= entry->time_ping_sent )
                num_pongs_received++;
        }
    }

    if ( num_pings_sent > 0 )
    {
        stats->packet_loss = (float) ( 100.0 * ( 1.0 - ( double( num_pongs_received ) / double( num_pings_sent ) ) ) );
    }

    // calculate mean RTT

    double mean_rtt = 0.0;
    int num_pings = 0;
    int num_pongs = 0;

    for ( int i = 0; i < RELAY_PING_HISTORY_ENTRY_COUNT; i++ )
    {
        const relay_ping_history_entry_t * entry = &history->entries[i];

        if ( entry->time_ping_sent >= start && entry->time_ping_sent <= end )
        {
            if ( entry->time_pong_received > entry->time_ping_sent )
            {
                mean_rtt += 1000.0 * ( entry->time_pong_received - entry->time_ping_sent );
                num_pongs++;
            }
            num_pings++;
        }
    }

    mean_rtt = ( num_pongs > 0 ) ? ( mean_rtt / num_pongs ) : 10000.0;

    assert( mean_rtt >= 0.0 );

    stats->rtt = float( mean_rtt );

    // calculate jitter

    int num_jitter_samples = 0;

    double stddev_rtt = 0.0;

    for ( int i = 0; i < RELAY_PING_HISTORY_ENTRY_COUNT; i++ )
    {
        const relay_ping_history_entry_t * entry = &history->entries[i];

        if ( entry->time_ping_sent >= start && entry->time_ping_sent <= end )
        {
            if ( entry->time_pong_received > entry->time_ping_sent )
            {
                // pong received
                double rtt = 1000.0 * ( entry->time_pong_received - entry->time_ping_sent );
                if ( rtt >= mean_rtt )
                {
                    double error = rtt - mean_rtt;
                    stddev_rtt += error * error;
                    num_jitter_samples++;
                }
            }
        }
    }

    if ( num_jitter_samples > 0 )
    {
        stats->jitter = 3.0f * (float) sqrt( stddev_rtt / num_jitter_samples );
    }
}

// --------------------------------------------------------------------------

#define MAX_RELAYS 1024

struct relay_stats_t
{
    int num_relays;
    uint64_t relay_ids[MAX_RELAYS];
    float relay_rtt[MAX_RELAYS];
    float relay_jitter[MAX_RELAYS];
    float relay_packet_loss[MAX_RELAYS];
};

struct relay_manager_t
{
    int num_relays;
    uint64_t relay_ids[MAX_RELAYS];
    double relay_last_ping_time[MAX_RELAYS];
    relay_address_t relay_addresses[MAX_RELAYS];
    relay_ping_history_t * relay_ping_history[MAX_RELAYS];
    relay_ping_history_t ping_history_array[MAX_RELAYS];
};

void relay_manager_reset( relay_manager_t * manager );

relay_manager_t * relay_manager_create()
{
    relay_manager_t * manager = (relay_manager_t*) malloc( sizeof(relay_manager_t) );
    if ( !manager )
        return NULL;
    relay_manager_reset( manager );
    return manager;
}

void relay_manager_reset( relay_manager_t * manager )
{
    assert( manager );
    manager->num_relays = 0;
    memset( manager->relay_ids, 0, sizeof(manager->relay_ids) );
    memset( manager->relay_last_ping_time, 0, sizeof(manager->relay_last_ping_time) );
    memset( manager->relay_addresses, 0, sizeof(manager->relay_addresses) );
    memset( manager->relay_ping_history, 0, sizeof(manager->relay_ping_history) );
    for ( int i = 0; i < MAX_RELAYS; ++i )
    {
        relay_ping_history_clear( &manager->ping_history_array[i] );
    }
}

void relay_manager_update( relay_manager_t * manager, int num_relays, const uint64_t * relay_ids, const relay_address_t * relay_addresses )
{
    assert( manager );
    assert( num_relays >= 0 );
    assert( num_relays <= MAX_RELAYS );
    assert( relay_ids );
    assert( relay_addresses );

    // first copy all current relays that are also in the updated relay relay list

    bool history_slot_taken[MAX_RELAYS];
    memset( history_slot_taken, 0, sizeof(history_slot_taken) );

    bool found[MAX_RELAYS];
    memset( found, 0, sizeof(found) );

    uint64_t new_relay_ids[MAX_RELAYS];
    double new_relay_last_ping_time[MAX_RELAYS];
    relay_address_t new_relay_addresses[MAX_RELAYS];
    relay_ping_history_t * new_relay_ping_history[MAX_RELAYS];

    int index = 0;

    for ( int i = 0; i < manager->num_relays; ++i )
    {
        for ( int j = 0; j < num_relays; ++j )
        {
            if ( manager->relay_ids[i] == relay_ids[j] )
            {
                found[j] = true;
                new_relay_ids[index] = manager->relay_ids[i];
                new_relay_last_ping_time[index] = manager->relay_last_ping_time[i];
                new_relay_addresses[index] = manager->relay_addresses[i];
                new_relay_ping_history[index] = manager->relay_ping_history[i];
                const int slot = manager->relay_ping_history[i] - manager->ping_history_array;
                assert( slot >= 0 );
                assert( slot < MAX_RELAYS );
                history_slot_taken[slot] = true;
                index++;
                break;
            }
        }
    }

    // now copy all near relays not found in the current relay list

    for ( int i = 0; i < num_relays; ++i )
    {
        if ( !found[i] )
        {
            new_relay_ids[index] = relay_ids[i];
            new_relay_last_ping_time[index] = -10000.0;
            new_relay_addresses[index] = relay_addresses[i];
            new_relay_ping_history[index] = NULL;
            for ( int j = 0; j < MAX_RELAYS; ++j )
            {
                if ( !history_slot_taken[j] )
                {
                    new_relay_ping_history[index] = &manager->ping_history_array[j];
                    relay_ping_history_clear( new_relay_ping_history[index] );
                    history_slot_taken[j] = true;
                    break;
                }
            }
            assert( new_relay_ping_history[index] );
            index++;
        }
    }

    // commit the updated relay array

    manager->num_relays = index;
    memcpy( manager->relay_ids, new_relay_ids, 8 * index );
    memcpy( manager->relay_last_ping_time, new_relay_last_ping_time, 8 * index );
    memcpy( manager->relay_addresses, new_relay_addresses, sizeof(relay_address_t) * index );
    memcpy( manager->relay_ping_history, new_relay_ping_history, sizeof(relay_ping_history_t*) * index );

    // make sure all ping times are evenly distributed to avoid clusters of ping packets

    double current_time = relay_platform_time();

    if ( manager->num_relays > 0 )
    {
        for ( int i = 0; i < manager->num_relays; ++i )
        {
            manager->relay_last_ping_time[i] = current_time - RELAY_PING_TIME + i * RELAY_PING_TIME / manager->num_relays;
        }
    }

#ifndef NDEBUG

    // make sure everything is correct

    assert( num_relays == index );

    int num_found = 0;
    for ( int i = 0; i < num_relays; ++i )
    {
        for ( int j = 0; j < manager->num_relays; ++j )
        {
            if ( relay_ids[i] == manager->relay_ids[j] && relay_address_equal( &relay_addresses[i], &manager->relay_addresses[j] ) == 1 )
            {
                num_found++;
                break;
            }
        }
    }
    assert( num_found == num_relays );

    for ( int i = 0; i < num_relays; ++i )
    {
        for ( int j = 0; j < num_relays; ++j )
        {
            if ( i == j )
                continue;
            assert( manager->relay_ping_history[i] != manager->relay_ping_history[j] );
        }
    }

#endif // #ifndef DEBUG
}

bool relay_manager_process_pong( relay_manager_t * manager, const relay_address_t * from, uint64_t sequence )
{
    assert( manager );
    assert( from );

    for ( int i = 0; i < manager->num_relays; ++i )
    {
        if ( relay_address_equal( from, &manager->relay_addresses[i] ) )
        {
            relay_ping_history_pong_received( manager->relay_ping_history[i], sequence, relay_platform_time() );
            return true;
        }
    }

    return false;
}

void relay_manager_get_stats( relay_manager_t * manager, relay_stats_t * stats )
{
    assert( manager );
    assert( stats );

    double current_time = relay_platform_time();

    stats->num_relays = manager->num_relays;

    for ( int i = 0; i < stats->num_relays; ++i )
    {
        relay_route_stats_t route_stats;
        relay_route_stats_from_ping_history( manager->relay_ping_history[i], current_time - RELAY_STATS_WINDOW, current_time, &route_stats, RELAY_PING_SAFETY );
        stats->relay_ids[i] = manager->relay_ids[i];
        stats->relay_rtt[i] = route_stats.rtt;
        stats->relay_jitter[i] = route_stats.jitter;
        stats->relay_packet_loss[i] = route_stats.packet_loss;
    }
}

void relay_manager_destroy( relay_manager_t * manager )
{
    free( manager );
}

// --------------------------------------------------------------------------

#define RUN_TEST( test_function )                                           \
    do                                                                      \
    {                                                                       \
        printf( "    " #test_function "\n" );                               \
        fflush( stdout );                                                   \
        test_function();                                                    \
    }                                                                       \
    while (0)

static void check_handler( const char * condition,
                           const char * function,
                           const char * file,
                           int line )
{
    printf( "check failed: ( %s ), function %s, file %s, line %d\n", condition, function, file, line );
    fflush( stdout );
#ifndef NDEBUG
    #if defined( __GNUC__ )
        __builtin_trap();
    #elif defined( _MSC_VER )
        __debugbreak();
    #endif
#endif
    exit( 1 );
}

#define check( condition )                                                                                  \
do                                                                                                          \
{                                                                                                           \
    if ( !(condition) )                                                                                     \
    {                                                                                                       \
        check_handler( #condition, (const char*) __FUNCTION__, (const char*) __FILE__, __LINE__ );          \
    }                                                                                                       \
} while(0)

const int MaxItems = 11;

struct TestData
{
    TestData()
    {
        memset( this, 0, sizeof( TestData ) );
    }

    int a,b,c;
    uint32_t d : 8;
    uint32_t e : 8;
    uint32_t f : 8;
    bool g;
    int numItems;
    int items[MaxItems];
    float float_value;
    double double_value;
    uint64_t uint64_value;
    uint8_t bytes[17];
    char string[256];
    relay_address_t address_a, address_b, address_c;
};

struct TestContext
{
    int min;
    int max;
};

struct TestObject
{
    TestData data;

    void Init()
    {
        data.a = 1;
        data.b = -2;
        data.c = 150;
        data.d = 55;
        data.e = 255;
        data.f = 127;
        data.g = true;

        data.numItems = MaxItems / 2;
        for ( int i = 0; i < data.numItems; ++i )
            data.items[i] = i + 10;

        data.float_value = 3.1415926f;
        data.double_value = 1 / 3.0;
        data.uint64_value = 0x1234567898765432L;

        for ( int i = 0; i < (int) sizeof( data.bytes ); ++i )
            data.bytes[i] = ( i * 37 ) % 255;

        strcpy( data.string, "hello world!" );

        memset( &data.address_a, 0, sizeof(relay_address_t) );

        relay_address_parse( &data.address_b, "127.0.0.1:50000" );

        relay_address_parse( &data.address_c, "[::1]:50000" );
    }

    template <typename Stream> bool Serialize( Stream & stream )
    {
        const TestContext & context = *(const TestContext*) stream.GetContext();

        serialize_int( stream, data.a, context.min, context.max );
        serialize_int( stream, data.b, context.min, context.max );

        serialize_int( stream, data.c, -100, 10000 );

        serialize_bits( stream, data.d, 6 );
        serialize_bits( stream, data.e, 8 );
        serialize_bits( stream, data.f, 7 );

        serialize_align( stream );

        serialize_bool( stream, data.g );

	    serialize_int( stream, data.numItems, 0, MaxItems - 1 );
        for ( int i = 0; i < data.numItems; ++i )
            serialize_bits( stream, data.items[i], 8 );

        serialize_float( stream, data.float_value );

        serialize_double( stream, data.double_value );

        serialize_uint64( stream, data.uint64_value );

        serialize_bytes( stream, data.bytes, sizeof( data.bytes ) );

        serialize_string( stream, data.string, sizeof( data.string ) );

        serialize_address( stream, data.address_a );
        serialize_address( stream, data.address_b );
        serialize_address( stream, data.address_c );

        return true;
    }

    bool operator == ( const TestObject & other ) const
    {
        return memcmp( &data, &other.data, sizeof( TestData ) ) == 0;
    }

    bool operator != ( const TestObject & other ) const
    {
        return ! ( *this == other );
    }
};

static void test_endian()
{
    uint32_t value = 0x11223344;

    const char * bytes = (const char*) &value;

#if RELAY_LITTLE_ENDIAN

    check( bytes[0] == 0x44 );
    check( bytes[1] == 0x33 );
    check( bytes[2] == 0x22 );
    check( bytes[3] == 0x11 );

#else // #if RELAY_LITTLE_ENDIAN

    check( bytes[3] == 0x44 );
    check( bytes[2] == 0x33 );
    check( bytes[1] == 0x22 );
    check( bytes[0] == 0x11 );

#endif // #if RELAY_LITTLE_ENDIAN
}

static void test_bitpacker()
{
    const int BufferSize = 256;

    uint8_t buffer[BufferSize];

    relay::BitWriter writer( buffer, BufferSize );

    check( writer.GetData() == buffer );
    check( writer.GetBitsWritten() == 0 );
    check( writer.GetBytesWritten() == 0 );
    check( writer.GetBitsAvailable() == BufferSize * 8 );

    writer.WriteBits( 0, 1 );
    writer.WriteBits( 1, 1 );
    writer.WriteBits( 10, 8 );
    writer.WriteBits( 255, 8 );
    writer.WriteBits( 1000, 10 );
    writer.WriteBits( 50000, 16 );
    writer.WriteBits( 9999999, 32 );
    writer.FlushBits();

    const int bitsWritten = 1 + 1 + 8 + 8 + 10 + 16 + 32;

    check( writer.GetBytesWritten() == 10 );
    check( writer.GetBitsWritten() == bitsWritten );
    check( writer.GetBitsAvailable() == BufferSize * 8 - bitsWritten );

    const int bytesWritten = writer.GetBytesWritten();

    check( bytesWritten == 10 );

    memset( buffer + bytesWritten, 0, BufferSize - bytesWritten );

    relay::BitReader reader( buffer, bytesWritten );

    check( reader.GetBitsRead() == 0 );
    check( reader.GetBitsRemaining() == bytesWritten * 8 );

    uint32_t a = reader.ReadBits( 1 );
    uint32_t b = reader.ReadBits( 1 );
    uint32_t c = reader.ReadBits( 8 );
    uint32_t d = reader.ReadBits( 8 );
    uint32_t e = reader.ReadBits( 10 );
    uint32_t f = reader.ReadBits( 16 );
    uint32_t g = reader.ReadBits( 32 );

    check( a == 0 );
    check( b == 1 );
    check( c == 10 );
    check( d == 255 );
    check( e == 1000 );
    check( f == 50000 );
    check( g == 9999999 );

    check( reader.GetBitsRead() == bitsWritten );
    check( reader.GetBitsRemaining() == bytesWritten * 8 - bitsWritten );
}

static void test_stream()
{
    const int BufferSize = 1024;

    uint8_t buffer[BufferSize];

    TestContext context;
    context.min = -10;
    context.max = +10;

    relay::WriteStream writeStream( buffer, BufferSize );

    struct TestObject writeObject;
    writeObject.Init();
    writeStream.SetContext( &context );
    writeObject.Serialize( writeStream );
    writeStream.Flush();

    const int bytesWritten = writeStream.GetBytesProcessed();

    memset( buffer + bytesWritten, 0, BufferSize - bytesWritten );

    struct TestObject readObject;
    relay::ReadStream readStream( buffer, bytesWritten );
    readStream.SetContext( &context );
    readObject.Serialize( readStream );

    check( readObject == writeObject );
}

static void test_address()
{
    {
        struct relay_address_t address;
        check( relay_address_parse( &address, "" ) == RELAY_ERROR );
        check( relay_address_parse( &address, "[" ) == RELAY_ERROR );
        check( relay_address_parse( &address, "[]" ) == RELAY_ERROR );
        check( relay_address_parse( &address, "[]:" ) == RELAY_ERROR );
        check( relay_address_parse( &address, ":" ) == RELAY_ERROR );
        check( relay_address_parse( &address, "1" ) == RELAY_ERROR );
        check( relay_address_parse( &address, "12" ) == RELAY_ERROR );
        check( relay_address_parse( &address, "123" ) == RELAY_ERROR );
        check( relay_address_parse( &address, "1234" ) == RELAY_ERROR );
        check( relay_address_parse( &address, "1234.0.12313.0000" ) == RELAY_ERROR );
        check( relay_address_parse( &address, "1234.0.12313.0000.0.0.0.0.0" ) == RELAY_ERROR );
        check( relay_address_parse( &address, "1312313:123131:1312313:123131:1312313:123131:1312313:123131:1312313:123131:1312313:123131" ) == RELAY_ERROR );
        check( relay_address_parse( &address, "." ) == RELAY_ERROR );
        check( relay_address_parse( &address, ".." ) == RELAY_ERROR );
        check( relay_address_parse( &address, "..." ) == RELAY_ERROR );
        check( relay_address_parse( &address, "...." ) == RELAY_ERROR );
        check( relay_address_parse( &address, "....." ) == RELAY_ERROR );
    }

    {
        struct relay_address_t address;
        check( relay_address_parse( &address, "107.77.207.77" ) == RELAY_OK );
        check( address.type == RELAY_ADDRESS_IPV4 );
        check( address.port == 0 );
        check( address.data.ipv4[0] == 107 );
        check( address.data.ipv4[1] == 77 );
        check( address.data.ipv4[2] == 207 );
        check( address.data.ipv4[3] == 77 );
    }

    {
        struct relay_address_t address;
        check( relay_address_parse( &address, "127.0.0.1" ) == RELAY_OK );
        check( address.type == RELAY_ADDRESS_IPV4 );
        check( address.port == 0 );
        check( address.data.ipv4[0] == 127 );
        check( address.data.ipv4[1] == 0 );
        check( address.data.ipv4[2] == 0 );
        check( address.data.ipv4[3] == 1 );
    }

    {
        struct relay_address_t address;
        check( relay_address_parse( &address, "107.77.207.77:40000" ) == RELAY_OK );
        check( address.type == RELAY_ADDRESS_IPV4 );
        check( address.port == 40000 );
        check( address.data.ipv4[0] == 107 );
        check( address.data.ipv4[1] == 77 );
        check( address.data.ipv4[2] == 207 );
        check( address.data.ipv4[3] == 77 );
    }

    {
        struct relay_address_t address;
        check( relay_address_parse( &address, "127.0.0.1:40000" ) == RELAY_OK );
        check( address.type == RELAY_ADDRESS_IPV4 );
        check( address.port == 40000 );
        check( address.data.ipv4[0] == 127 );
        check( address.data.ipv4[1] == 0 );
        check( address.data.ipv4[2] == 0 );
        check( address.data.ipv4[3] == 1 );
    }

    {
        struct relay_address_t address;
        check( relay_address_parse( &address, "fe80::202:b3ff:fe1e:8329" ) == RELAY_OK );
        check( address.type == RELAY_ADDRESS_IPV6 );
        check( address.port == 0 );
        check( address.data.ipv6[0] == 0xfe80 );
        check( address.data.ipv6[1] == 0x0000 );
        check( address.data.ipv6[2] == 0x0000 );
        check( address.data.ipv6[3] == 0x0000 );
        check( address.data.ipv6[4] == 0x0202 );
        check( address.data.ipv6[5] == 0xb3ff );
        check( address.data.ipv6[6] == 0xfe1e );
        check( address.data.ipv6[7] == 0x8329 );
    }

    {
        struct relay_address_t address;
        check( relay_address_parse( &address, "::" ) == RELAY_OK );
        check( address.type == RELAY_ADDRESS_IPV6 );
        check( address.port == 0 );
        check( address.data.ipv6[0] == 0x0000 );
        check( address.data.ipv6[1] == 0x0000 );
        check( address.data.ipv6[2] == 0x0000 );
        check( address.data.ipv6[3] == 0x0000 );
        check( address.data.ipv6[4] == 0x0000 );
        check( address.data.ipv6[5] == 0x0000 );
        check( address.data.ipv6[6] == 0x0000 );
        check( address.data.ipv6[7] == 0x0000 );
    }

    {
        struct relay_address_t address;
        check( relay_address_parse( &address, "::1" ) == RELAY_OK );
        check( address.type == RELAY_ADDRESS_IPV6 );
        check( address.port == 0 );
        check( address.data.ipv6[0] == 0x0000 );
        check( address.data.ipv6[1] == 0x0000 );
        check( address.data.ipv6[2] == 0x0000 );
        check( address.data.ipv6[3] == 0x0000 );
        check( address.data.ipv6[4] == 0x0000 );
        check( address.data.ipv6[5] == 0x0000 );
        check( address.data.ipv6[6] == 0x0000 );
        check( address.data.ipv6[7] == 0x0001 );
    }

    {
        struct relay_address_t address;
        check( relay_address_parse( &address, "[fe80::202:b3ff:fe1e:8329]:40000" ) == RELAY_OK );
        check( address.type == RELAY_ADDRESS_IPV6 );
        check( address.port == 40000 );
        check( address.data.ipv6[0] == 0xfe80 );
        check( address.data.ipv6[1] == 0x0000 );
        check( address.data.ipv6[2] == 0x0000 );
        check( address.data.ipv6[3] == 0x0000 );
        check( address.data.ipv6[4] == 0x0202 );
        check( address.data.ipv6[5] == 0xb3ff );
        check( address.data.ipv6[6] == 0xfe1e );
        check( address.data.ipv6[7] == 0x8329 );
    }

    {
        struct relay_address_t address;
        check( relay_address_parse( &address, "[::]:40000" ) == RELAY_OK );
        check( address.type == RELAY_ADDRESS_IPV6 );
        check( address.port == 40000 );
        check( address.data.ipv6[0] == 0x0000 );
        check( address.data.ipv6[1] == 0x0000 );
        check( address.data.ipv6[2] == 0x0000 );
        check( address.data.ipv6[3] == 0x0000 );
        check( address.data.ipv6[4] == 0x0000 );
        check( address.data.ipv6[5] == 0x0000 );
        check( address.data.ipv6[6] == 0x0000 );
        check( address.data.ipv6[7] == 0x0000 );
    }

    {
        struct relay_address_t address;
        check( relay_address_parse( &address, "[::1]:40000" ) == RELAY_OK );
        check( address.type == RELAY_ADDRESS_IPV6 );
        check( address.port == 40000 );
        check( address.data.ipv6[0] == 0x0000 );
        check( address.data.ipv6[1] == 0x0000 );
        check( address.data.ipv6[2] == 0x0000 );
        check( address.data.ipv6[3] == 0x0000 );
        check( address.data.ipv6[4] == 0x0000 );
        check( address.data.ipv6[5] == 0x0000 );
        check( address.data.ipv6[6] == 0x0000 );
        check( address.data.ipv6[7] == 0x0001 );
    }
}

static void test_replay_protection()
{
    relay_replay_protection_t replay_protection;

    int i;
    for ( i = 0; i < 2; ++i )
    {
        relay_replay_protection_reset( &replay_protection );

        check( replay_protection.most_recent_sequence == 0 );

        // the first time we receive packets, they should not be already received

        #define MAX_SEQUENCE ( RELAY_REPLAY_PROTECTION_BUFFER_SIZE * 4 )

        uint64_t sequence;
        for ( sequence = 0; sequence < MAX_SEQUENCE; ++sequence )
        {
            check( relay_replay_protection_already_received( &replay_protection, sequence ) == 0 );
            relay_replay_protection_advance_sequence( &replay_protection, sequence );
        }

        // old packets outside buffer should be considered already received

        check( relay_replay_protection_already_received( &replay_protection, 0 ) == 1 );

        // packets received a second time should be flagged already received

        for ( sequence = MAX_SEQUENCE - 10; sequence < MAX_SEQUENCE; ++sequence )
        {
            check( relay_replay_protection_already_received( &replay_protection, sequence ) == 1 );
        }

        // jumping ahead to a much higher sequence should be considered not already received

        check( relay_replay_protection_already_received( &replay_protection, MAX_SEQUENCE + RELAY_REPLAY_PROTECTION_BUFFER_SIZE ) == 0 );

        // old packets should be considered already received

        for ( sequence = 0; sequence < MAX_SEQUENCE; ++sequence )
        {
            check( relay_replay_protection_already_received( &replay_protection, sequence ) == 1 );
        }
    }
}

static void test_random_bytes()
{
    const int BufferSize = 64;
    uint8_t buffer[BufferSize];
    relay_random_bytes( buffer, BufferSize );
    for ( int i = 0; i < 100; ++i )
    {
        uint8_t next_buffer[BufferSize];
        relay_random_bytes( next_buffer, BufferSize );
        check( memcmp( buffer, next_buffer, BufferSize ) != 0 );
        memcpy( buffer, next_buffer, BufferSize );
    }
}

static void test_crypto_box()
{
    #define CRYPTO_BOX_MESSAGE (const unsigned char *) "test"
    #define CRYPTO_BOX_MESSAGE_LEN 4
    #define CRYPTO_BOX_CIPHERTEXT_LEN ( crypto_box_MACBYTES + CRYPTO_BOX_MESSAGE_LEN )

    unsigned char sender_publickey[crypto_box_PUBLICKEYBYTES];
    unsigned char sender_secretkey[crypto_box_SECRETKEYBYTES];
    crypto_box_keypair( sender_publickey, sender_secretkey );

    unsigned char receiver_publickey[crypto_box_PUBLICKEYBYTES];
    unsigned char receiver_secretkey[crypto_box_SECRETKEYBYTES];
    crypto_box_keypair( receiver_publickey, receiver_secretkey );

    unsigned char nonce[crypto_box_NONCEBYTES];
    unsigned char ciphertext[CRYPTO_BOX_CIPHERTEXT_LEN];
    relay_random_bytes( nonce, sizeof nonce );
    check( crypto_box_easy( ciphertext, CRYPTO_BOX_MESSAGE, CRYPTO_BOX_MESSAGE_LEN, nonce, receiver_publickey, sender_secretkey ) == 0 );

    unsigned char decrypted[CRYPTO_BOX_MESSAGE_LEN];
    check( crypto_box_open_easy( decrypted, ciphertext, CRYPTO_BOX_CIPHERTEXT_LEN, nonce, sender_publickey, receiver_secretkey ) == 0 );

    check( memcmp( decrypted, CRYPTO_BOX_MESSAGE, CRYPTO_BOX_MESSAGE_LEN ) == 0 );
}

static void test_crypto_secret_box()
{
    #define CRYPTO_SECRET_BOX_MESSAGE ((const unsigned char *) "test")
    #define CRYPTO_SECRET_BOX_MESSAGE_LEN 4
    #define CRYPTO_SECRET_BOX_CIPHERTEXT_LEN (crypto_secretbox_MACBYTES + CRYPTO_SECRET_BOX_MESSAGE_LEN)

    unsigned char key[crypto_secretbox_KEYBYTES];
    unsigned char nonce[crypto_secretbox_NONCEBYTES];
    unsigned char ciphertext[CRYPTO_SECRET_BOX_CIPHERTEXT_LEN];

    crypto_secretbox_keygen( key );
    randombytes_buf( nonce, crypto_secretbox_NONCEBYTES );
    crypto_secretbox_easy( ciphertext, CRYPTO_SECRET_BOX_MESSAGE, CRYPTO_SECRET_BOX_MESSAGE_LEN, nonce, key );

    unsigned char decrypted[CRYPTO_SECRET_BOX_MESSAGE_LEN];
    check( crypto_secretbox_open_easy( decrypted, ciphertext, CRYPTO_SECRET_BOX_CIPHERTEXT_LEN, nonce, key ) == 0 );
}

static void test_crypto_aead()
{
    #define CRYPTO_AEAD_MESSAGE (const unsigned char *) "test"
    #define CRYPTO_AEAD_MESSAGE_LEN 4
    #define CRYPTO_AEAD_ADDITIONAL_DATA (const unsigned char *) "123456"
    #define CRYPTO_AEAD_ADDITIONAL_DATA_LEN 6

    unsigned char nonce[crypto_aead_chacha20poly1305_NPUBBYTES];
    unsigned char key[crypto_aead_chacha20poly1305_KEYBYTES];
    unsigned char ciphertext[CRYPTO_AEAD_MESSAGE_LEN + crypto_aead_chacha20poly1305_ABYTES];
    unsigned long long ciphertext_len;

    crypto_aead_chacha20poly1305_keygen( key );
    randombytes_buf( nonce, sizeof(nonce) );

    crypto_aead_chacha20poly1305_encrypt( ciphertext, &ciphertext_len,
                                          CRYPTO_AEAD_MESSAGE, CRYPTO_AEAD_MESSAGE_LEN,
                                          CRYPTO_AEAD_ADDITIONAL_DATA, CRYPTO_AEAD_ADDITIONAL_DATA_LEN,
                                          NULL, nonce, key );

    unsigned char decrypted[CRYPTO_AEAD_MESSAGE_LEN];
    unsigned long long decrypted_len;
    check( crypto_aead_chacha20poly1305_decrypt( decrypted, &decrypted_len,
                                                 NULL,
                                                 ciphertext, ciphertext_len,
                                                 CRYPTO_AEAD_ADDITIONAL_DATA,
                                                 CRYPTO_AEAD_ADDITIONAL_DATA_LEN,
                                                 nonce, key) == 0 );
}

static void test_crypto_aead_ietf()
{
    #define CRYPTO_AEAD_IETF_MESSAGE (const unsigned char *) "test"
    #define CRYPTO_AEAD_IETF_MESSAGE_LEN 4
    #define CRYPTO_AEAD_IETF_ADDITIONAL_DATA (const unsigned char *) "123456"
    #define CRYPTO_AEAD_IETF_ADDITIONAL_DATA_LEN 6

    unsigned char nonce[crypto_aead_xchacha20poly1305_ietf_NPUBBYTES];
    unsigned char key[crypto_aead_xchacha20poly1305_ietf_KEYBYTES];
    unsigned char ciphertext[CRYPTO_AEAD_IETF_MESSAGE_LEN + crypto_aead_xchacha20poly1305_ietf_ABYTES];
    unsigned long long ciphertext_len;

    crypto_aead_xchacha20poly1305_ietf_keygen( key );
    randombytes_buf( nonce, sizeof(nonce) );

    crypto_aead_xchacha20poly1305_ietf_encrypt( ciphertext, &ciphertext_len, CRYPTO_AEAD_IETF_MESSAGE, CRYPTO_AEAD_IETF_MESSAGE_LEN, CRYPTO_AEAD_IETF_ADDITIONAL_DATA, CRYPTO_AEAD_IETF_ADDITIONAL_DATA_LEN, NULL, nonce, key);

    unsigned char decrypted[CRYPTO_AEAD_IETF_MESSAGE_LEN];
    unsigned long long decrypted_len;
    check(crypto_aead_xchacha20poly1305_ietf_decrypt( decrypted, &decrypted_len, NULL, ciphertext, ciphertext_len, CRYPTO_AEAD_IETF_ADDITIONAL_DATA, CRYPTO_AEAD_IETF_ADDITIONAL_DATA_LEN, nonce, key ) == 0 );
}

static void test_crypto_sign()
{
    #define CRYPTO_SIGN_MESSAGE (const unsigned char *) "test"
    #define CRYPTO_SIGN_MESSAGE_LEN 4

    unsigned char public_key[crypto_sign_PUBLICKEYBYTES];
    unsigned char private_key[crypto_sign_SECRETKEYBYTES];
    crypto_sign_keypair( public_key, private_key );

    unsigned char signed_message[crypto_sign_BYTES + CRYPTO_SIGN_MESSAGE_LEN];
    unsigned long long signed_message_len;

    crypto_sign( signed_message, &signed_message_len, CRYPTO_SIGN_MESSAGE, CRYPTO_SIGN_MESSAGE_LEN, private_key );

    unsigned char unsigned_message[CRYPTO_SIGN_MESSAGE_LEN];
    unsigned long long unsigned_message_len;
    check( crypto_sign_open( unsigned_message, &unsigned_message_len, signed_message, signed_message_len, public_key ) == 0 );
}

static void test_crypto_sign_detached()
{
    #define MESSAGE_PART1 ((const unsigned char *) "Arbitrary data to hash")
    #define MESSAGE_PART1_LEN 22

    #define MESSAGE_PART2 ((const unsigned char *) "is longer than expected")
    #define MESSAGE_PART2_LEN 23

    unsigned char public_key[crypto_sign_PUBLICKEYBYTES];
    unsigned char private_key[crypto_sign_SECRETKEYBYTES];
    crypto_sign_keypair( public_key, private_key );

    crypto_sign_state state;

    unsigned char signature[crypto_sign_BYTES];

    crypto_sign_init( &state );
    crypto_sign_update( &state, MESSAGE_PART1, MESSAGE_PART1_LEN );
    crypto_sign_update( &state, MESSAGE_PART2, MESSAGE_PART2_LEN );
    crypto_sign_final_create( &state, signature, NULL, private_key );

    crypto_sign_init( &state );
    crypto_sign_update( &state, MESSAGE_PART1, MESSAGE_PART1_LEN );
    crypto_sign_update( &state, MESSAGE_PART2, MESSAGE_PART2_LEN );
    check( crypto_sign_final_verify( &state, signature, public_key ) == 0 );
}

static void test_crypto_key_exchange()
{
    uint8_t client_public_key[crypto_kx_PUBLICKEYBYTES];
    uint8_t client_private_key[crypto_kx_SECRETKEYBYTES];
    crypto_kx_keypair( client_public_key, client_private_key );

    uint8_t server_public_key[crypto_kx_PUBLICKEYBYTES];
    uint8_t server_private_key[crypto_kx_SECRETKEYBYTES];
    crypto_kx_keypair( server_public_key, server_private_key );

    uint8_t client_send_key[crypto_kx_SESSIONKEYBYTES];
    uint8_t client_receive_key[crypto_kx_SESSIONKEYBYTES];
    check( crypto_kx_client_session_keys( client_receive_key, client_send_key, client_public_key, client_private_key, server_public_key ) == 0 );

    uint8_t server_send_key[crypto_kx_SESSIONKEYBYTES];
    uint8_t server_receive_key[crypto_kx_SESSIONKEYBYTES];
    check( crypto_kx_server_session_keys( server_receive_key, server_send_key, server_public_key, server_private_key, client_public_key ) == 0 );

    check( memcmp( client_send_key, server_receive_key, crypto_kx_SESSIONKEYBYTES ) == 0 );
    check( memcmp( server_send_key, client_receive_key, crypto_kx_SESSIONKEYBYTES ) == 0 );
}

static void test_basic_read_and_write()
{
    uint8_t buffer[1024];

    uint8_t * p = buffer;
    relay_write_uint8( &p, 105 );
    relay_write_uint16( &p, 10512 );
    relay_write_uint32( &p, 105120000 );
    relay_write_uint64( &p, 105120000000000000LL );
    relay_write_float32( &p, 100.0f );
    relay_write_float64( &p, 100000000000000.0 );
    relay_write_bytes( &p, (uint8_t*)"hello", 6 );
    relay_write_string( &p, "hey ho, let's go!", 32 );

    const uint8_t * q = buffer;

    uint8_t a = relay_read_uint8( &q );
    uint16_t b = relay_read_uint16( &q );
    uint32_t c = relay_read_uint32( &q );
    uint64_t d = relay_read_uint64( &q );
    float e = relay_read_float32( &q );
    double f = relay_read_float64( &q );
    uint8_t g[6];
    relay_read_bytes( &q, g, 6 );
    char string_buffer[32+1];
    memset( string_buffer, 0xFF, sizeof(string_buffer) );
    relay_read_string( &q, string_buffer, 32 );
    check( strcmp( string_buffer, "hey ho, let's go!" ) == 0 );

    check( a == 105 );
    check( b == 10512 );
    check( c == 105120000 );
    check( d == 105120000000000000LL );
    check( e == 100.0f );
    check( f == 100000000000000.0 );
    check( memcmp( g, "hello", 6 ) == 0 );

}

static void test_address_read_and_write()
{
    struct relay_address_t a, b, c;

    memset( &a, 0, sizeof(a) );

    relay_address_parse( &b, "127.0.0.1:50000" );

    relay_address_parse( &c, "[::1]:50000" );

    uint8_t buffer[1024];

    uint8_t * p = buffer;

    relay_write_address( &p, &a );
    relay_write_address( &p, &b );
    relay_write_address( &p, &c );

    struct relay_address_t read_a, read_b, read_c;

    const uint8_t * q = buffer;

    relay_read_address( &q, &read_a );
    relay_read_address( &q, &read_b );
    relay_read_address( &q, &read_c );

    check( relay_address_equal( &a, &read_a ) );
    check( relay_address_equal( &b, &read_b ) );
    check( relay_address_equal( &c, &read_c ) );
}

static void test_platform_socket()
{
    // non-blocking socket (ipv4)
    {
        relay_address_t bind_address;
        relay_address_t local_address;
        relay_address_parse( &bind_address, "0.0.0.0" );
        relay_address_parse( &local_address, "127.0.0.1" );
        relay_platform_socket_t * socket = relay_platform_socket_create( &bind_address, RELAY_PLATFORM_SOCKET_NON_BLOCKING, 1.0, 64*1024, 64*1024 );
        local_address.port = bind_address.port;
        check( socket );
        uint8_t packet[256];
        memset( packet, 0, sizeof(packet) );
        relay_platform_socket_send_packet( socket, &local_address, packet, sizeof(packet) );
        relay_address_t from;
        while ( relay_platform_socket_receive_packet( socket, &from, packet, sizeof(packet) ) )
        {
            check( relay_address_equal( &from, &local_address ) );
        }
        relay_platform_socket_destroy( socket );
    }

    // blocking socket with timeout (ipv4)
    {
        relay_address_t bind_address;
        relay_address_t local_address;
        relay_address_parse( &bind_address, "0.0.0.0" );
        relay_address_parse( &local_address, "127.0.0.1" );
        relay_platform_socket_t * socket = relay_platform_socket_create( &bind_address, RELAY_PLATFORM_SOCKET_BLOCKING, 0.01f, 64*1024, 64*1024 );
        local_address.port = bind_address.port;
        check( socket );
        uint8_t packet[256];
        memset( packet, 0, sizeof(packet) );
        relay_platform_socket_send_packet( socket, &local_address, packet, sizeof(packet) );
        relay_address_t from;
        while ( relay_platform_socket_receive_packet( socket, &from, packet, sizeof(packet) ) )
        {
            check( relay_address_equal( &from, &local_address ) );
        }
        relay_platform_socket_destroy( socket );
    }

    // blocking socket with no timeout (ipv4)
    {
        relay_address_t bind_address;
        relay_address_t local_address;
        relay_address_parse( &bind_address, "0.0.0.0" );
        relay_address_parse( &local_address, "127.0.0.1" );
        relay_platform_socket_t * socket = relay_platform_socket_create( &bind_address, RELAY_PLATFORM_SOCKET_BLOCKING, -1.0f, 64*1024, 64*1024 );
        local_address.port = bind_address.port;
        check( socket );
        uint8_t packet[256];
        memset( packet, 0, sizeof(packet) );
        relay_platform_socket_send_packet( socket, &local_address, packet, sizeof(packet) );
        relay_address_t from;
        relay_platform_socket_receive_packet( socket, &from, packet, sizeof(packet) );
        check( relay_address_equal( &from, &local_address ) );
        relay_platform_socket_destroy( socket );
    }

    // non-blocking socket (ipv6)
#if RELAY_PLATFORM_HAS_IPV6
    {
        relay_address_t bind_address;
        relay_address_t local_address;
        relay_address_parse( &bind_address, "[::]" );
        relay_address_parse( &local_address, "[::1]" );
        relay_platform_socket_t * socket = relay_platform_socket_create( &bind_address, RELAY_PLATFORM_SOCKET_NON_BLOCKING, 0, 64*1024, 64*1024 );
        local_address.port = bind_address.port;
        check( socket );
        uint8_t packet[256];
        memset( packet, 0, sizeof(packet) );
        relay_platform_socket_send_packet( socket, &local_address, packet, sizeof(packet) );
        relay_address_t from;
        while ( relay_platform_socket_receive_packet( socket, &from, packet, sizeof(packet) ) )
        {
            check( relay_address_equal( &from, &local_address ) );
        }
        relay_platform_socket_destroy( socket );
    }

    // blocking socket with timeout (ipv6)
    {
        relay_address_t bind_address;
        relay_address_t local_address;
        relay_address_parse( &bind_address, "[::]" );
        relay_address_parse( &local_address, "[::1]" );
        relay_platform_socket_t * socket = relay_platform_socket_create( &bind_address, RELAY_PLATFORM_SOCKET_BLOCKING, 0.01f, 64*1024, 64*1024 );
        local_address.port = bind_address.port;
        check( socket );
        uint8_t packet[256];
        memset( packet, 0, sizeof(packet) );
        relay_platform_socket_send_packet( socket, &local_address, packet, sizeof(packet) );
        relay_address_t from;
        while ( relay_platform_socket_receive_packet( socket, &from, packet, sizeof(packet) ) )
        {
            check( relay_address_equal( &from, &local_address ) );
        }
        relay_platform_socket_destroy( socket );
    }

    // blocking socket with no timeout (ipv6)
    {
        relay_address_t bind_address;
        relay_address_t local_address;
        relay_address_parse( &bind_address, "[::]" );
        relay_address_parse( &local_address, "[::1]" );
        relay_platform_socket_t * socket = relay_platform_socket_create( &bind_address, RELAY_PLATFORM_SOCKET_BLOCKING, -1.0f, 64*1024, 64*1024 );
        local_address.port = bind_address.port;
        check( socket );
        uint8_t packet[256];
        memset( packet, 0, sizeof(packet) );
        relay_platform_socket_send_packet( socket, &local_address, packet, sizeof(packet) );
        relay_address_t from;
        relay_platform_socket_receive_packet( socket, &from, packet, sizeof(packet) );
        check( relay_address_equal( &from, &local_address ) );
        relay_platform_socket_destroy( socket );
    }
#endif
}

static bool threads_work = false;

static relay_platform_thread_return_t RELAY_PLATFORM_THREAD_FUNC test_thread_function(void*)
{
    threads_work = true;
    RELAY_PLATFORM_THREAD_RETURN();
}

static void test_platform_thread()
{
    relay_platform_thread_t * thread = relay_platform_thread_create( test_thread_function, NULL );
    check( thread );
    relay_platform_thread_join( thread );
    relay_platform_thread_destroy( thread );
    check( threads_work );
}

static void test_platform_mutex()
{
    relay_platform_mutex_t * mutex = relay_platform_mutex_create();
    check( mutex );
    relay_platform_mutex_acquire( mutex );
    relay_platform_mutex_release( mutex );
    {
        relay_mutex_guard( mutex );
        // ...
    }
    relay_platform_mutex_destroy( mutex );
}

static void test_bandwidth_limiter()
{
    relay_bandwidth_limiter_t bandwidth_limiter;

    relay_bandwidth_limiter_reset( &bandwidth_limiter );

    check( relay_bandwidth_limiter_usage_kbps( &bandwidth_limiter, 0.0 ) == 0.0 );

    // come in way under
    {
        const int kbps_allowed = 1000;
        const int packet_bits = 50;

        for ( int i = 0; i < 10; ++i )
        {
            check( !relay_bandwidth_limiter_add_packet( &bandwidth_limiter, i * ( RELAY_BANDWIDTH_LIMITER_INTERVAL / 10.0 ), kbps_allowed, packet_bits ) );
        }
    }

    // get really close
    {
        relay_bandwidth_limiter_reset( &bandwidth_limiter );

        const int kbps_allowed = 1000;
        const int packet_bits = kbps_allowed / 10 * 1000;

        for ( int i = 0; i < 10; ++i )
        {
            check( !relay_bandwidth_limiter_add_packet( &bandwidth_limiter, i * ( RELAY_BANDWIDTH_LIMITER_INTERVAL / 10.0 ), kbps_allowed, packet_bits ) );
        }
    }

    // really close for several intervals
    {
        relay_bandwidth_limiter_reset( &bandwidth_limiter );

        const int kbps_allowed = 1000;
        const int packet_bits = kbps_allowed / 10 * 1000;

        for ( int i = 0; i < 30; ++i )
        {
            check( !relay_bandwidth_limiter_add_packet( &bandwidth_limiter, i * ( RELAY_BANDWIDTH_LIMITER_INTERVAL / 10.0 ), kbps_allowed, packet_bits ) );
        }
    }

    // go over budget
    {
        relay_bandwidth_limiter_reset( &bandwidth_limiter );

        const int kbps_allowed = 1000;
        const int packet_bits = kbps_allowed / 10 * 1000 * 1.01f;

        bool over_budget = false;

        for ( int i = 0; i < 30; ++i )
        {
            over_budget |= relay_bandwidth_limiter_add_packet( &bandwidth_limiter, i * ( RELAY_BANDWIDTH_LIMITER_INTERVAL / 10.0 ), kbps_allowed, packet_bits );
        }

        check( over_budget );
    }
}

static void test_route_token()
{
    uint8_t buffer[RELAY_ENCRYPTED_ROUTE_TOKEN_BYTES];

    relay_route_token_t input_token;
    memset( &input_token, 0, sizeof( input_token ) );

    input_token.expire_timestamp = 1234241431241LL;
    input_token.session_id = 1234241431241LL;
    input_token.session_version = 5;
    input_token.next_address.type = RELAY_ADDRESS_IPV4;
    input_token.next_address.data.ipv4[0] = 127;
    input_token.next_address.data.ipv4[1] = 0;
    input_token.next_address.data.ipv4[2] = 0;
    input_token.next_address.data.ipv4[3] = 1;
    input_token.next_address.port = 40000;

    relay_write_route_token( &input_token, buffer, RELAY_ROUTE_TOKEN_BYTES );

    unsigned char sender_public_key[crypto_box_PUBLICKEYBYTES];
    unsigned char sender_private_key[crypto_box_SECRETKEYBYTES];
    crypto_box_keypair( sender_public_key, sender_private_key );

    unsigned char receiver_public_key[crypto_box_PUBLICKEYBYTES];
    unsigned char receiver_private_key[crypto_box_SECRETKEYBYTES];
    crypto_box_keypair( receiver_public_key, receiver_private_key );

    unsigned char nonce[crypto_box_NONCEBYTES];
    relay_random_bytes( nonce, crypto_box_NONCEBYTES );

    check( relay_encrypt_route_token( sender_private_key, receiver_public_key, nonce, buffer, sizeof( buffer ) ) == RELAY_OK );

    check( relay_decrypt_route_token( sender_public_key, receiver_private_key, nonce, buffer ) == RELAY_OK );

    relay_route_token_t output_token;

    relay_read_route_token( &output_token, buffer );

    check( input_token.expire_timestamp == output_token.expire_timestamp );
    check( input_token.session_id == output_token.session_id );
    check( input_token.session_version == output_token.session_version );
    check( input_token.kbps_up == output_token.kbps_up );
    check( input_token.kbps_down == output_token.kbps_down );
    check( memcmp( input_token.private_key, output_token.private_key, crypto_box_SECRETKEYBYTES ) == 0 );
    check( relay_address_equal( &input_token.next_address, &output_token.next_address ) == 1 );

    uint8_t * p = buffer;

    check( relay_write_encrypted_route_token( &p, &input_token, sender_private_key, receiver_public_key ) == RELAY_OK );

    p = buffer;

    check( relay_read_encrypted_route_token( &p, &output_token, sender_public_key, receiver_private_key ) == RELAY_OK );

    check( input_token.expire_timestamp == output_token.expire_timestamp );
    check( input_token.session_id == output_token.session_id );
    check( input_token.session_version == output_token.session_version );
    check( input_token.kbps_up == output_token.kbps_up );
    check( input_token.kbps_down == output_token.kbps_down );
    check( memcmp( input_token.private_key, output_token.private_key, crypto_box_SECRETKEYBYTES ) == 0 );
    check( relay_address_equal( &input_token.next_address, &output_token.next_address ) == 1 );
}

static void test_continue_token()
{
    uint8_t buffer[RELAY_ENCRYPTED_CONTINUE_TOKEN_BYTES];

    relay_continue_token_t input_token;
    memset( &input_token, 0, sizeof( input_token ) );

    input_token.expire_timestamp = 1234241431241LL;
    input_token.session_id = 1234241431241LL;
    input_token.session_version = 5;

    relay_write_continue_token( &input_token, buffer, RELAY_CONTINUE_TOKEN_BYTES );

    unsigned char sender_public_key[crypto_box_PUBLICKEYBYTES];
    unsigned char sender_private_key[crypto_box_SECRETKEYBYTES];
    crypto_box_keypair( sender_public_key, sender_private_key );

    unsigned char receiver_public_key[crypto_box_PUBLICKEYBYTES];
    unsigned char receiver_private_key[crypto_box_SECRETKEYBYTES];
    crypto_box_keypair( receiver_public_key, receiver_private_key );

    unsigned char nonce[crypto_box_NONCEBYTES];
    relay_random_bytes( nonce, crypto_box_NONCEBYTES );

    check( relay_encrypt_continue_token( sender_private_key, receiver_public_key, nonce, buffer, sizeof( buffer ) ) == RELAY_OK );

    check( relay_decrypt_continue_token( sender_public_key, receiver_private_key, nonce, buffer ) == RELAY_OK );

    relay_continue_token_t output_token;

    relay_read_continue_token( &output_token, buffer );

    check( input_token.expire_timestamp == output_token.expire_timestamp );
    check( input_token.session_id == output_token.session_id );
    check( input_token.session_version == output_token.session_version );

    uint8_t * p = buffer;

    check( relay_write_encrypted_continue_token( &p, &input_token, sender_private_key, receiver_public_key ) == RELAY_OK );

    p = buffer;

    memset( &output_token, 0, sizeof(output_token) );

    check( relay_read_encrypted_continue_token( &p, &output_token, sender_public_key, receiver_private_key ) == RELAY_OK );

    check( input_token.expire_timestamp == output_token.expire_timestamp );
    check( input_token.session_id == output_token.session_id );
}

static void test_header()
{
    uint8_t private_key[crypto_box_SECRETKEYBYTES];

    relay_random_bytes( private_key, crypto_box_SECRETKEYBYTES );

    uint8_t buffer[RELAY_MTU];

    // client -> server
    {
        uint64_t sequence = 123123130131LL;
        uint64_t session_id = 0x12313131;
        uint8_t session_version = 0x12;

        check( relay_write_header( RELAY_DIRECTION_CLIENT_TO_SERVER, RELAY_CLIENT_TO_SERVER_PACKET, sequence, session_id, session_version, private_key, buffer, sizeof( buffer ) ) == RELAY_OK );

        uint8_t read_type = 0;
        uint64_t read_sequence = 0;
        uint64_t read_session_id = 0;
        uint8_t read_session_version = 0;

        check( relay_peek_header( RELAY_DIRECTION_CLIENT_TO_SERVER, &read_type, &read_sequence, &read_session_id, &read_session_version, buffer, sizeof( buffer ) ) == RELAY_OK );

        check( read_type == RELAY_CLIENT_TO_SERVER_PACKET );
        check( read_sequence == sequence );
        check( read_session_id == session_id );
        check( read_session_version == session_version );

        check( relay_verify_header( RELAY_DIRECTION_CLIENT_TO_SERVER, private_key, buffer, sizeof( buffer ) ) == RELAY_OK );
    }

    // server -> client
    {
        uint64_t sequence = 123123130131LL | ( 1ULL << 63 );
        uint64_t session_id = 0x12313131;
        uint8_t session_version = 0x12;

        check( relay_write_header( RELAY_DIRECTION_SERVER_TO_CLIENT, RELAY_SERVER_TO_CLIENT_PACKET, sequence, session_id, session_version, private_key, buffer, sizeof( buffer ) ) == RELAY_OK );

        uint8_t read_type = 0;
        uint64_t read_sequence = 0;
        uint64_t read_session_id = 0;
        uint8_t read_session_version = 0;

        check( relay_peek_header( RELAY_DIRECTION_SERVER_TO_CLIENT, &read_type, &read_sequence, &read_session_id, &read_session_version, buffer, sizeof( buffer ) ) == RELAY_OK );

        check( read_type == RELAY_SERVER_TO_CLIENT_PACKET );
        check( read_sequence == sequence );
        check( read_session_id == session_id );
        check( read_session_version == session_version );

        check( relay_verify_header( RELAY_DIRECTION_SERVER_TO_CLIENT, private_key, buffer, sizeof( buffer ) ) == RELAY_OK );
    }
}

static void test_base64()
{
    const char * input = "a test string. let's see if it works properly";
    char encoded[1024];
    char decoded[1024];
    check( relay_base64_encode_string( input, encoded, sizeof(encoded) ) > 0 );
    check( relay_base64_decode_string( encoded, decoded, sizeof(decoded) ) > 0 );
    check( strcmp( decoded, input ) == 0 );
    check( relay_base64_decode_string( encoded, decoded, 10 ) == 0 );
}

static void test_relay_manager()
{
    const int MaxRelays = 64;
    const int NumRelays = 32;

    uint64_t relay_ids[MaxRelays];
    relay_address_t relay_addresses[MaxRelays];

    for ( int i = 0; i < MaxRelays; ++i )
    {
        relay_ids[i] = i;
        char address_string[256];
        sprintf( address_string, "127.0.0.1:%d", 40000 + i );
        relay_address_parse( &relay_addresses[i], address_string );
    }

    relay_manager_t * manager = relay_manager_create();

    // should be no relays when manager is first created
    {
        relay_stats_t stats;
        relay_manager_get_stats( manager, &stats );
        check( stats.num_relays == 0 );
    }

    // add max relays

    relay_manager_update( manager, NumRelays, relay_ids, relay_addresses );
    {
        relay_stats_t stats;
        relay_manager_get_stats( manager, &stats );
        check( stats.num_relays == NumRelays );
        for ( int i = 0; i < NumRelays; ++i )
        {
            check( relay_ids[i] == stats.relay_ids[i] );
        }
    }

    // remove all relays

    relay_manager_update( manager, 0, relay_ids, relay_addresses );
    {
        relay_stats_t stats;
        relay_manager_get_stats( manager, &stats );
        check( stats.num_relays == 0 );
    }

    // add same relay set repeatedly

    for ( int j = 0; j < 2; ++j )
    {
        relay_manager_update( manager, NumRelays, relay_ids, relay_addresses );
        {
            relay_stats_t stats;
            relay_manager_get_stats( manager, &stats );
            check( stats.num_relays == NumRelays );
            for ( int i = 0; i < NumRelays; ++i )
            {
                check( relay_ids[i] == stats.relay_ids[i] );
            }
        }
    }

    // now add a few new relays, while some relays remain the same

    relay_manager_update( manager, NumRelays, relay_ids + 4, relay_addresses + 4);
    {
        relay_stats_t stats;
        relay_manager_get_stats( manager, &stats );
        check( stats.num_relays == NumRelays );
        for ( int i = 0; i < NumRelays; ++i )
        {
            check( relay_ids[i+4] == stats.relay_ids[i] );
        }
    }

    relay_manager_destroy( manager );
}

void relay_test()
{
    printf( "\nRunning relay tests:\n\n" );

    check( relay_initialize() == RELAY_OK );

    RUN_TEST( test_endian );
    RUN_TEST( test_bitpacker );
    RUN_TEST( test_stream );
    RUN_TEST( test_address );
    RUN_TEST( test_replay_protection );
    RUN_TEST( test_random_bytes );
    RUN_TEST( test_crypto_box );
    RUN_TEST( test_crypto_secret_box );
    RUN_TEST( test_crypto_aead );
    RUN_TEST( test_crypto_aead_ietf );
    RUN_TEST( test_crypto_sign );
    RUN_TEST( test_crypto_sign_detached );
    RUN_TEST( test_crypto_key_exchange );
    RUN_TEST( test_basic_read_and_write );
    RUN_TEST( test_address_read_and_write );
    RUN_TEST( test_platform_socket );
    RUN_TEST( test_platform_thread );
    RUN_TEST( test_platform_mutex );
    RUN_TEST( test_bandwidth_limiter );
    RUN_TEST( test_route_token );
    RUN_TEST( test_continue_token );
    RUN_TEST( test_header );
    RUN_TEST( test_base64 );
    RUN_TEST( test_relay_manager );

    printf( "\n" );

    fflush( stdout );

    relay_term();
}

// -----------------------------------------------------------------------------

#define RELAY_TOKEN_BYTES 32
#define RESPONSE_MAX_BYTES 1024 * 1024

#define NEAR_PING_PACKET 73
#define NEAR_PONG_PACKET 74
#define RELAY_PING_PACKET 75
#define RELAY_PONG_PACKET 76

struct relay_session_t
{
    uint64_t expire_timestamp;
    uint64_t session_id;
    uint8_t session_version;
    uint64_t client_to_server_sequence;
    uint64_t server_to_client_sequence;
    int kbps_up;
    int kbps_down;
    relay_address_t prev_address;
    relay_address_t next_address;
    uint8_t private_key[crypto_box_SECRETKEYBYTES];
    relay_replay_protection_t replay_protection_server_to_client;
    relay_replay_protection_t replay_protection_client_to_server;
};

struct relay_t
{
    relay_manager_t * relay_manager;
    relay_platform_socket_t * socket;
    relay_platform_mutex_t * mutex;
    double initialize_time;
    uint64_t initialize_router_timestamp;
    uint8_t relay_public_key[RELAY_PUBLIC_KEY_BYTES];
    uint8_t relay_private_key[RELAY_PRIVATE_KEY_BYTES];
    uint8_t router_public_key[RELAY_PUBLIC_KEY_BYTES];
    std::map<uint64_t, relay_session_t*> * sessions;
    bool relays_dirty;
    int num_relays;
    uint64_t relay_ids[MAX_RELAYS];
    relay_address_t relay_addresses[MAX_RELAYS];
    std::atomic<uint64_t> bytes_sent;
    std::atomic<uint64_t> bytes_received;
    float fake_packet_loss_percent;
    float fake_packet_loss_start_time;
};

struct curl_buffer_t
{
    int size;
    int max_size;
    uint8_t * data;
};

size_t curl_buffer_write_function( char * ptr, size_t size, size_t nmemb, void * userdata )
{
    curl_buffer_t * buffer = (curl_buffer_t*) userdata;
    assert( buffer );
    assert( size == 1 );
    if ( int( buffer->size + size*nmemb ) > buffer->max_size )
        return 0;
    memcpy( buffer->data + buffer->size, ptr, size*nmemb );
    buffer->size += size * nmemb;
    return size * nmemb;
}

int relay_init( CURL * curl, const char * hostname, uint8_t * relay_token, const char * relay_address, const uint8_t * router_public_key, const uint8_t * relay_private_key, uint64_t * router_timestamp )
{
    const uint32_t init_request_magic = 0x9083708f;

    uint32_t init_request_version = 0;

    uint8_t init_data[1024];
    memset( init_data, 0, sizeof(init_data) );

    unsigned char nonce[crypto_box_NONCEBYTES];
    relay_random_bytes( nonce, crypto_box_NONCEBYTES );

    uint8_t * p = init_data;

    relay_write_uint32( &p, init_request_magic );
    relay_write_uint32( &p, init_request_version );
    relay_write_bytes( &p, nonce, crypto_box_NONCEBYTES );
    relay_write_string( &p, relay_address, RELAY_MAX_ADDRESS_STRING_LENGTH );

    uint8_t * q = p;

    relay_write_bytes( &p, relay_token, RELAY_TOKEN_BYTES );

    int encrypt_length = int( p - q );

    if ( crypto_box_easy( q, q, encrypt_length, nonce, router_public_key, relay_private_key ) != 0 )
    {
        return RELAY_ERROR;
    }

    int init_length = (int) ( p - init_data ) + encrypt_length + crypto_box_MACBYTES;

    struct curl_slist * slist = curl_slist_append( NULL, "Content-Type:application/octet-stream" );

    curl_buffer_t init_response_buffer;
    init_response_buffer.size = 0;
    init_response_buffer.max_size = 1024;
    init_response_buffer.data = (uint8_t*) alloca( init_response_buffer.max_size );

    char init_url[1024];
    sprintf( init_url, "%s/relay_init", hostname );

    curl_easy_setopt( curl, CURLOPT_BUFFERSIZE, 102400L );
    curl_easy_setopt( curl, CURLOPT_URL, init_url );
    curl_easy_setopt( curl, CURLOPT_NOPROGRESS, 1L );
    curl_easy_setopt( curl, CURLOPT_POSTFIELDS, init_data );
    curl_easy_setopt( curl, CURLOPT_POSTFIELDSIZE_LARGE, (curl_off_t)init_length );
    curl_easy_setopt( curl, CURLOPT_HTTPHEADER, slist );
    curl_easy_setopt( curl, CURLOPT_USERAGENT, "network next relay" );
    curl_easy_setopt( curl, CURLOPT_MAXREDIRS, 50L );
    curl_easy_setopt( curl, CURLOPT_HTTP_VERSION, (long)CURL_HTTP_VERSION_2TLS );
    curl_easy_setopt( curl, CURLOPT_TCP_KEEPALIVE, 1L );
    curl_easy_setopt( curl, CURLOPT_TIMEOUT_MS, long( 1000 ) );
    curl_easy_setopt( curl, CURLOPT_WRITEDATA, &init_response_buffer );
    curl_easy_setopt( curl, CURLOPT_WRITEFUNCTION, &curl_buffer_write_function );

    CURLcode ret = curl_easy_perform( curl );

    curl_slist_free_all( slist );
    slist = NULL;

    if ( ret != 0 )
    {
        return RELAY_ERROR;
    }

    long code;
    curl_easy_getinfo( curl, CURLINFO_RESPONSE_CODE, &code );
    if ( code != 200 )
    {
        return RELAY_ERROR;
    }

    if ( init_response_buffer.size < 4 )
    {
        relay_printf( "\nerror: bad relay init response size. too small to have valid data (%d)\n\n", init_response_buffer.size );
        return RELAY_ERROR;
    }

    const uint8_t * r = init_response_buffer.data;

    uint32_t version = relay_read_uint32( &r );

    const uint32_t init_response_version = 0;

    if ( version != init_response_version )
    {
        relay_printf( "\nerror: bad relay init response version. expected %d, got %d\n\n", init_response_version, version );
        return RELAY_ERROR;
    }

    if ( init_response_buffer.size != 4 + 8 + RELAY_TOKEN_BYTES )
    {
        relay_printf( "\nerror: bad relay init response size. expected %d bytes, got %d\n\n", RELAY_TOKEN_BYTES, init_response_buffer.size );
        return RELAY_ERROR;
    }

    *router_timestamp = relay_read_uint64( &r );

    memcpy( relay_token, init_response_buffer.data + 4 + 8, RELAY_TOKEN_BYTES );

    return RELAY_OK;
}

int relay_update( CURL * curl, const char * hostname, const uint8_t * relay_token, const char * relay_address, uint8_t * update_response_memory, relay_t * relay, bool shutdown )
{
    // build update data

    uint32_t update_version = 0;

    uint8_t update_data[10*1024 + 8 + 8 + 8 + 1]; // + 8 for the session count, + 8 for the bytes sent counter, + 8 for the bytes received counter, + 1 for the shutdown flag

    uint8_t * p = update_data;
    relay_write_uint32( &p, update_version );
    relay_write_string( &p, relay_address, 256 );
    relay_write_bytes( &p, relay_token, RELAY_TOKEN_BYTES );

    relay_platform_mutex_acquire( relay->mutex );
    relay_stats_t stats;
    relay_manager_get_stats( relay->relay_manager, &stats );
    relay_platform_mutex_release( relay->mutex );

    relay_write_uint32( &p, stats.num_relays );
    for ( int i = 0; i < stats.num_relays; ++i )
    {
        relay_write_uint64( &p, stats.relay_ids[i] );
        relay_write_float32( &p, stats.relay_rtt[i] );
        relay_write_float32( &p, stats.relay_jitter[i] );
        relay_write_float32( &p, stats.relay_packet_loss[i] );
    }

    relay_write_uint64(&p, relay->sessions->size());
    relay_write_uint64(&p, relay->bytes_sent.load());
    relay->bytes_sent.store(0);
    relay_write_uint64(&p, relay->bytes_received.load());
    relay->bytes_received.store(0);
    relay_write_uint8(&p, shutdown);
    relay_write_float64(&p, 0.00); // cpu usage
    relay_write_float64(&p, 0.00); // memory usage
    relay_write_string(&p, "1.0.0", sizeof("1.0.0")); // relay version

    int update_data_length = (int) ( p - update_data );

    // post it to backend

    struct curl_slist * slist = curl_slist_append( NULL, "Content-Type:application/octet-stream" );

    curl_buffer_t update_response_buffer;
    update_response_buffer.size = 0;
    update_response_buffer.max_size = RESPONSE_MAX_BYTES;
    update_response_buffer.data = (uint8_t*) update_response_memory;

    char update_url[1024];
    sprintf( update_url, "%s/relay_update", hostname );

    curl_easy_setopt( curl, CURLOPT_BUFFERSIZE, 102400L );
    curl_easy_setopt( curl, CURLOPT_URL, update_url );
    curl_easy_setopt( curl, CURLOPT_NOPROGRESS, 1L );
    curl_easy_setopt( curl, CURLOPT_POSTFIELDS, update_data );
    curl_easy_setopt( curl, CURLOPT_POSTFIELDSIZE_LARGE, (curl_off_t)update_data_length );
    curl_easy_setopt( curl, CURLOPT_HTTPHEADER, slist );
    curl_easy_setopt( curl, CURLOPT_USERAGENT, "network next relay" );
    curl_easy_setopt( curl, CURLOPT_MAXREDIRS, 50L );
    curl_easy_setopt( curl, CURLOPT_HTTP_VERSION, (long)CURL_HTTP_VERSION_2TLS );
    curl_easy_setopt( curl, CURLOPT_TCP_KEEPALIVE, 1L );
    curl_easy_setopt( curl, CURLOPT_TIMEOUT_MS, long( 1000 ) );
    curl_easy_setopt( curl, CURLOPT_WRITEDATA, &update_response_buffer );
    curl_easy_setopt( curl, CURLOPT_WRITEFUNCTION, &curl_buffer_write_function );

    CURLcode ret = curl_easy_perform( curl );

    curl_slist_free_all( slist );
    slist = NULL;

    if ( ret != 0 )
    {
        relay_printf( "\nerror: could not post relay update\n\n" );
        return RELAY_ERROR;
    }

    long code;
    curl_easy_getinfo( curl, CURLINFO_RESPONSE_CODE, &code );
    if ( code != 200 )
    {
        relay_printf( "\nerror: relay update response was %d, expected 200\n\n", int(code) );
        return RELAY_ERROR;
    }

    // parse update response

    const uint8_t * q = update_response_buffer.data;

    uint32_t version = relay_read_uint32( &q );

    const uint32_t update_response_version = 0;

    if ( version != update_response_version )
    {
        relay_printf( "\nerror: bad relay update response version. expected %d, got %d\n\n", update_response_version, version );
        return RELAY_ERROR;
    }

    uint64_t timestamp = relay_read_uint64( &q );
<<<<<<< HEAD
=======
    (void) timestamp;
>>>>>>> fe3f384a

    uint32_t num_relays = relay_read_uint32( &q );

    if ( num_relays > MAX_RELAYS )
    {
        relay_printf( "\nerror: too many relays to ping. max is %d, got %d\n\n", MAX_RELAYS, num_relays );
        return RELAY_ERROR;
    }

    bool error = false;

    struct relay_ping_data_t
    {
        uint64_t id;
        relay_address_t address;
    };

    relay_ping_data_t relay_ping_data[MAX_RELAYS];

    for ( uint32_t i = 0; i < num_relays; ++i )
    {
        char address_string[RELAY_MAX_ADDRESS_STRING_LENGTH];
        relay_ping_data[i].id = relay_read_uint64( &q );
        relay_read_string( &q, address_string, RELAY_MAX_ADDRESS_STRING_LENGTH );
        if ( relay_address_parse( &relay_ping_data[i].address, address_string ) != RELAY_OK )
        {
            error = true;
            break;
        }
    }

    if ( error )
    {
        relay_printf( "\nerror: error while reading set of relays to ping in update response\n\n" );
        return RELAY_ERROR;
    }

    relay_platform_mutex_acquire( relay->mutex );
    relay->num_relays = num_relays;
    for ( int i = 0; i < int(num_relays); ++i )
    {
        relay->relay_ids[i] = relay_ping_data[i].id;
        relay->relay_addresses[i] = relay_ping_data[i].address;
    }
    relay->relays_dirty = true;
    relay_platform_mutex_release( relay->mutex );

    return RELAY_OK;
}

static volatile uint64_t quit = 0;

void interrupt_handler( int signal )
{
    (void) signal; quit = 1;
}

static volatile bool relay_clean_shutdown = false;

void clean_shutdown_handler( int signal )
{
    (void) signal;
    relay_clean_shutdown = true;
    quit = 1;
}

uint64_t relay_timestamp( relay_t * relay )
{
    assert( relay );
    double current_time = relay_platform_time();
    uint64_t seconds_since_initialize = uint64_t( current_time - relay->initialize_time );
    return relay->initialize_router_timestamp + seconds_since_initialize;
}

uint64_t relay_clean_sequence( uint64_t sequence )
{
    uint64_t mask = ~( (1ULL<<63) | (1ULL<<62) );
    return sequence & mask;
}

static relay_platform_thread_return_t RELAY_PLATFORM_THREAD_FUNC receive_thread_function( void * context )
{
    relay_t * relay = (relay_t*) context;

    uint8_t packet_data[RELAY_MAX_PACKET_BYTES];

    while ( !quit )
    {
        relay_address_t from;
        int packet_bytes = relay_platform_socket_receive_packet( relay->socket, &from, packet_data, sizeof(packet_data) );
        if ( packet_bytes == 0 )
            continue;

        if ( !relay_is_network_next_packet( packet_data, packet_bytes ) )
            continue;

        if ( relay->fake_packet_loss_start_time >= 0.0f )
        {
            const double current_time = relay_platform_time();
            if ( current_time >= relay->fake_packet_loss_start_time && ( ( rand() % 100 ) < relay->fake_packet_loss_percent ) )
            {
                printf( "relay drop packet\n" );
                continue;
            }
        }
        
        relay->bytes_received += packet_bytes;

        int packet_id = packet_data[RELAY_PACKET_HASH_BYTES];

        if ( packet_id == RELAY_PING_PACKET && packet_bytes == RELAY_PACKET_HASH_BYTES + 1 + 8 )
        {
            packet_data[RELAY_PACKET_HASH_BYTES] = RELAY_PONG_PACKET;
            relay_sign_network_next_packet( packet_data, RELAY_PACKET_HASH_BYTES + 1 + 8 );
            relay_platform_socket_send_packet( relay->socket, &from, packet_data, RELAY_PACKET_HASH_BYTES + 1 + 8 );
            relay->bytes_sent += RELAY_PACKET_HASH_BYTES + 1 + 8;
        }
        else if ( packet_id == RELAY_PONG_PACKET && packet_bytes == RELAY_PACKET_HASH_BYTES + 1 + 8 )
        {
            relay_platform_mutex_acquire( relay->mutex );
            const uint8_t * p = packet_data + RELAY_PACKET_HASH_BYTES + 1;
            uint64_t sequence = relay_read_uint64( &p );
            relay_manager_process_pong( relay->relay_manager, &from, sequence );
            relay_platform_mutex_release( relay->mutex );
        }
        else if ( packet_id == RELAY_ROUTE_REQUEST_PACKET )
        {
            if ( packet_bytes < int( RELAY_PACKET_HASH_BYTES + 1 + RELAY_ENCRYPTED_ROUTE_TOKEN_BYTES * 2 ) )
            {
                relay_printf( "ignoring route request. bad packet size (%d)", packet_bytes );
                continue;
            }

            uint8_t * p = packet_data + RELAY_PACKET_HASH_BYTES + 1;
            relay_route_token_t token;
            if ( relay_read_encrypted_route_token( &p, &token, relay->router_public_key, relay->relay_private_key ) != RELAY_OK )
            {
                relay_printf( "ignoring route request. could not read route token" );
                continue;
            }

            if ( token.expire_timestamp < relay_timestamp( relay ) )
            {
                relay_printf( "not a network next packet (%d)\n", packet_bytes );
                continue;
            }

            uint64_t hash = token.session_id ^ token.session_version;

            if ( relay->sessions->find(hash) == relay->sessions->end() )
            {
                relay_session_t * session = (relay_session_t*) malloc( sizeof( relay_session_t ) );
                assert( session );
                session->expire_timestamp = token.expire_timestamp;
                session->session_id = token.session_id;
                session->session_version = token.session_version;
                session->client_to_server_sequence = 0;
                session->server_to_client_sequence = 0;
                session->kbps_up = token.kbps_up;
                session->kbps_down = token.kbps_down;
                session->prev_address = from;
                session->next_address = token.next_address;
                memcpy( session->private_key, token.private_key, crypto_box_SECRETKEYBYTES );
                relay_replay_protection_reset( &session->replay_protection_client_to_server );
                relay_replay_protection_reset( &session->replay_protection_server_to_client );
                relay->sessions->insert( std::make_pair(hash, session) );
                printf( "session created: %" PRIx64 ".%d\n", token.session_id, token.session_version );
            }

            packet_data[RELAY_PACKET_HASH_BYTES+RELAY_ENCRYPTED_ROUTE_TOKEN_BYTES] = RELAY_ROUTE_REQUEST_PACKET;

            relay_sign_network_next_packet( packet_data + RELAY_ENCRYPTED_ROUTE_TOKEN_BYTES, packet_bytes - RELAY_ENCRYPTED_ROUTE_TOKEN_BYTES );

            relay_platform_socket_send_packet( relay->socket, &token.next_address, packet_data + RELAY_ENCRYPTED_ROUTE_TOKEN_BYTES, packet_bytes - RELAY_ENCRYPTED_ROUTE_TOKEN_BYTES );

            relay->bytes_sent += packet_bytes - RELAY_ENCRYPTED_ROUTE_TOKEN_BYTES;
        }
        else if ( packet_id == RELAY_ROUTE_RESPONSE_PACKET )
        {
            if ( packet_bytes != RELAY_PACKET_HASH_BYTES + RELAY_HEADER_BYTES )
            {
                relay_printf( "ignored route response packet. wrong packet size (%d)", packet_bytes );
                continue;
            }

            uint8_t type;
            uint64_t sequence;
            uint64_t session_id;
            uint8_t session_version;
            if ( relay_peek_header( RELAY_DIRECTION_SERVER_TO_CLIENT, &type, &sequence, &session_id, &session_version, packet_data + RELAY_PACKET_HASH_BYTES, packet_bytes - RELAY_PACKET_HASH_BYTES ) != RELAY_OK )
            {
                relay_printf( "ignored route response packet. could not peek header" );
                continue;
            }

            uint64_t hash = session_id ^ session_version;

            relay_session_t * session = (*(relay->sessions))[hash];
            if ( !session )
            {
                relay_printf( "ignored route response packet. could not find session" );
                continue;
            }

            if ( session->expire_timestamp < relay_timestamp( relay ) )
            {
                relay_printf( "ignored route response packet. expired" );
                continue;
            }

            uint64_t clean_sequence = relay_clean_sequence( sequence );

            if ( clean_sequence <= session->server_to_client_sequence )
            {
                relay_printf( "ignored route response packet. packet already received" );
                continue;
            }

            if ( relay_verify_header( RELAY_DIRECTION_SERVER_TO_CLIENT, session->private_key, packet_data + RELAY_PACKET_HASH_BYTES, packet_bytes - RELAY_PACKET_HASH_BYTES ) != RELAY_OK )
            {
                relay_printf( "ignored route response packet. header did not verify" );
                continue;
            }

            session->server_to_client_sequence = clean_sequence;

            relay_platform_socket_send_packet( relay->socket, &session->prev_address, packet_data, packet_bytes );

            relay->bytes_sent += packet_bytes;
        }
        else if ( packet_id == RELAY_CONTINUE_REQUEST_PACKET )
        {
            if ( packet_bytes < int( RELAY_PACKET_HASH_BYTES + 1 + RELAY_ENCRYPTED_CONTINUE_TOKEN_BYTES * 2 ) )
            {
                relay_printf( "ignoring continue request. bad packet size (%d)", packet_bytes );
                continue;
            }

            uint8_t * p = packet_data + RELAY_PACKET_HASH_BYTES + 1;
            relay_continue_token_t token;
            if ( relay_read_encrypted_continue_token( &p, &token, relay->router_public_key, relay->relay_private_key ) != RELAY_OK )
            {
                relay_printf( "ignoring continue request. could not read continue token" );
                continue;
            }

            if ( token.expire_timestamp < relay_timestamp( relay ) )
            {
                relay_printf( "ignored continue request. token expired" );
                continue;
            }

            uint64_t hash = token.session_id ^ token.session_version;

            relay_session_t * session = (*(relay->sessions))[hash];
            if ( !session )
            {
                relay_printf( "ignored continue request. could not find session" );
                continue;
            }

            if ( session->expire_timestamp < relay_timestamp( relay ) )
            {
                relay_printf( "ignored continue request. session expired" );
                continue;
            }

            if ( session->expire_timestamp != token.expire_timestamp )
            {
                printf( "session continued: %" PRIx64 ".%d\n", token.session_id, token.session_version );
            }

            session->expire_timestamp = token.expire_timestamp;

            packet_data[RELAY_PACKET_HASH_BYTES+RELAY_ENCRYPTED_CONTINUE_TOKEN_BYTES] = RELAY_CONTINUE_REQUEST_PACKET;

            relay_sign_network_next_packet( packet_data + RELAY_ENCRYPTED_CONTINUE_TOKEN_BYTES, packet_bytes - RELAY_ENCRYPTED_CONTINUE_TOKEN_BYTES );

            relay_platform_socket_send_packet( relay->socket, &session->next_address, packet_data + RELAY_ENCRYPTED_CONTINUE_TOKEN_BYTES, packet_bytes - RELAY_ENCRYPTED_CONTINUE_TOKEN_BYTES );

            relay->bytes_sent += packet_bytes - RELAY_ENCRYPTED_CONTINUE_TOKEN_BYTES;
        }
        else if ( packet_id == RELAY_CONTINUE_RESPONSE_PACKET )
        {
            if ( packet_bytes != RELAY_PACKET_HASH_BYTES + RELAY_HEADER_BYTES )
            {
                relay_printf( "ignored continue response packet. bad packet size (%d)", packet_bytes );
                continue;
            }

            uint8_t type;
            uint64_t sequence;
            uint64_t session_id;
            uint8_t session_version;
            if ( relay_peek_header( RELAY_DIRECTION_SERVER_TO_CLIENT, &type, &sequence, &session_id, &session_version, packet_data + RELAY_PACKET_HASH_BYTES, packet_bytes - RELAY_PACKET_HASH_BYTES ) != RELAY_OK )
            {
                relay_printf( "ignored continue response packet. could not peek header" );
                continue;
            }

            uint64_t hash = session_id ^ session_version;

            relay_session_t * session = (*(relay->sessions))[hash];
            if ( !session )
            {
                relay_printf( "ignored continue response packet. could not find session" );
                continue;
            }

            if ( session->expire_timestamp < relay_timestamp( relay ) )
            {
                relay_printf( "ignored continue response packet. session expired" );
                continue;
            }

            uint64_t clean_sequence = relay_clean_sequence( sequence );

            if ( clean_sequence <= session->server_to_client_sequence )
            {
                relay_printf( "ignored continue response packet. already received" );
                continue;
            }

            if ( relay_verify_header( RELAY_DIRECTION_SERVER_TO_CLIENT, session->private_key, packet_data + RELAY_PACKET_HASH_BYTES, packet_bytes - RELAY_PACKET_HASH_BYTES ) != RELAY_OK )
            {
                relay_printf( "ignored continue response packet. could not verify header" );
                continue;
            }

            session->server_to_client_sequence = clean_sequence;

            relay_platform_socket_send_packet( relay->socket, &session->prev_address, packet_data, packet_bytes );

            relay->bytes_sent += packet_bytes;
        }
        else if ( packet_id == RELAY_CLIENT_TO_SERVER_PACKET )
        {
            if ( packet_bytes <= RELAY_PACKET_HASH_BYTES + RELAY_HEADER_BYTES )
            {
                relay_printf( "ignored client to server packet. packet too small (%d)", packet_bytes );
                continue;
            }

            if ( packet_bytes > RELAY_PACKET_HASH_BYTES + RELAY_HEADER_BYTES + RELAY_MTU )
            {
                relay_printf( "ignored client to server packet. packet too big (%d)", packet_bytes );
                continue;
            }

            uint8_t type;
            uint64_t sequence;
            uint64_t session_id;
            uint8_t session_version;
            if ( relay_peek_header( RELAY_DIRECTION_CLIENT_TO_SERVER, &type, &sequence, &session_id, &session_version, packet_data + RELAY_PACKET_HASH_BYTES, packet_bytes - RELAY_PACKET_HASH_BYTES ) != RELAY_OK )
            {
                relay_printf( "ignored client to server packet. could not peek header" );
                continue;
            }

            uint64_t hash = session_id ^ session_version;

            relay_session_t * session = (*(relay->sessions))[hash];
            if ( !session )
            {
                relay_printf( "ignored client to server packet. could not find session" );
                continue;
            }

            if ( session->expire_timestamp < relay_timestamp( relay ) )
            {
                relay_printf( "ignored client to server packet. session expired" );
                continue;
            }

            uint64_t clean_sequence = relay_clean_sequence( sequence );

            if ( relay_replay_protection_already_received( &session->replay_protection_client_to_server, clean_sequence ) )
            {
                relay_printf( "ignored client to server packet. already received" );
                continue;
            }

            if ( relay_verify_header( RELAY_DIRECTION_CLIENT_TO_SERVER, session->private_key, packet_data + RELAY_PACKET_HASH_BYTES, packet_bytes - RELAY_PACKET_HASH_BYTES ) != RELAY_OK )
            {
                relay_printf( "ignored client to server packet. could not verify header" );
                continue;
            }

            relay_replay_protection_advance_sequence( &session->replay_protection_client_to_server, clean_sequence );

            relay_platform_socket_send_packet( relay->socket, &session->next_address, packet_data, packet_bytes );

            relay->bytes_sent += packet_bytes;
        }
        else if ( packet_id == RELAY_SERVER_TO_CLIENT_PACKET )
        {
            if ( packet_bytes <= RELAY_PACKET_HASH_BYTES + RELAY_HEADER_BYTES )
            {
                relay_printf( "ignored server to client packet. packet too small (%d)", packet_bytes );
                continue;
            }

            if ( packet_bytes > RELAY_PACKET_HASH_BYTES + RELAY_HEADER_BYTES + RELAY_MTU )
            {
                relay_printf( "ignored server to client packet. packet too big (%d)", packet_bytes );
                continue;
            }

            uint8_t type;
            uint64_t sequence;
            uint64_t session_id;
            uint8_t session_version;
            if ( relay_peek_header( RELAY_DIRECTION_SERVER_TO_CLIENT, &type, &sequence, &session_id, &session_version, packet_data + RELAY_PACKET_HASH_BYTES, packet_bytes - RELAY_PACKET_HASH_BYTES ) != RELAY_OK )
            {
                relay_printf( "ignored server to client packet. could not peek header" );
                continue;
            }

            uint64_t hash = session_id ^ session_version;

            relay_session_t * session = (*(relay->sessions))[hash];
            if ( !session )
            {
                relay_printf( "ignored server to client packet. could not find session" );
                continue;
            }

            if ( session->expire_timestamp < relay_timestamp( relay ) )
            {
                relay_printf( "ignored server to client packet. session expired" );
                continue;
            }

            uint64_t clean_sequence = relay_clean_sequence( sequence );

            if ( relay_replay_protection_already_received( &session->replay_protection_server_to_client, clean_sequence ) )
            {
                relay_printf( "ignored server to client packet. already received" );
                continue;
            }

            if ( relay_verify_header( RELAY_DIRECTION_SERVER_TO_CLIENT, session->private_key, packet_data + RELAY_PACKET_HASH_BYTES, packet_bytes - RELAY_PACKET_HASH_BYTES ) != RELAY_OK )
            {
                relay_printf( "ignored server to client packet. could not verify header" );
                continue;
            }

            relay_replay_protection_advance_sequence( &session->replay_protection_server_to_client, clean_sequence );

            relay_platform_socket_send_packet( relay->socket, &session->prev_address, packet_data, packet_bytes );

            relay->bytes_sent += packet_bytes;
        }
        else if ( packet_id == RELAY_SESSION_PING_PACKET )
        {
            if ( packet_bytes != RELAY_PACKET_HASH_BYTES + RELAY_HEADER_BYTES + 8 )
            {
                relay_printf( "ignored session ping packet. bad packet size (%d)", packet_bytes );
                continue;
            }

            uint8_t type;
            uint64_t sequence;
            uint64_t session_id;
            uint8_t session_version;
            if ( relay_peek_header( RELAY_DIRECTION_CLIENT_TO_SERVER, &type, &sequence, &session_id, &session_version, packet_data + RELAY_PACKET_HASH_BYTES, packet_bytes - RELAY_PACKET_HASH_BYTES ) != RELAY_OK )
            {
                relay_printf( "ignored session ping packet. could not peek header" );
                continue;
            }

            uint64_t hash = session_id ^ session_version;

            relay_session_t * session = (*(relay->sessions))[hash];
            if ( !session )
            {
                relay_printf( "ignored session ping packet. session does not exist" );
                continue;
            }

            if ( session->expire_timestamp < relay_timestamp( relay ) )
            {
                relay_printf( "ignored session ping packet. session expired" );
                continue;
            }

            uint64_t clean_sequence = relay_clean_sequence( sequence );

            if ( clean_sequence <= session->client_to_server_sequence )
            {
                relay_printf( "ignored session ping packet. already received" );
                continue;
            }

            if ( relay_verify_header( RELAY_DIRECTION_CLIENT_TO_SERVER, session->private_key, packet_data + RELAY_PACKET_HASH_BYTES, packet_bytes - RELAY_PACKET_HASH_BYTES ) != RELAY_OK )
            {
                relay_printf( "ignored session ping packet. could not verify header" );
                continue;
            }

            session->client_to_server_sequence = clean_sequence;

            relay_platform_socket_send_packet( relay->socket, &session->next_address, packet_data, packet_bytes );

            relay->bytes_sent += packet_bytes;
        }
        else if ( packet_id == RELAY_SESSION_PONG_PACKET )
        {
            if ( packet_bytes != RELAY_PACKET_HASH_BYTES + RELAY_HEADER_BYTES + 8 )
            {
                relay_printf( "ignored session pong packet. bad packet size (%d)", packet_bytes );
                continue;
            }

            uint8_t type;
            uint64_t sequence;
            uint64_t session_id;
            uint8_t session_version;
            if ( relay_peek_header( RELAY_DIRECTION_SERVER_TO_CLIENT, &type, &sequence, &session_id, &session_version, packet_data + RELAY_PACKET_HASH_BYTES, packet_bytes - RELAY_PACKET_HASH_BYTES ) != RELAY_OK )
            {
                relay_printf( "ignored session pong packet. could not peek header" );
                continue;
            }

            uint64_t hash = session_id ^ session_version;

            relay_session_t * session = (*(relay->sessions))[hash];
            if ( !session )
            {
                relay_printf( "ignored session pong packet. session does not exist" );
                continue;
            }

            if ( session->expire_timestamp < relay_timestamp( relay ) )
            {
                relay_printf( "ignored session pong packet. session expired" );
                continue;
            }

            uint64_t clean_sequence = relay_clean_sequence( sequence );

            if ( clean_sequence <= session->server_to_client_sequence )
            {
                relay_printf( "ignored session pong packet. already received" );
                continue;
            }

            if ( relay_verify_header( RELAY_DIRECTION_SERVER_TO_CLIENT, session->private_key, packet_data + RELAY_PACKET_HASH_BYTES, packet_bytes - RELAY_PACKET_HASH_BYTES ) != RELAY_OK )
            {
                relay_printf( "ignored session pong packet. could not verify header" );
                continue;
            }

            session->server_to_client_sequence = clean_sequence;

            relay_platform_socket_send_packet( relay->socket, &session->prev_address, packet_data, packet_bytes );

            relay->bytes_sent += packet_bytes;
        }
        else if ( packet_id == RELAY_NEAR_PING_PACKET )
        {
            if ( packet_bytes != RELAY_PACKET_HASH_BYTES + 1 + 8 + 8 + 8 + 8 )
            {
                relay_printf( "ignored relay near ping packet. bad packet size (%d)", packet_bytes );
                continue;
            }

            packet_data[RELAY_PACKET_HASH_BYTES] = RELAY_NEAR_PONG_PACKET;

            relay_sign_network_next_packet( packet_data, packet_bytes - 16 );

            relay_platform_socket_send_packet( relay->socket, &from, packet_data, packet_bytes - 16 );

            relay->bytes_sent += packet_bytes - 16;
        }
    }

    RELAY_PLATFORM_THREAD_RETURN();
}

static relay_platform_thread_return_t RELAY_PLATFORM_THREAD_FUNC ping_thread_function( void * context )
{
    relay_t * relay = (relay_t*) context;

    while ( !quit )
    {
        relay_platform_mutex_acquire( relay->mutex );

        if ( relay->relays_dirty )
        {
            relay_manager_update( relay->relay_manager, relay->num_relays, relay->relay_ids, relay->relay_addresses );
            relay->relays_dirty = false;
        }

        double current_time = relay_platform_time();

        struct ping_data_t
        {
            uint64_t sequence;
            relay_address_t address;
        };

        int num_pings = 0;
        ping_data_t pings[MAX_RELAYS];

        for ( int i = 0; i < relay->relay_manager->num_relays; ++i )
        {
            if ( relay->relay_manager->relay_last_ping_time[i] + RELAY_PING_TIME <= current_time )
            {
                pings[num_pings].sequence = relay_ping_history_ping_sent( relay->relay_manager->relay_ping_history[i], current_time );
                pings[num_pings].address = relay->relay_manager->relay_addresses[i];
                relay->relay_manager->relay_last_ping_time[i] = current_time;
                num_pings++;
            }
        }

        relay_platform_mutex_release( relay->mutex );

        for ( int i = 0; i < num_pings; ++i )
        {
            uint8_t packet_data[RELAY_PACKET_HASH_BYTES+1+8];
            packet_data[RELAY_PACKET_HASH_BYTES] = RELAY_PING_PACKET;
            uint8_t * p = packet_data + RELAY_PACKET_HASH_BYTES + 1;
            relay_write_uint64( &p, pings[i].sequence );
            relay_sign_network_next_packet( packet_data, RELAY_PACKET_HASH_BYTES + 1 + 8 );
            relay_platform_socket_send_packet( relay->socket, &pings[i].address, packet_data, RELAY_PACKET_HASH_BYTES + 1 + 8 );
        }

        relay_platform_sleep( 1.0 / 100.0 );
    }

    RELAY_PLATFORM_THREAD_RETURN();
}

int main( int argc, const char ** argv )
{
    if ( argc == 2 && strcmp( argv[1], "test" ) == 0 )
    {
        relay_test();
        return 0;
    }

    printf( "\nNetwork Next Reference Relay\n");

    printf( "\nEnvironment:\n\n" );

    const char * relay_address_env = relay_platform_getenv( "RELAY_ADDRESS" );
    if ( !relay_address_env )
    {
        printf( "\nerror: RELAY_ADDRESS not set\n\n" );
        return 1;
    }

    relay_address_t relay_address;
    if ( relay_address_parse( &relay_address, relay_address_env ) != RELAY_OK )
    {
        printf( "\nerror: invalid relay address '%s'\n\n", relay_address_env );
        return 1;
    }

    {
        relay_address_t address_without_port = relay_address;
        address_without_port.port = 0;
        char address_buffer[RELAY_MAX_ADDRESS_STRING_LENGTH];
        printf( "    relay address is '%s'\n", relay_address_to_string( &address_without_port, address_buffer ) );
    }

    uint16_t relay_bind_port = relay_address.port;

    printf( "    relay bind port is %d\n", relay_bind_port);

    const char * relay_private_key_env = relay_platform_getenv( "RELAY_PRIVATE_KEY" );
    if ( !relay_private_key_env )
    {
        printf( "\nerror: RELAY_PRIVATE_KEY not set\n\n" );
        return 1;
    }

    uint8_t relay_private_key[RELAY_PRIVATE_KEY_BYTES];
    if ( relay_base64_decode_data( relay_private_key_env, relay_private_key, RELAY_PRIVATE_KEY_BYTES ) != RELAY_PRIVATE_KEY_BYTES )
    {
        printf( "\nerror: invalid relay private key\n\n" );
        return 1;
    }

    printf( "    relay private key is '%s'\n", relay_private_key_env );

    const char * relay_public_key_env = relay_platform_getenv( "RELAY_PUBLIC_KEY" );
    if ( !relay_public_key_env )
    {
        printf( "\nerror: RELAY_PUBLIC_KEY not set\n\n" );
        return 1;
    }

    uint8_t relay_public_key[RELAY_PUBLIC_KEY_BYTES];
    if ( relay_base64_decode_data( relay_public_key_env, relay_public_key, RELAY_PUBLIC_KEY_BYTES ) != RELAY_PUBLIC_KEY_BYTES )
    {
        printf( "\nerror: invalid relay public key\n\n" );
        return 1;
    }

    printf( "    relay public key is '%s'\n", relay_public_key_env );

    const char * router_public_key_env = relay_platform_getenv( "RELAY_ROUTER_PUBLIC_KEY" );
    if ( !router_public_key_env )
    {
        printf( "\nerror: RELAY_ROUTER_PUBLIC_KEY not set\n\n" );
        return 1;
    }

    uint8_t router_public_key[crypto_sign_PUBLICKEYBYTES];
    if ( relay_base64_decode_data( router_public_key_env, router_public_key, crypto_sign_PUBLICKEYBYTES ) != crypto_sign_PUBLICKEYBYTES )
    {
        printf( "\nerror: invalid router public key\n\n" );
        return 1;
    }

    printf( "    router public key is '%s'\n", router_public_key_env );

    const char * backend_hostname = relay_platform_getenv( "RELAY_BACKEND_HOSTNAME" );
    if ( !backend_hostname )
    {
        printf( "\nerror: RELAY_BACKEND_HOSTNAME not set\n\n" );
        return 1;
    }

    printf( "    backend hostname is '%s'\n", backend_hostname );

    if ( relay_initialize() != RELAY_OK )
    {
        printf( "\nerror: failed to initialize relay\n\n" );
        return 1;
    }

    float relay_fake_packet_loss_percent = 0.0f;
    const char * fake_packet_loss_percent_env = relay_platform_getenv( "RELAY_FAKE_PACKET_LOSS_PERCENT" );
    if ( fake_packet_loss_percent_env )
    {
        relay_fake_packet_loss_percent = atof( fake_packet_loss_percent_env );
    }

    if ( relay_fake_packet_loss_percent > 0.0f )
    {
        printf( "    fake packet loss is %.1f percent\n", relay_fake_packet_loss_percent );
    }

    float relay_fake_packet_loss_start_time = -1.0f;
    const char * fake_packet_loss_start_time_env = relay_platform_getenv( "RELAY_FAKE_PACKET_LOSS_START_TIME" );
    if ( fake_packet_loss_start_time_env )
    {
        relay_fake_packet_loss_start_time = atof( fake_packet_loss_start_time_env );
    }

    if ( relay_fake_packet_loss_start_time >= 0.0f )
    {
        printf( "    fake packet loss starts at %.1f seconds\n", relay_fake_packet_loss_start_time );
    }

    relay_platform_socket_t * socket = relay_platform_socket_create( &relay_address, RELAY_PLATFORM_SOCKET_BLOCKING, 0.1f, 100 * 1024, 100 * 1024 );
    if ( socket == NULL )
    {
        printf( "\ncould not create socket\n\n" );
        relay_term();
        return 1;
    }

    printf( "\nRelay socket opened on port %d\n", relay_address.port );
    char relay_address_buffer[RELAY_MAX_ADDRESS_STRING_LENGTH];
    const char * relay_address_string = relay_address_to_string( &relay_address, relay_address_buffer );

    CURL * curl = curl_easy_init();
    if ( !curl )
    {
        printf( "\nerror: could not initialize curl\n\n" );
        relay_platform_socket_destroy( socket );
        curl_easy_cleanup( curl );
        relay_term();
        return 1;
    }

    uint8_t relay_token[RELAY_TOKEN_BYTES];

    printf( "\nInitializing relay\n" );

    bool relay_initialized = false;

    uint64_t router_timestamp = 0;

    for ( int i = 0; i < 60; ++i )
    {
        if ( relay_init( curl, backend_hostname, relay_token, relay_address_string, router_public_key, relay_private_key, &router_timestamp ) == RELAY_OK )
        {
            printf( "\n" );
            relay_initialized = true;
            break;
        }

        printf( "." );
        fflush( stdout );

        relay_platform_sleep( 1.0 );
    }

    if ( !relay_initialized )
    {
        printf( "\nerror: could not initialize relay\n\n" );
        relay_platform_socket_destroy( socket );
        curl_easy_cleanup( curl );
        relay_term();
        return 1;
    }

    relay_t relay;
    relay.relay_manager = nullptr;
    relay.socket = nullptr;
    relay.mutex = nullptr;
    relay.initialize_time = relay_platform_time();
    relay.initialize_router_timestamp = router_timestamp;
    relay.sessions = new std::map<uint64_t, relay_session_t*>();
    memcpy( relay.relay_public_key, relay_public_key, RELAY_PUBLIC_KEY_BYTES );
    memcpy( relay.relay_private_key, relay_private_key, RELAY_PRIVATE_KEY_BYTES );
    memcpy( relay.router_public_key, router_public_key, crypto_sign_PUBLICKEYBYTES );
    relay.relays_dirty = false;
    relay.num_relays = 0;
    memset( relay.relay_ids, 0, sizeof(relay.relay_ids) );
    memset( relay.relay_addresses, 0, sizeof(relay.relay_addresses) );
    relay.bytes_sent = 0;
    relay.bytes_received = 0;
    relay.fake_packet_loss_percent = relay_fake_packet_loss_percent;
    relay.fake_packet_loss_start_time = relay_fake_packet_loss_start_time;

    relay.socket = socket;
    relay.mutex = relay_platform_mutex_create();
    if ( !relay.mutex )
    {
        printf( "\nerror: could not create ping thread\n\n" );
        quit = 1;
    }

    relay.relay_manager = relay_manager_create();
    if ( !relay.relay_manager )
    {
        printf( "\nerror: could not create relay manager\n\n" );
        quit = 1;
    }

    relay_platform_thread_t * receive_thread = relay_platform_thread_create( receive_thread_function, &relay );
    if ( !receive_thread )
    {
        printf( "\nerror: could not create receive thread\n\n" );
        quit = 1;
    }

    relay_platform_thread_t * ping_thread = relay_platform_thread_create( ping_thread_function, &relay );
    if ( !ping_thread )
    {
        printf( "\nerror: could not create ping thread\n\n" );
        quit = 1;
    }

    printf( "Relay initialized\n\n" );

    signal( SIGINT, interrupt_handler );
    signal( SIGTERM, interrupt_handler );
    signal( SIGHUP, clean_shutdown_handler );

    uint8_t * update_response_memory = (uint8_t*) malloc( RESPONSE_MAX_BYTES );

    bool aborted = false;
    
    int update_attempts = 0;

    while ( !quit )
    {
        if ( relay_update( curl, backend_hostname, relay_token, relay_address_string, update_response_memory, &relay, false ) == RELAY_OK )
        {
            update_attempts = 0;
        }
        else
        {
            if ( update_attempts++ >= RELAY_MAX_UPDATE_ATTEMPTS )
            {
                printf( "could not update relay, max attempts reached, aborting program" );
                aborted = true;
                quit = 1;
                break;
            }

            printf( "error: could not update relay\n\n" );
        }

        relay_platform_sleep( 1.0 );
    }

    if ( relay_clean_shutdown )
    {
        uint seconds = 0;
        while ( seconds++ < 60 && relay_update( curl, backend_hostname, relay_token, relay_address_string, update_response_memory, &relay, false ) != RELAY_OK )
        {
            relay_platform_sleep( 1.0 );
        }

        if ( seconds < 60 )
        {
            relay_platform_sleep( 30.0 );
        }
    }

    printf( "\nCleaning up\n" );

    if ( receive_thread )
    {
        relay_platform_thread_join( receive_thread );
        relay_platform_thread_destroy( receive_thread );
    }

    if ( ping_thread )
    {
        relay_platform_thread_join( ping_thread );
        relay_platform_thread_destroy( ping_thread );
    }

    free( update_response_memory );

    for ( std::map<uint64_t, relay_session_t*>::iterator itor = relay.sessions->begin(); itor != relay.sessions->end(); ++itor )
    {
        delete itor->second;
    }

    delete relay.sessions;

    relay_manager_destroy( relay.relay_manager );

    relay_platform_mutex_destroy( relay.mutex );

    relay_platform_socket_destroy( socket );

    curl_easy_cleanup( curl );

    relay_term();

    return aborted ? 1 : 0;
}<|MERGE_RESOLUTION|>--- conflicted
+++ resolved
@@ -4737,10 +4737,7 @@
     }
 
     uint64_t timestamp = relay_read_uint64( &q );
-<<<<<<< HEAD
-=======
     (void) timestamp;
->>>>>>> fe3f384a
 
     uint32_t num_relays = relay_read_uint32( &q );
 
