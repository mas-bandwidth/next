--- conflicted
+++ resolved
@@ -231,7 +231,7 @@
 export DATACENTERS_CSV = ./dist/datacenters.csv
 endif
 
-## Bigtable emulator must be running before testing bigtable in happy path
+# Bigtable emulator must be running before testing bigtable in happy path
 ifndef FEATURE_BIGTABLE
 export FEATURE_BIGTABLE = false
 endif
@@ -876,13 +876,10 @@
 publish-server-backend-artifacts-prod:
 	./deploy/publish.sh -e prod -b $(ARTIFACT_BUCKET_PROD) -s server_backend
 
-<<<<<<< HEAD
-=======
 .PHONY: publish-debug-server-backend-artifacts-prod
 publish-debug-server-backend-artifacts-prod:
 	./deploy/publish.sh -e prod -b $(ARTIFACT_BUCKET_PROD) -s debug_server_backend
 
->>>>>>> 2d676b78
 .PHONY: publish-bootstrap-script-dev
 publish-bootstrap-script-dev:
 	@printf "Publishing bootstrap script... \n\n"
