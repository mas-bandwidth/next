--- conflicted
+++ resolved
@@ -513,13 +513,8 @@
 
 func (cruncher *PortalCruncher) InsertIntoBigtable(ctx context.Context, btPortalDataBuffer []*transport.SessionPortalData) error {
 	for j := range btPortalDataBuffer {
-<<<<<<< HEAD
-		meta := btPortalDataBuffer[j].Meta
-		slice := btPortalDataBuffer[j].Slice
-=======
 		meta := &btPortalDataBuffer[j].Meta
 		slice := &btPortalDataBuffer[j].Slice
->>>>>>> e1b26838
 
 		// This seems redundant, try to figure out a better prefix to limit the number of keys
 		// Key for session ID
