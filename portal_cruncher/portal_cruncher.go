package portalcruncher

import (
	"context"
	"fmt"
	"sync"
	"time"
	"os"

	"github.com/go-kit/kit/log"
	"github.com/go-kit/kit/log/level"

	"github.com/networknext/backend/modules/metrics"
	"github.com/networknext/backend/storage"
	"github.com/networknext/backend/transport"
	"github.com/networknext/backend/transport/pubsub"
)

type ErrReceiveMessage struct {
	err error
}

func (e *ErrReceiveMessage) Error() string {
	return fmt.Sprintf("error receiving message: %v", e.err)
}

type ErrUnknownMessage struct{}

func (*ErrUnknownMessage) Error() string {
	return "received an unknown message"
}

type ErrChannelFull struct{}

func (e *ErrChannelFull) Error() string {
	return "message channel full, dropping message"
}

type ErrUnmarshalMessage struct {
	err error
}

func (e *ErrUnmarshalMessage) Error() string {
	return fmt.Sprintf("could not unmarshal message: %v", e.err)
}

type PortalCruncher struct {
	subscriber pubsub.Subscriber
	metrics    *metrics.PortalCruncherMetrics

<<<<<<< HEAD
	// redisCountMessageChan chan *transport.SessionCountData
	redisDataMessageChan 	chan *transport.SessionPortalData
	btDataMessageChan 		chan *transport.SessionPortalData
=======
	redisCountMessageChan chan *transport.SessionCountData
	redisDataMessageChan  chan *transport.SessionPortalData
>>>>>>> 1e1cdc17

	topSessions   storage.RedisClient
	sessionMap    storage.RedisClient
	sessionMeta   storage.RedisClient
	sessionSlices storage.RedisClient

<<<<<<< HEAD
	// redisPortalCountBuffer []*transport.SessionCountData
	redisPortalDataBuffer 	[]*transport.SessionPortalData
	btPortalDataBuffer		[]*transport.SessionPortalData

	useBigtable 	bool
	btClient 		*storage.BigTable
	btCfNames		[]string

=======
>>>>>>> 1e1cdc17
	redisFlushCount int
	flushTime       time.Time
	pingTime        time.Time
}

func NewPortalCruncher(
	ctx context.Context,
	subscriber pubsub.Subscriber,
	redisHostTopSessions string,
	redisHostSessionMap string,
	redisHostSessionMeta string,
	redisHostSessionSlices string,
	useBigtable bool,
	gcpProjectID string,
	btInstanceID string,
	btTableName string,
	btCfName string,
	btMaxAgeDays int,
	chanBufferSize int,
	redisFlushCount int,
	logger log.Logger,
	metrics *metrics.PortalCruncherMetrics,
) (*PortalCruncher, error) {
	topSessions, err := storage.NewRawRedisClient(redisHostTopSessions)
	if err != nil {
		return nil, fmt.Errorf("failed to create redis client for %s: %v", redisHostTopSessions, err)
	}

	sessionMap, err := storage.NewRawRedisClient(redisHostSessionMap)
	if err != nil {
		return nil, fmt.Errorf("failed to create redis client for %s: %v", redisHostSessionMap, err)
	}

	sessionMeta, err := storage.NewRawRedisClient(redisHostSessionMeta)
	if err != nil {
		return nil, fmt.Errorf("failed to create redis client for %s: %v", redisHostSessionMeta, err)
	}

	sessionSlices, err := storage.NewRawRedisClient(redisHostSessionSlices)
	if err != nil {
		return nil, fmt.Errorf("failed to create redis client for %s: %v", redisHostSessionSlices, err)
	}

	var btClient *storage.BigTable
	var btCfNames []string

	if useBigtable {
		btClient, btCfNames, err = SetupBigtable(ctx, gcpProjectID, btInstanceID, btTableName, btCfName, btMaxAgeDays, logger)
		if err != nil {
			return nil, err
		}		
	}

	return &PortalCruncher{
<<<<<<< HEAD
		subscriber: subscriber,
		metrics:    metrics,
		// portalCountMessageChan: make(chan *transport.SessionCountData, chanBufferSize),
		redisDataMessageChan: make(chan *transport.SessionPortalData, chanBufferSize),
		btDataMessageChan: make(chan *transport.SessionPortalData, chanBufferSize),
=======
		subscriber:            subscriber,
		metrics:               metrics,
		redisCountMessageChan: make(chan *transport.SessionCountData, chanBufferSize),
		redisDataMessageChan:  make(chan *transport.SessionPortalData, chanBufferSize),
>>>>>>> 1e1cdc17
		topSessions:           topSessions,
		sessionMap:            sessionMap,
		sessionMeta:           sessionMeta,
		sessionSlices:         sessionSlices,
		redisFlushCount:       redisFlushCount,
		useBigtable: 		   useBigtable,
		btClient:			   btClient,
		btCfNames:			   btCfNames,
		flushTime:             time.Now(),
		pingTime:              time.Now(),

	}, nil
}

func (cruncher *PortalCruncher) Start(ctx context.Context, numReceiveGoroutines int, numRedisInsertGoroutines int, numBigtableInsertGoroutines int) error {
	var wg sync.WaitGroup
	errChan := make(chan error, 1)

	// Start the receive goroutines
	for i := 0; i < numReceiveGoroutines; i++ {
		wg.Add(1)
		go func() {
			defer wg.Done()

			for {
				select {
				case <-ctx.Done():
					return
				default:
					if err := cruncher.ReceiveMessage(ctx); err != nil {
						switch err.(type) {
						case *ErrChannelFull: // We don't need to stop the portal cruncher if the channel is full
							continue
						default:
							errChan <- err
							return
						}
					}
				}
			}
		}()
	}

	// Start the redis goroutines
	for i := 0; i < numRedisInsertGoroutines; i++ {
		wg.Add(1)
		go func() {
			defer wg.Done()

			// Each goroutine has its own buffer to avoid syncing
			redisPortalCountBuffer := make([]*transport.SessionCountData, 0)
			redisPortalDataBuffer := make([]*transport.SessionPortalData, 0)

			for {
				select {
				// Buffer up some portal count entries and only insert into redis periodically to avoid overworking redis
				case portalCount := <-cruncher.redisCountMessageChan:
					redisPortalCountBuffer = append(redisPortalCountBuffer, portalCount)

				// Buffer up some portal data entries and only insert into redis periodically to avoid overworking redis
				case portalData := <-cruncher.redisDataMessageChan:
<<<<<<< HEAD
					cruncher.redisPortalDataBuffer = append(cruncher.redisPortalDataBuffer, portalData)

					if time.Since(cruncher.flushTime) < time.Second && len(cruncher.redisPortalDataBuffer) < cruncher.redisFlushCount {
						continue
					}
=======
					redisPortalDataBuffer = append(redisPortalDataBuffer, portalData)

				case <-ctx.Done():
					return
				}
>>>>>>> 1e1cdc17

				// If it's too early to insert into redis, early out
				if time.Since(cruncher.flushTime) < time.Second && len(redisPortalCountBuffer)+len(redisPortalDataBuffer) < cruncher.redisFlushCount {
					continue
				}

				// Periodically ping the redis instances and error out if we don't get a pong
				if time.Since(cruncher.pingTime) >= time.Second*10 {
					if err := cruncher.PingRedis(); err != nil {
						errChan <- err
						return
					}

					cruncher.pingTime = time.Now()
				}

				cruncher.flushTime = time.Now()
				minutes := cruncher.flushTime.Unix() / 60

				cruncher.InsertIntoRedis(redisPortalCountBuffer, redisPortalDataBuffer, minutes)
			}
		}()
	}

	if cruncher.useBigtable {
		// Start the bigtable goroutines
		for i := 0; i < numBigtableInsertGoroutines; i++ {
			wg.Add(1)
			go func() {
				defer wg.Done()

				for {
					select {
					// Buffer up some portal data entries and only insert into redis periodically to avoid overworking redis
					case portalData := <-cruncher.btDataMessageChan:
						cruncher.btPortalDataBuffer = append(cruncher.btPortalDataBuffer, portalData)

						if err := cruncher.InsertIntoBigtable(ctx); err != nil {
							errChan <- err
							return
						}

					case <-ctx.Done():
						return
					}
				}
			}()
		}
	}

	// Wait until either there is an error or the context is done
	select {
	case err := <-errChan:
		return err
	case <-ctx.Done():
		// Let the goroutines finish up
		wg.Wait()
		return ctx.Err()
	}
}

func (cruncher *PortalCruncher) ReceiveMessage(ctx context.Context) error {
	topic, messageChan, err := cruncher.subscriber.ReceiveMessage(ctx)
	if err != nil {
		return &ErrReceiveMessage{err: err}
	}

	select {
	case <-ctx.Done():
		return ctx.Err()

	case message := <-messageChan:
		cruncher.metrics.ReceivedMessageCount.Add(1)

		switch topic {
		case pubsub.TopicPortalCruncherSessionCounts:
			var sessionCountData transport.SessionCountData
			if err := sessionCountData.UnmarshalBinary(message); err != nil {
				return &ErrUnmarshalMessage{err: err}
			}

			select {
			case cruncher.redisCountMessageChan <- &sessionCountData:
			default:
				return &ErrChannelFull{}
			}

		case pubsub.TopicPortalCruncherSessionData:
			var sessionPortalData transport.SessionPortalData
			if err := sessionPortalData.UnmarshalBinary(message); err != nil {
				return &ErrUnmarshalMessage{err: err}
			}

			select {
			case cruncher.redisDataMessageChan <- &sessionPortalData:
<<<<<<< HEAD
			default:
				return &ErrChannelFull{}
			}

			select {
			case cruncher.btDataMessageChan <- &sessionPortalData:
=======
>>>>>>> 1e1cdc17
			default:
				return &ErrChannelFull{}
			}

<<<<<<< HEAD

=======
			// todo: something like this should work for bigtable insertion
			// select {
			// case cruncher.bigtableDataMessageChan <- &sessionPortalData:
			// default:
			// 	return &ErrChannelFull{}
			// }
>>>>>>> 1e1cdc17
		default:
			return &ErrUnknownMessage{}
		}

		return nil
	}
}

func (cruncher *PortalCruncher) InsertIntoRedis(redisPortalCountBuffer []*transport.SessionCountData, redisPortalDataBuffer []*transport.SessionPortalData, minutes int64) {
	cruncher.insertCountDataIntoRedis(redisPortalCountBuffer, minutes)
	cruncher.insertPortalDataIntoRedis(redisPortalDataBuffer, minutes)
}

func (cruncher *PortalCruncher) insertCountDataIntoRedis(redisPortalCountBuffer []*transport.SessionCountData, minutes int64) {
	for i := range redisPortalCountBuffer {
		customerID := fmt.Sprintf("%016x", redisPortalCountBuffer[i].BuyerID)
		serverID := fmt.Sprintf("%016x", redisPortalCountBuffer[i].ServerID)
		numSessions := redisPortalCountBuffer[i].NumSessions

		// Remove the old count minute bucket from 2 minutes ago if it didn't expire
		cruncher.sessionMap.Command("DEL", "c-%s-%d", customerID, minutes-2)

		// Add the new session count
		cruncher.sessionMap.Command("HSET", "c-%s-%d %s %d", customerID, minutes, serverID, numSessions)
		cruncher.sessionMap.Command("EXPIRE", "c-%s-%d %d", customerID, minutes, 30)
	}

	redisPortalCountBuffer = redisPortalCountBuffer[:0]
}

func (cruncher *PortalCruncher) insertPortalDataIntoRedis(redisPortalDataBuffer []*transport.SessionPortalData, minutes int64) {
	// Remove the old global top sessions minute bucket from 2 minutes ago if it didn't expire
	cruncher.topSessions.Command("DEL", "s-%d", minutes-2)

	// Update the current global top sessions minute bucket
	var format string
	args := make([]interface{}, 0)

	format += "s-%d"
	args = append(args, minutes)

<<<<<<< HEAD
	for j := range cruncher.redisPortalDataBuffer {
		meta := cruncher.redisPortalDataBuffer[j].Meta
		largeCustomer := cruncher.redisPortalDataBuffer[j].LargeCustomer
		everOnNext := cruncher.redisPortalDataBuffer[j].EverOnNext
=======
	for i := range redisPortalDataBuffer {
		meta := redisPortalDataBuffer[i].Meta
		largeCustomer := redisPortalDataBuffer[i].LargeCustomer
		everOnNext := redisPortalDataBuffer[i].EverOnNext
>>>>>>> 1e1cdc17

		// For large customers, only insert the session if they have ever taken network next
		if largeCustomer && !meta.OnNetworkNext && !everOnNext {
			continue // Early out if we shouldn't add this session
		}

		sessionID := fmt.Sprintf("%016x", meta.ID)
		score := meta.DeltaRTT
		if score < 0 {
			score = 0
		}
		if !meta.OnNetworkNext {
			score = -meta.DirectRTT
		}

		format += " %.2f %s"
		args = append(args, score, sessionID)
	}

	cruncher.topSessions.Command("ZADD", format, args...)
	cruncher.topSessions.Command("EXPIRE", "s-%d %d", minutes, 30)

<<<<<<< HEAD
	for j := range cruncher.redisPortalDataBuffer {
		meta := &cruncher.redisPortalDataBuffer[j].Meta
		largeCustomer := cruncher.redisPortalDataBuffer[j].LargeCustomer
		everOnNext := cruncher.redisPortalDataBuffer[j].EverOnNext

		// For large customers, only insert the session if they have ever taken network next
		if largeCustomer && !meta.OnNetworkNext && !everOnNext {
			continue // Early out if we shouldn't add this session
		}

		slice := &cruncher.redisPortalDataBuffer[j].Slice
		point := &cruncher.redisPortalDataBuffer[j].Point
=======
	for i := range redisPortalDataBuffer {
		meta := &redisPortalDataBuffer[i].Meta
		slice := &redisPortalDataBuffer[i].Slice
		point := &redisPortalDataBuffer[i].Point
>>>>>>> 1e1cdc17
		sessionID := fmt.Sprintf("%016x", meta.ID)
		customerID := fmt.Sprintf("%016x", meta.BuyerID)
		next := meta.OnNetworkNext
		score := meta.DeltaRTT
		if score < 0 {
			score = 0
		}
		if !next {
			score = -100000 + meta.DirectRTT
		}

		largeCustomer := redisPortalDataBuffer[i].LargeCustomer
		everOnNext := redisPortalDataBuffer[i].EverOnNext

		// Update the map points for this minute bucket
		// Make sure to remove the session ID from the opposite bucket in case the session
		// has switched from direct -> next or next -> direct, even if we shouldn't insert the new one
		// for large customers so that the next session counts will be accurate
		pointString := point.RedisString()
		if next {
			cruncher.sessionMap.Command("HDEL", "d-%s-%d %s", customerID, minutes-1, sessionID)
			cruncher.sessionMap.Command("HDEL", "d-%s-%d %s", customerID, minutes, sessionID)

			// For large customers, only insert the session if they have ever taken network next
			if !largeCustomer || meta.OnNetworkNext || everOnNext {
				cruncher.sessionMap.Command("HSET", "n-%s-%d %s %s", customerID, minutes, sessionID, pointString)
			}

		} else {
			cruncher.sessionMap.Command("HDEL", "n-%s-%d %s", customerID, minutes-1, sessionID)
			cruncher.sessionMap.Command("HDEL", "n-%s-%d %s", customerID, minutes, sessionID)

			// For large customers, only insert the session if they have ever taken network next
			if !largeCustomer || meta.OnNetworkNext || everOnNext {
				cruncher.sessionMap.Command("HSET", "d-%s-%d %s %s", customerID, minutes, sessionID, pointString)
			}
		}

		// For large customers, only insert the session if they have ever taken network next
		if largeCustomer && !meta.OnNetworkNext && !everOnNext {
			continue // Early out if we shouldn't add this session
		}

		// Remove the old per-buyer top sessions minute bucket from 2 minutes ago if it didnt expire
		// and update the current per-buyer top sessions list
		cruncher.topSessions.Command("DEL", "sc-%s-%d", customerID, minutes-2)
		cruncher.topSessions.Command("ZADD", "sc-%s-%d %.2f %s", customerID, minutes, score, sessionID)
		cruncher.topSessions.Command("EXPIRE", "sc-%s-%d %d", customerID, minutes, 30)

		// Remove the old map points minute buckets from 2 minutes ago if it didn't expire
		cruncher.sessionMap.Command("HDEL", "d-%s-%d %s", customerID, minutes-2, sessionID)
		cruncher.sessionMap.Command("HDEL", "n-%s-%d %s", customerID, minutes-2, sessionID)

		// Expire map points
		cruncher.sessionMap.Command("EXPIRE", "n-%s-%d %d", customerID, minutes, 30)
		cruncher.sessionMap.Command("EXPIRE", "d-%s-%d %d", customerID, minutes, 30)

		// Update session meta
		cruncher.sessionMeta.Command("SET", "sm-%s \"%s\" EX %d", sessionID, meta.RedisString(), 120)

		// Update session slices
		cruncher.sessionSlices.Command("RPUSH", "ss-%s %s", sessionID, slice.RedisString())
		cruncher.sessionSlices.Command("EXPIRE", "ss-%s %d", sessionID, 120)
	}

<<<<<<< HEAD
	cruncher.redisPortalDataBuffer = cruncher.redisPortalDataBuffer[:0]
=======
	redisPortalDataBuffer = redisPortalDataBuffer[:0]
>>>>>>> 1e1cdc17
}

func (cruncher *PortalCruncher) PingRedis() error {
	if err := cruncher.topSessions.Ping(); err != nil {
		return err
	}

	if err := cruncher.sessionMap.Ping(); err != nil {
		return err
	}

	if err := cruncher.sessionMeta.Ping(); err != nil {
		return err
	}

	if err := cruncher.sessionSlices.Ping(); err != nil {
		return err
	}

	return nil
}

func SetupBigtable(	ctx context.Context, 
					gcpProjectID string,
					btInstanceID string,
					btTableName string,
					btCfName string,
					btMaxAgeDays int,
					logger log.Logger) (*storage.BigTable, []string, error) {
	// Setup Bigtable
	_, btEmulatorOK := os.LookupEnv("BIGTABLE_EMULATOR_HOST")
	if btEmulatorOK {
		// Emulator is used for local testing
		// Requires that emulator has been started in another terminal to work as intended
		gcpProjectID = "local"
		level.Info(logger).Log("msg", "Detected Bigtable emulator")
	}

	if gcpProjectID == "" && !btEmulatorOK {
		return nil, nil, fmt.Errorf("No GCP Project ID found. Could not find $BIGTABLE_EMULATOR_HOST for local testing.")
	}

	// Put the column family names in a slice
	btCfNames := []string{btCfName}

	// Create a bigtable admin for setup
	btAdmin, err := storage.NewBigTableAdmin(ctx, gcpProjectID, btInstanceID, logger)
	if err != nil {
		return nil, nil, err
	}

	// Check if the table exists in the instance
	tableExists, err := btAdmin.VerifyTableExists(ctx, btTableName)
	if err != nil {
		return nil, nil, err
	}

	// Verify if the table needed exists
	if !tableExists {
		// Create a table with the given name and column families
		if err = btAdmin.CreateTable(ctx, btTableName, btCfNames); err != nil {
			return nil, nil, err
		}

		// Set a garbage collection policy of maxAgeDays
		maxAge := time.Hour * time.Duration(24*btMaxAgeDays)
		if err = btAdmin.SetMaxAgePolicy(ctx, btTableName, btCfNames, maxAge); err != nil {
			return nil, nil, err
		}
	}

	// Close the admin client
	if err = btAdmin.Close(); err != nil {
		return nil, nil, err
	}

	// Create a standard client for writing to the table
	btClient, err := storage.NewBigTable(ctx, gcpProjectID, btInstanceID, logger)
	if err != nil {
		return nil, nil, err
	}

	return btClient, btCfNames, nil
}

func (cruncher *PortalCruncher) InsertIntoBigtable(ctx context.Context) error {
	for j := range cruncher.btPortalDataBuffer {
		meta := &cruncher.btPortalDataBuffer[j].Meta
		slice := &cruncher.btPortalDataBuffer[j].Slice
		
		sessionRowKey := fmt.Sprintf("%016x#%016x", meta.BuyerID, meta.ID)
		userRowKey := fmt.Sprintf("%016x#%016x", meta.UserHash, meta.ID)

		rowKeys := []string{sessionRowKey, userRowKey}

		// Have 2 columns under 1 column family
		// 1) Meta
		// 2) Slice

		// Create byte slices of the session data
		metaBinary, err := meta.MarshalBinary()
		if err != nil {
			return err
		}
		sliceBinary, err := slice.MarshalBinary()
		if err != nil {
			return err
		}

		// Insert session data into Bigtable
		if err := cruncher.btClient.InsertSessionData(ctx, cruncher.btCfNames, metaBinary, sliceBinary, rowKeys); err != nil {
			return err
		}
	}

	cruncher.btPortalDataBuffer = cruncher.btPortalDataBuffer[:0]
	return nil
}<|MERGE_RESOLUTION|>--- conflicted
+++ resolved
@@ -48,31 +48,19 @@
 	subscriber pubsub.Subscriber
 	metrics    *metrics.PortalCruncherMetrics
 
-<<<<<<< HEAD
-	// redisCountMessageChan chan *transport.SessionCountData
-	redisDataMessageChan 	chan *transport.SessionPortalData
+	redisCountMessageChan 	chan *transport.SessionCountData
+	redisDataMessageChan  	chan *transport.SessionPortalData
 	btDataMessageChan 		chan *transport.SessionPortalData
-=======
-	redisCountMessageChan chan *transport.SessionCountData
-	redisDataMessageChan  chan *transport.SessionPortalData
->>>>>>> 1e1cdc17
 
 	topSessions   storage.RedisClient
 	sessionMap    storage.RedisClient
 	sessionMeta   storage.RedisClient
 	sessionSlices storage.RedisClient
 
-<<<<<<< HEAD
-	// redisPortalCountBuffer []*transport.SessionCountData
-	redisPortalDataBuffer 	[]*transport.SessionPortalData
-	btPortalDataBuffer		[]*transport.SessionPortalData
-
 	useBigtable 	bool
 	btClient 		*storage.BigTable
 	btCfNames		[]string
 
-=======
->>>>>>> 1e1cdc17
 	redisFlushCount int
 	flushTime       time.Time
 	pingTime        time.Time
@@ -127,18 +115,11 @@
 	}
 
 	return &PortalCruncher{
-<<<<<<< HEAD
-		subscriber: subscriber,
-		metrics:    metrics,
-		// portalCountMessageChan: make(chan *transport.SessionCountData, chanBufferSize),
-		redisDataMessageChan: make(chan *transport.SessionPortalData, chanBufferSize),
-		btDataMessageChan: make(chan *transport.SessionPortalData, chanBufferSize),
-=======
 		subscriber:            subscriber,
 		metrics:               metrics,
 		redisCountMessageChan: make(chan *transport.SessionCountData, chanBufferSize),
 		redisDataMessageChan:  make(chan *transport.SessionPortalData, chanBufferSize),
->>>>>>> 1e1cdc17
+		btDataMessageChan: 	   make(chan *transport.SessionPortalData, chanBufferSize),
 		topSessions:           topSessions,
 		sessionMap:            sessionMap,
 		sessionMeta:           sessionMeta,
@@ -149,7 +130,6 @@
 		btCfNames:			   btCfNames,
 		flushTime:             time.Now(),
 		pingTime:              time.Now(),
-
 	}, nil
 }
 
@@ -200,19 +180,11 @@
 
 				// Buffer up some portal data entries and only insert into redis periodically to avoid overworking redis
 				case portalData := <-cruncher.redisDataMessageChan:
-<<<<<<< HEAD
-					cruncher.redisPortalDataBuffer = append(cruncher.redisPortalDataBuffer, portalData)
-
-					if time.Since(cruncher.flushTime) < time.Second && len(cruncher.redisPortalDataBuffer) < cruncher.redisFlushCount {
-						continue
-					}
-=======
 					redisPortalDataBuffer = append(redisPortalDataBuffer, portalData)
 
 				case <-ctx.Done():
 					return
 				}
->>>>>>> 1e1cdc17
 
 				// If it's too early to insert into redis, early out
 				if time.Since(cruncher.flushTime) < time.Second && len(redisPortalCountBuffer)+len(redisPortalDataBuffer) < cruncher.redisFlushCount {
@@ -243,14 +215,15 @@
 			wg.Add(1)
 			go func() {
 				defer wg.Done()
-
+				btPortalDataBuffer := make([]*transport.SessionPortalData, 0)
+				
 				for {
 					select {
 					// Buffer up some portal data entries and only insert into redis periodically to avoid overworking redis
 					case portalData := <-cruncher.btDataMessageChan:
-						cruncher.btPortalDataBuffer = append(cruncher.btPortalDataBuffer, portalData)
-
-						if err := cruncher.InsertIntoBigtable(ctx); err != nil {
+						btPortalDataBuffer = append(btPortalDataBuffer, portalData)
+
+						if err := cruncher.InsertIntoBigtable(ctx, btPortalDataBuffer); err != nil {
 							errChan <- err
 							return
 						}
@@ -308,29 +281,16 @@
 
 			select {
 			case cruncher.redisDataMessageChan <- &sessionPortalData:
-<<<<<<< HEAD
 			default:
 				return &ErrChannelFull{}
 			}
 
+
 			select {
 			case cruncher.btDataMessageChan <- &sessionPortalData:
-=======
->>>>>>> 1e1cdc17
 			default:
 				return &ErrChannelFull{}
 			}
-
-<<<<<<< HEAD
-
-=======
-			// todo: something like this should work for bigtable insertion
-			// select {
-			// case cruncher.bigtableDataMessageChan <- &sessionPortalData:
-			// default:
-			// 	return &ErrChannelFull{}
-			// }
->>>>>>> 1e1cdc17
 		default:
 			return &ErrUnknownMessage{}
 		}
@@ -372,17 +332,10 @@
 	format += "s-%d"
 	args = append(args, minutes)
 
-<<<<<<< HEAD
-	for j := range cruncher.redisPortalDataBuffer {
-		meta := cruncher.redisPortalDataBuffer[j].Meta
-		largeCustomer := cruncher.redisPortalDataBuffer[j].LargeCustomer
-		everOnNext := cruncher.redisPortalDataBuffer[j].EverOnNext
-=======
 	for i := range redisPortalDataBuffer {
 		meta := redisPortalDataBuffer[i].Meta
 		largeCustomer := redisPortalDataBuffer[i].LargeCustomer
 		everOnNext := redisPortalDataBuffer[i].EverOnNext
->>>>>>> 1e1cdc17
 
 		// For large customers, only insert the session if they have ever taken network next
 		if largeCustomer && !meta.OnNetworkNext && !everOnNext {
@@ -405,25 +358,10 @@
 	cruncher.topSessions.Command("ZADD", format, args...)
 	cruncher.topSessions.Command("EXPIRE", "s-%d %d", minutes, 30)
 
-<<<<<<< HEAD
-	for j := range cruncher.redisPortalDataBuffer {
-		meta := &cruncher.redisPortalDataBuffer[j].Meta
-		largeCustomer := cruncher.redisPortalDataBuffer[j].LargeCustomer
-		everOnNext := cruncher.redisPortalDataBuffer[j].EverOnNext
-
-		// For large customers, only insert the session if they have ever taken network next
-		if largeCustomer && !meta.OnNetworkNext && !everOnNext {
-			continue // Early out if we shouldn't add this session
-		}
-
-		slice := &cruncher.redisPortalDataBuffer[j].Slice
-		point := &cruncher.redisPortalDataBuffer[j].Point
-=======
 	for i := range redisPortalDataBuffer {
 		meta := &redisPortalDataBuffer[i].Meta
 		slice := &redisPortalDataBuffer[i].Slice
 		point := &redisPortalDataBuffer[i].Point
->>>>>>> 1e1cdc17
 		sessionID := fmt.Sprintf("%016x", meta.ID)
 		customerID := fmt.Sprintf("%016x", meta.BuyerID)
 		next := meta.OnNetworkNext
@@ -489,11 +427,7 @@
 		cruncher.sessionSlices.Command("EXPIRE", "ss-%s %d", sessionID, 120)
 	}
 
-<<<<<<< HEAD
-	cruncher.redisPortalDataBuffer = cruncher.redisPortalDataBuffer[:0]
-=======
 	redisPortalDataBuffer = redisPortalDataBuffer[:0]
->>>>>>> 1e1cdc17
 }
 
 func (cruncher *PortalCruncher) PingRedis() error {
@@ -579,8 +513,8 @@
 	return btClient, btCfNames, nil
 }
 
-func (cruncher *PortalCruncher) InsertIntoBigtable(ctx context.Context) error {
-	for j := range cruncher.btPortalDataBuffer {
+func (cruncher *PortalCruncher) InsertIntoBigtable(ctx context.Context, btPortalDataBuffer []*transport.SessionPortalData,) error {
+	for j := range btPortalDataBuffer {
 		meta := &cruncher.btPortalDataBuffer[j].Meta
 		slice := &cruncher.btPortalDataBuffer[j].Slice
 		
