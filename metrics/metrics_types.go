--- conflicted
+++ resolved
@@ -417,7 +417,6 @@
 	BillingWriteFailure:   &EmptyCounter{},
 }
 
-<<<<<<< HEAD
 type AnalyticsMetrics struct {
 	AnalyticsEntriesReceived Counter
 	AnalyticsEntriesWritten  Counter
@@ -440,7 +439,8 @@
 	AnalyticsEntriesReceived: &EmptyCounter{},
 	AnalyticsEntriesWritten:  &EmptyCounter{},
 	ErrorMetrics:             EmptyAnalyticsErrorMetrics,
-=======
+}
+
 type RelayBackendMetrics struct {
 	Goroutines      Gauge
 	MemoryAllocated Gauge
@@ -463,7 +463,6 @@
 	RelayCount:      &EmptyGauge{},
 	RouteCount:      &EmptyGauge{},
 	Bytes:           &EmptyGauge{},
->>>>>>> 0fa0c05f
 }
 
 type ServerBackendMetrics struct {
@@ -1764,8 +1763,87 @@
 		return nil, err
 	}
 
-<<<<<<< HEAD
-	return &billingMetrics, nil
+	return &billingServiceMetrics, nil
+}
+
+func NewRelayBackendMetrics(ctx context.Context, metricsHandler Handler) (*RelayBackendMetrics, error) {
+	relayBackendMetrics := RelayBackendMetrics{}
+	var err error
+
+	relayBackendMetrics.Goroutines, err = metricsHandler.NewGauge(ctx, &Descriptor{
+		DisplayName: "Relay Backend Goroutine Count",
+		ServiceName: "relay_backend",
+		ID:          "relay_backend.goroutines",
+		Unit:        "goroutines",
+		Description: "The number of goroutines the relay backend service is using",
+	})
+	if err != nil {
+		return nil, err
+	}
+
+	relayBackendMetrics.MemoryAllocated, err = metricsHandler.NewGauge(ctx, &Descriptor{
+		DisplayName: "Relay Backend Memory Allocated",
+		ServiceName: "relay_backend",
+		ID:          "relay_backend.memory",
+		Unit:        "MB",
+		Description: "The amount of memory the relay backend service has allocated in MB",
+	})
+	if err != nil {
+		return nil, err
+	}
+
+	return &relayBackendMetrics, nil
+}
+
+func NewRouteMatrixMetrics(ctx context.Context, metricsHandler Handler) (*RouteMatrixMetrics, error) {
+	routeMatrixMetrics := RouteMatrixMetrics{}
+	var err error
+
+	routeMatrixMetrics.DatacenterCount, err = metricsHandler.NewGauge(ctx, &Descriptor{
+		DisplayName: "Route Matrix Datacenter Count",
+		ServiceName: "relay_backend",
+		ID:          "route_matrix.datacenter.count",
+		Unit:        "datacenters",
+		Description: "The number of datacenters the route matrix contains",
+	})
+	if err != nil {
+		return nil, err
+	}
+
+	routeMatrixMetrics.RelayCount, err = metricsHandler.NewGauge(ctx, &Descriptor{
+		DisplayName: "Route Matrix Relay Count",
+		ServiceName: "relay_backend",
+		ID:          "route_matrix.relay.count",
+		Unit:        "relays",
+		Description: "The number of relays the route matrix contains",
+	})
+	if err != nil {
+		return nil, err
+	}
+
+	routeMatrixMetrics.RouteCount, err = metricsHandler.NewGauge(ctx, &Descriptor{
+		DisplayName: "Route Matrix Route Count",
+		ServiceName: "relay_backend",
+		ID:          "route_matrix.route.count",
+		Unit:        "routes",
+		Description: "The number of routes the route matrix contains",
+	})
+	if err != nil {
+		return nil, err
+	}
+
+	routeMatrixMetrics.Bytes, err = metricsHandler.NewGauge(ctx, &Descriptor{
+		DisplayName: "Route Matrix Size",
+		ServiceName: "relay_backend",
+		ID:          "route_matrix.bytes",
+		Unit:        "bytes",
+		Description: "How large the route matrix is in bytes",
+	})
+	if err != nil {
+		return nil, err
+	}
+
+	return &routeMatrixMetrics, nil
 }
 
 func NewAnalyticsMetrics(ctx context.Context, metricsHandler Handler) (*AnalyticsMetrics, error) {
@@ -1777,123 +1855,50 @@
 		ServiceName: "analytics",
 		ID:          "analytics.entries",
 		Unit:        "entries",
-=======
-	return &billingServiceMetrics, nil
-}
-
-func NewRelayBackendMetrics(ctx context.Context, metricsHandler Handler) (*RelayBackendMetrics, error) {
-	relayBackendMetrics := RelayBackendMetrics{}
-	var err error
-
-	relayBackendMetrics.Goroutines, err = metricsHandler.NewGauge(ctx, &Descriptor{
-		DisplayName: "Relay Backend Goroutine Count",
-		ServiceName: "relay_backend",
-		ID:          "relay_backend.goroutines",
-		Unit:        "goroutines",
-		Description: "The number of goroutines the relay backend service is using",
->>>>>>> 0fa0c05f
-	})
-	if err != nil {
-		return nil, err
-	}
-
-<<<<<<< HEAD
+	})
+	if err != nil {
+		return nil, err
+	}
+
 	analyticsMetrics.AnalyticsEntriesWritten, err = metricsHandler.NewCounter(ctx, &Descriptor{
 		DisplayName: "Relay Stat DB Entries Written",
 		ServiceName: "analytics",
 		ID:          "analytics.entries.written",
 		Unit:        "entries",
-=======
-	relayBackendMetrics.MemoryAllocated, err = metricsHandler.NewGauge(ctx, &Descriptor{
-		DisplayName: "Relay Backend Memory Allocated",
-		ServiceName: "relay_backend",
-		ID:          "relay_backend.memory",
-		Unit:        "MB",
-		Description: "The amount of memory the relay backend service has allocated in MB",
->>>>>>> 0fa0c05f
-	})
-	if err != nil {
-		return nil, err
-	}
-
-<<<<<<< HEAD
+	})
+	if err != nil {
+		return nil, err
+	}
+
 	analyticsMetrics.ErrorMetrics.AnalyticsPublishFailure, err = metricsHandler.NewCounter(ctx, &Descriptor{
 		DisplayName: "Relay Stat DB Publish Failure",
 		ServiceName: "analytics",
 		ID:          "analytics.error.publish_failure",
 		Unit:        "errors",
-=======
-	return &relayBackendMetrics, nil
-}
-
-func NewRouteMatrixMetrics(ctx context.Context, metricsHandler Handler) (*RouteMatrixMetrics, error) {
-	routeMatrixMetrics := RouteMatrixMetrics{}
-	var err error
-
-	routeMatrixMetrics.DatacenterCount, err = metricsHandler.NewGauge(ctx, &Descriptor{
-		DisplayName: "Route Matrix Datacenter Count",
-		ServiceName: "relay_backend",
-		ID:          "route_matrix.datacenter.count",
-		Unit:        "datacenters",
-		Description: "The number of datacenters the route matrix contains",
-	})
-	if err != nil {
-		return nil, err
-	}
-
-	routeMatrixMetrics.RelayCount, err = metricsHandler.NewGauge(ctx, &Descriptor{
-		DisplayName: "Route Matrix Relay Count",
-		ServiceName: "relay_backend",
-		ID:          "route_matrix.relay.count",
-		Unit:        "relays",
-		Description: "The number of relays the route matrix contains",
->>>>>>> 0fa0c05f
-	})
-	if err != nil {
-		return nil, err
-	}
-
-<<<<<<< HEAD
+	})
+	if err != nil {
+		return nil, err
+	}
+
 	analyticsMetrics.ErrorMetrics.AnalyticsReadFailure, err = metricsHandler.NewCounter(ctx, &Descriptor{
 		DisplayName: "Relay Stat DB Read Failure",
 		ServiceName: "analytics",
 		ID:          "analytics.error.read_failure",
 		Unit:        "errors",
-=======
-	routeMatrixMetrics.RouteCount, err = metricsHandler.NewGauge(ctx, &Descriptor{
-		DisplayName: "Route Matrix Route Count",
-		ServiceName: "relay_backend",
-		ID:          "route_matrix.route.count",
-		Unit:        "routes",
-		Description: "The number of routes the route matrix contains",
->>>>>>> 0fa0c05f
-	})
-	if err != nil {
-		return nil, err
-	}
-
-<<<<<<< HEAD
+	})
+	if err != nil {
+		return nil, err
+	}
+
 	analyticsMetrics.ErrorMetrics.AnalyticsWriteFailure, err = metricsHandler.NewCounter(ctx, &Descriptor{
 		DisplayName: "Relay Stat DB Write Failure",
 		ServiceName: "analytics",
 		ID:          "analytics.error.write_failure",
 		Unit:        "errors",
-=======
-	routeMatrixMetrics.Bytes, err = metricsHandler.NewGauge(ctx, &Descriptor{
-		DisplayName: "Route Matrix Size",
-		ServiceName: "relay_backend",
-		ID:          "route_matrix.bytes",
-		Unit:        "bytes",
-		Description: "How large the route matrix is in bytes",
->>>>>>> 0fa0c05f
-	})
-	if err != nil {
-		return nil, err
-	}
-
-<<<<<<< HEAD
+	})
+	if err != nil {
+		return nil, err
+	}
+
 	return &analyticsMetrics, nil
-=======
-	return &routeMatrixMetrics, nil
->>>>>>> 0fa0c05f
 }