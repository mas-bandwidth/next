--- conflicted
+++ resolved
@@ -432,7 +432,6 @@
 	BillingWriteFailure:   &EmptyCounter{},
 }
 
-<<<<<<< HEAD
 type AnalyticsMetrics struct {
 	AnalyticsEntriesReceived Counter
 	AnalyticsEntriesWritten  Counter
@@ -455,7 +454,8 @@
 	AnalyticsEntriesReceived: &EmptyCounter{},
 	AnalyticsEntriesWritten:  &EmptyCounter{},
 	ErrorMetrics:             EmptyAnalyticsErrorMetrics,
-=======
+}
+
 type ServerBackendMetrics struct {
 	SessionCount Gauge
 }
@@ -481,7 +481,6 @@
 	}
 
 	return &serverBackendMetrics, nil
->>>>>>> 21cc30e5
 }
 
 func NewSessionMetrics(ctx context.Context, metricsHandler Handler) (*SessionMetrics, error) {
