--- conflicted
+++ resolved
@@ -9,10 +9,7 @@
 #include "next.h"
 
 #define NEXT_SERVER_BACKEND_PORT                                  "40000"
-<<<<<<< HEAD
-=======
 #define NEXT_SERVER_READY_TIMEOUT                                    20.0
->>>>>>> 6c5c6a19
 #define NEXT_SERVER_INIT_TIMEOUT                                     15.0
 #define NEXT_SERVER_AUTODETECT_TIMEOUT                               10.0
 #define NEXT_SERVER_RESOLVE_HOSTNAME_TIMEOUT                         10.0
