<img src="https://static.wixstatic.com/media/799fd4_0512b6edaeea4017a35613b4c0e9fc0b~mv2.jpg/v1/fill/w_1200,h_140,al_c,q_80,usm_0.66_1.00_0.01/networknext_logo_colour_black_RGB_tightc.jpg" alt="Network Next" width="600"/>

<br>

This is a monorepo that contains a WIP migration/refactor of the Network Next backend.

## Development

The tool chain used for development is kept simple to make it easy for any operating system to install and use and work out of the box for POSIX Linux distributions.

- [Redis](https://redis.io)
- [Docker](https://docs.docker.com/install/)
- [Docker Compose](https://docs.docker.com/compose/install/)
- [make](http://man7.org/linux/man-pages/man1/make.1.html)
- [sh](https://linux.die.net/man/1/sh)
- [Go](https://golang.org/dl/#stable) (at least Go 1.13)
- [g++](http://man7.org/linux/man-pages/man1/g++.1.html)
    - [libcurl](https://curl.haxx.se/libcurl/)
    - [libsodium](https://libsodium.gitbook.io)
    - [libpthread](https://www.gnu.org/software/hurd/libpthread.html)

Developers should install these requirements however they need to be installed based on your operating system. Windows users can leverage WSL to get all of these.

## Docker and Docker Compose

While all of the components can be run locally either independently or collectively it can be tedious to run multiple relays to get a true test of everything. We can leverage Docker and Docker Compose to easily stand everything up as a system. There is a [`./cmd/docker-compose.yaml`](./cmd/docker-compose.yaml) along with all required `Dockerfile`s in each of the binary directories to create the system of backend services (`relay`, `relay_backend`, and `server_backend`). 

### First Time

The first time you run the system with Docker Compose it will build all the required `Dockerfile`s and run them.

From the root of the project you can run `docker-compose` and specify the configuration file to stand everything up.

```bash
$ docker-compose -f ./cmd/docker-compose.yaml up
```

### Second, Third, Forth, and N Times

After all of the `Dockerfile`s have been built subsequent runs of `docker-compose up` will ONLY run them. If you make changes to any of the code you need to rebuild all of the services.

```bash
$ docker-compose -f ./cmd/docker-compose.yaml build
```

Once everything is rebuilt you can run everything again to see your changes.

```bash
$ docker-compose -f ./cmd/docker-compose.yaml up
```

### One Service at a Time

Some instances you only want to run some instances at a time and you would use `docker-compose run SERVICE_NAME`. Read the `./cmd/docker-compose.yaml` for all the service names.

```bash
$ docker-compose -f ./cmd/docker-compose.yaml run relay_backend
```

### Scaling a Service

Docker Compose makes is very trivial to scale up the number of instances of a service. Currently we can only scale the `relay` service because port numbers will not conflict. Scaling any other service will not work since port numbers are hard coded. For our purposes this is fine. To develop locally we really want to specify any number of relays to run.

Here we can run everything again, but this time it will run 10 instances of the relay service.

```bash
$ docker-compose -f ./cmd/docker-compose.yaml up --scale relay=10
```

## Components

```
                       Relays init and update
        +---------------------------------------------------+   Relay Backend
        |                                                   |   builds Cost &
        |        +----------------------------------------+ |   Route Matrices
        |        |                                        | |
        |   +----+----+       +---------+                +V-V-----------------+
        |   | Relay 2 |       | Relay 4 +----------------> Relay Backend (Go) |
        |   +---------+       +---------+                +^-------+---+---+---+
        |   ||       ||                                   |       |   |   |
   +----+----+       +---------+                          |       |   |   |
   | Relay 1 |       | Relay 3 +--------------------------+       |   |   |
   +---------+       +---------+                                  |   |   |
        ||                ||                  +-------------------V-+ |   |
        ||                ||                +-> Server Backend (Go) | |   |
        ||                ||                | +---------------------+ |   |
        ||          +-------------------+   |     +-------------------V-+ |
        ||          | Game Server (SDK) <---------> Server Backend (Go) | |
        ||          +----------^--------+   |     +---------------------+ |
        ||                     |            |         +-------------------V-+
        ||                     |            +---------> Server Backend (Go) |
+-------------------+          |                      +---------------------+
| Game Client (SDK) <----------+
+-------------------+                                  Server Backends pull
                         Game Server gets              copy of Route Matrix
                         routes  and tells
                         Game Client
```

Made with [asciiflow](http://asciiflow.com/). This text can be imported, changed, and exported to update if needed.

## Relay (C++)

This is the service that suppliers run on their hardware to become part of Network Next.

- Command: `dist/relay` or `make dev-relay`

### To Run

Run `make dev-relay`

### Environment Variables

#### Required

<<<<<<< HEAD
- `RELAY_ADDRESS`: The address of this relay, defualts to "127.0.0.1" when run using make.
- `RELAY_BACKEND_HOSTNAME`: The address of the relay backend, defaults to "http://localhost:40000" when run using make.
=======
- `RELAY_ADDRESS`: The address of this relay, defaults to "127.0.0.1" when run using make.
- `RELAY_BACKEND_HOSTNAME`: The address of the relay backend, defaults to "http://localhost:30000" when run using make.
>>>>>>> 9e7f4829

#### To get values for the following three variables, see [Generating Key Pairs](#generating-key-pairs)

- `RELAY_PRIVATE_KEY`: The private key of each relay.
- `RELAY_PUBLIC_KEY`: The public key of each relay generated with the private key.
- `RELAY_ROUTER_PUBLIC_KEY`: The public key of the router.

## Relay Backend (Go)

See [cmd/relay_backend](cmd/relay_backend)

## Server (C++)

Reference implementation of a server using the Network Next SDK.

- Command: [`cmd/server`](./cmd/server)
- Dependencies: [`sdk`](./sdk)

## Server Backend (Go)

See [cmd/server_backend](cmd/server_backend)

## Client (C++)

Reference implementation of a client using the Network Next SDK.

- Command: [`cmd/client`](./cmd/client)
- Dependencies: [`sdk`](./sdk)

## SDK (C++)

This is the SDK we ship to customers.

## Tools

## relay-spawner.sh

Uses the env var `RUNNING_RELAYS` to keep track of spawned relays
- Because of that, the script must be sourced to work properly
- It will exit if you try to run the script directly

Usage: `source relay-spawner.sh` [`options`] [`starting port number`] [`ending port number`]
- Spawns relays with the port numbers between the given arguments, inclusively
- If the ending port number is not specified, one relay with the starting port number will be spawned
- `-h` to display all options

## Generating Key Pairs

Keys must be generated with Go's `box.GenerateKey()` function call. The parameter to pass is `rand.Reader`.

Generate two sets. One for relays, and one for the router. Set the following environment variables appropriately:

### Relay Environment Variables

- `RELAY_PRIVATE_KEY`
- `RELAY_PUBLIC_KEY`
- `RELAY_ROUTER_PUBLIC_KEY`

### Relay Backend Environment Variables

- `RELAY_PUBLIC_KEY`
- `RELAY_PRIVATE_KEY`
- `ROUTER_PUBLIC_KEY`
- `ROUTER_PRIVATE_KEY`

Likely the values for the three relay environment variables will be reused for the relay backend.<|MERGE_RESOLUTION|>--- conflicted
+++ resolved
@@ -23,7 +23,7 @@
 
 ## Docker and Docker Compose
 
-While all of the components can be run locally either independently or collectively it can be tedious to run multiple relays to get a true test of everything. We can leverage Docker and Docker Compose to easily stand everything up as a system. There is a [`./cmd/docker-compose.yaml`](./cmd/docker-compose.yaml) along with all required `Dockerfile`s in each of the binary directories to create the system of backend services (`relay`, `relay_backend`, and `server_backend`). 
+While all of the components can be run locally either independently or collectively it can be tedious to run multiple relays to get a true test of everything. We can leverage Docker and Docker Compose to easily stand everything up as a system. There is a [`./cmd/docker-compose.yaml`](./cmd/docker-compose.yaml) along with all required `Dockerfile`s in each of the binary directories to create the system of backend services (`relay`, `relay_backend`, and `server_backend`).
 
 ### First Time
 
@@ -114,13 +114,8 @@
 
 #### Required
 
-<<<<<<< HEAD
 - `RELAY_ADDRESS`: The address of this relay, defualts to "127.0.0.1" when run using make.
 - `RELAY_BACKEND_HOSTNAME`: The address of the relay backend, defaults to "http://localhost:40000" when run using make.
-=======
-- `RELAY_ADDRESS`: The address of this relay, defaults to "127.0.0.1" when run using make.
-- `RELAY_BACKEND_HOSTNAME`: The address of the relay backend, defaults to "http://localhost:30000" when run using make.
->>>>>>> 9e7f4829
 
 #### To get values for the following three variables, see [Generating Key Pairs](#generating-key-pairs)
 
