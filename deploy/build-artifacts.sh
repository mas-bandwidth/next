#!/bin/bash

DIR="$( cd "$( dirname "${BASH_SOURCE[0]}" )" >/dev/null 2>&1 && pwd )"

TIMESTAMP=$(date -u +'%Y-%m-%dT%H:%M:%SZ')
SHA=$(git rev-parse --short HEAD)
RELEASE=$(shell git describe --tags --exact-match 2> /dev/null)
COMMITMESSAGE=$(git log -1 --pretty=%B | tr '\n' ' ')
SYSTEMD_SERVICE_FILE="app.service"
DIST_DIR="${DIR}/../dist"

ENV=
SERVICE=
CUSTOMER=
ARTIFACT_BUCKET=

build-artifacts() {
  printf "Building ${SERVICE} ${ENV} artifact... \n"
	mkdir -p ${DIST_DIR}/artifact/${SERVICE}
	if [ "$SERVICE" = "relay" ]; then
		cp ${DIST_DIR}/${SERVICE} ${DIST_DIR}/artifact/${SERVICE}/${SERVICE}
		cp ${DIR}/${SERVICE}/${SERVICE}.service ${DIST_DIR}/artifact/${SERVICE}/${SERVICE}.service
		cp ${DIR}/${SERVICE}/install.sh ${DIST_DIR}/artifact/${SERVICE}/install.sh
		cd ${DIST_DIR}/artifact/${SERVICE} && tar -zcf ../../${SERVICE}.${ENV}.tar.gz ${SERVICE} ${SERVICE}.service install.sh && cd ../..
  elif [ "$SERVICE" = "portal" ] || [ "$SERVICE" = "portal-test" ]; then
    gsutil cp ${ARTIFACT_BUCKET}/${SERVICE}-dist.${ENV}.tar.gz ${DIST_DIR}/artifact/${SERVICE}/.
    tar -xvf ${DIST_DIR}/artifact/${SERVICE}/${SERVICE}-dist.${ENV}.tar.gz --directory ${DIST_DIR}/artifact/${SERVICE}
    cp ${DIST_DIR}/portal ${DIST_DIR}/artifact/${SERVICE}/app
    cp ./cmd/portal/${ENV}.env ${DIST_DIR}/artifact/${SERVICE}/app.env
    cp ${DIR}/${SYSTEMD_SERVICE_FILE} ${DIST_DIR}/artifact/${SERVICE}/${SYSTEMD_SERVICE_FILE}
<<<<<<< HEAD
    cd ${DIST_DIR}/artifact/${SERVICE} && tar -zcf ../../${SERVICE}.${ENV}.tar.gz dist app app.env ${SYSTEMD_SERVICE_FILE} && cd ../..
  elif [ "$SERVICE" = "server_backend" ] && [ -n "$CUSTOMER" ]; then
=======
    cd ${DIST_DIR}/artifact/${SERVICE} && tar -zcf ../../${SERVICE}.${ENV}.tar.gz public app app.env ${SYSTEMD_SERVICE_FILE} && cd ../..
  elif { [ "$SERVICE" = "server_backend" ] || [ "$SERVICE" = "server_backend4" ]; } && [ -n "$CUSTOMER" ]; then
>>>>>>> 24431af4
		cp ${DIST_DIR}/${SERVICE} ${DIST_DIR}/artifact/${SERVICE}/app
		cp ${DIR}/../cmd/${SERVICE}/${ENV}.env ${DIST_DIR}/artifact/${SERVICE}/app.env
		cp ${DIR}/${SYSTEMD_SERVICE_FILE} ${DIST_DIR}/artifact/${SERVICE}/${SYSTEMD_SERVICE_FILE}
		cd ${DIST_DIR}/artifact/${SERVICE} && tar -zcf ../../${SERVICE}-${CUSTOMER}.${ENV}.tar.gz app app.env ${SYSTEMD_SERVICE_FILE} && cd ../..
	else
		cp ${DIST_DIR}/${SERVICE} ${DIST_DIR}/artifact/${SERVICE}/app
		cp ${DIR}/../cmd/${SERVICE}/${ENV}.env ${DIST_DIR}/artifact/${SERVICE}/app.env
		cp ${DIR}/${SYSTEMD_SERVICE_FILE} ${DIST_DIR}/artifact/${SERVICE}/${SYSTEMD_SERVICE_FILE}
		cd ${DIST_DIR}/artifact/${SERVICE} && tar -zcf ../../${SERVICE}.${ENV}.tar.gz app app.env ${SYSTEMD_SERVICE_FILE} && cd ../..
	fi

  if { [ "$SERVICE" = "server_backend" ] || [ "$SERVICE" = "server_backend4" ]; } && [ -n "$CUSTOMER" ]; then
	  printf "${DIST_DIR}/${SERVICE}-${CUSTOMER}.${ENV}.tar.gz\n"
  else
    printf "${DIST_DIR}/${SERVICE}.${ENV}.tar.gz\n"
  fi
	printf "done\n"
}

print_usage() {
  printf "Usage: build-artifacts.sh -e environment -s service -b artifact bucket\n\n"
  printf "e [string]\tBuilding environment [dev, staging, prod]\n"
  printf "s [string]\tService being built [portal, portal_cruncher, server_backend, etc]\n"
  printf "c [string][optional]\tCustomer server backend name [esl-22dr]\n"
  printf "b [string][optional]\tBucket for portal dist folder\n"

  printf "Example:\n\n"
  printf "> build-artifacts.sh -e dev -s portal\n"
}

if [ ! $# -ge 4 ]
then
  print_usage
  exit 1
fi

while getopts 'e:b:s:c:h' flag; do
  case "${flag}" in
    e) ENV="${OPTARG}" ;;
    s) SERVICE="${OPTARG}" ;;
    c) CUSTOMER="${OPTARG}" ;;
    b) ARTIFACT_BUCKET="${OPTARG}" ;;
    h) print_usage
       exit 1 ;;
    *) print_usage
       exit 1 ;;
  esac
done

build-artifacts<|MERGE_RESOLUTION|>--- conflicted
+++ resolved
@@ -28,13 +28,8 @@
     cp ${DIST_DIR}/portal ${DIST_DIR}/artifact/${SERVICE}/app
     cp ./cmd/portal/${ENV}.env ${DIST_DIR}/artifact/${SERVICE}/app.env
     cp ${DIR}/${SYSTEMD_SERVICE_FILE} ${DIST_DIR}/artifact/${SERVICE}/${SYSTEMD_SERVICE_FILE}
-<<<<<<< HEAD
-    cd ${DIST_DIR}/artifact/${SERVICE} && tar -zcf ../../${SERVICE}.${ENV}.tar.gz dist app app.env ${SYSTEMD_SERVICE_FILE} && cd ../..
-  elif [ "$SERVICE" = "server_backend" ] && [ -n "$CUSTOMER" ]; then
-=======
     cd ${DIST_DIR}/artifact/${SERVICE} && tar -zcf ../../${SERVICE}.${ENV}.tar.gz public app app.env ${SYSTEMD_SERVICE_FILE} && cd ../..
   elif { [ "$SERVICE" = "server_backend" ] || [ "$SERVICE" = "server_backend4" ]; } && [ -n "$CUSTOMER" ]; then
->>>>>>> 24431af4
 		cp ${DIST_DIR}/${SERVICE} ${DIST_DIR}/artifact/${SERVICE}/app
 		cp ${DIR}/../cmd/${SERVICE}/${ENV}.env ${DIST_DIR}/artifact/${SERVICE}/app.env
 		cp ${DIR}/${SYSTEMD_SERVICE_FILE} ${DIST_DIR}/artifact/${SERVICE}/${SYSTEMD_SERVICE_FILE}
