DONE

	Verify the server can init with ref backend 5 and gets updated magics.

	Verify the client upgrades and gets updated magics.

	Update the sdk5 code so that client ping near relays and pong processing is all done.

TODO

<<<<<<< HEAD
	--------------

	Get the func backend 5 up and working.

	--------------

	Get the first few tests passing, comment out the rest.

	--------------




	--------------

	Idea, challenge response encoded in ping/pong packets, eg. some sort of data passed back in the pong, expected to be passed back to the relay in the next ping...

	--------------











Exec meeting:

	Turtle Rock acquisition by Tencent. Positive. Q1 or Q2 opportunity for us again. Assume $15k.

	Looker contract. What's going on?

	Update on EA meeting with Sunaina?


B2S:

	Turtle Rock

	Photon

	Velan

	Albion Online

	Mountain Top

	Follow up with Jon and Drew

	Tech follow up with Pragma

	Supercell

	Rec Room

	Valorant

	GGPO team

	Fortnite guys

	Roblox

	WoW guys. Blizzard.

	What other top games?

	----------------------

















	--------------

	Client also needs to be able to read packets sent with current, upcoming and previous magic (in that order).

	Do we still need complicated acks between the client and server for which magic to send with? I don't think so...

	--------------








	--------------

	The server is in a mode where it will send server init request forever until it gets a response.

	Server init should timeout if no response is received within 30 seconds...

	--------------

	Now the server can init, verify that server updates get through to the reference backend 5.

	--------------

	Extend the server update to have a server update response which includes the current magic.

	--------------

	Verify that the server gets updated magic every minute, as they charge 

	--------------

















	--------------

	Fix up the "GetAddressData" function to work properly with IPv4 and IPv6

	--------------

	Bring across "GetAddressData" function into core.go and port across tests from C++

	--------------


















	--------------

	Now verify that the server can upgrade a client and exchange direct packets.

	--------------

	From this point get as many func tests working with direct packets as possible.

	--------------




















	==================================
	Get the client/server upgrade working and the upgraded direct packets being exchanged between client and server.

	--------------

	Update the func backend 5 so it can handle new SDK5 packet types.

	--------------

	Get various upgraded direct func tests passing.

	--------------






























	========================================================

	--------------

	Work out how to get ping tokens down to the client

	--------------

	Get the client pinging near relays w. ping tokens and getting responses.

	--------------

	Update the reference relay so it can handle the new SDK5 packet types.

	--------------

	Get an actual end-to-end network next route going with SDK5 client/server.

	--------------

	Get the rest of the func tests passing.

	--------------

	=================================================

	--------------

	Move server whois to the backend, it's unreliable when run on the SDK server
	and the iteration time for fixes (new SDK deploy) is just too long.

	--------------

	We need a server flush method to timeout all sessions and flush session updates until acked.

	--------------



=======
	Upgrade the reference relay code so that it can handle the new sdk5 packets.
>>>>>>> d1f49d7e

	Verify that the reference relay works and we get an upgraded network next route with the ref backend 5.

	------------

	Nikhil:

		Update the func backend 5 so it can handle sdk5 packets (use reference_backend5/backend.go as an example)

		Update the real relay so it can handle sdk5 packets (maintain compatibility with sdk4 packets).

		Get the upgraded direct test passing.

		Get the network next route test passing.

	------------<|MERGE_RESOLUTION|>--- conflicted
+++ resolved
@@ -7,300 +7,3 @@
 	Update the sdk5 code so that client ping near relays and pong processing is all done.
 
 TODO
-
-<<<<<<< HEAD
-	--------------
-
-	Get the func backend 5 up and working.
-
-	--------------
-
-	Get the first few tests passing, comment out the rest.
-
-	--------------
-
-
-
-
-	--------------
-
-	Idea, challenge response encoded in ping/pong packets, eg. some sort of data passed back in the pong, expected to be passed back to the relay in the next ping...
-
-	--------------
-
-
-
-
-
-
-
-
-
-
-
-Exec meeting:
-
-	Turtle Rock acquisition by Tencent. Positive. Q1 or Q2 opportunity for us again. Assume $15k.
-
-	Looker contract. What's going on?
-
-	Update on EA meeting with Sunaina?
-
-
-B2S:
-
-	Turtle Rock
-
-	Photon
-
-	Velan
-
-	Albion Online
-
-	Mountain Top
-
-	Follow up with Jon and Drew
-
-	Tech follow up with Pragma
-
-	Supercell
-
-	Rec Room
-
-	Valorant
-
-	GGPO team
-
-	Fortnite guys
-
-	Roblox
-
-	WoW guys. Blizzard.
-
-	What other top games?
-
-	----------------------
-
-
-
-
-
-
-
-
-
-
-
-
-
-
-
-
-
-	--------------
-
-	Client also needs to be able to read packets sent with current, upcoming and previous magic (in that order).
-
-	Do we still need complicated acks between the client and server for which magic to send with? I don't think so...
-
-	--------------
-
-
-
-
-
-
-
-
-	--------------
-
-	The server is in a mode where it will send server init request forever until it gets a response.
-
-	Server init should timeout if no response is received within 30 seconds...
-
-	--------------
-
-	Now the server can init, verify that server updates get through to the reference backend 5.
-
-	--------------
-
-	Extend the server update to have a server update response which includes the current magic.
-
-	--------------
-
-	Verify that the server gets updated magic every minute, as they charge 
-
-	--------------
-
-
-
-
-
-
-
-
-
-
-
-
-
-
-
-
-
-	--------------
-
-	Fix up the "GetAddressData" function to work properly with IPv4 and IPv6
-
-	--------------
-
-	Bring across "GetAddressData" function into core.go and port across tests from C++
-
-	--------------
-
-
-
-
-
-
-
-
-
-
-
-
-
-
-
-
-
-
-	--------------
-
-	Now verify that the server can upgrade a client and exchange direct packets.
-
-	--------------
-
-	From this point get as many func tests working with direct packets as possible.
-
-	--------------
-
-
-
-
-
-
-
-
-
-
-
-
-
-
-
-
-
-
-
-
-	==================================
-	Get the client/server upgrade working and the upgraded direct packets being exchanged between client and server.
-
-	--------------
-
-	Update the func backend 5 so it can handle new SDK5 packet types.
-
-	--------------
-
-	Get various upgraded direct func tests passing.
-
-	--------------
-
-
-
-
-
-
-
-
-
-
-
-
-
-
-
-
-
-
-
-
-
-
-
-
-
-
-
-
-
-
-	========================================================
-
-	--------------
-
-	Work out how to get ping tokens down to the client
-
-	--------------
-
-	Get the client pinging near relays w. ping tokens and getting responses.
-
-	--------------
-
-	Update the reference relay so it can handle the new SDK5 packet types.
-
-	--------------
-
-	Get an actual end-to-end network next route going with SDK5 client/server.
-
-	--------------
-
-	Get the rest of the func tests passing.
-
-	--------------
-
-	=================================================
-
-	--------------
-
-	Move server whois to the backend, it's unreliable when run on the SDK server
-	and the iteration time for fixes (new SDK deploy) is just too long.
-
-	--------------
-
-	We need a server flush method to timeout all sessions and flush session updates until acked.
-
-	--------------
-
-
-
-=======
-	Upgrade the reference relay code so that it can handle the new sdk5 packets.
->>>>>>> d1f49d7e
-
-	Verify that the reference relay works and we get an upgraded network next route with the ref backend 5.
-
-	------------
-
-	Nikhil:
-
-		Update the func backend 5 so it can handle sdk5 packets (use reference_backend5/backend.go as an example)
-
-		Update the real relay so it can handle sdk5 packets (maintain compatibility with sdk4 packets).
-
-		Get the upgraded direct test passing.
-
-		Get the network next route test passing.
-
-	------------