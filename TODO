DONE

	Modify staging so only 10% of sessions take network next

	Add a flag to only send next sessions to portal

	Make API get next and total session counts from counters instead of session cruncher

	Extend portal cruncher to also send next_session_update counter

	Increase CPU power and memory for time series redis stack

	Set server backend to have a dependency on the database, and redis instances in staging

	Set load tests to have a dependency on server backend, this way they don't start up until everything is ready.

	Simplify session cruncher so it no longer does counts

	Simplify server crouncher so it no longer does counts

TODO

<<<<<<< HEAD
	-----------------------

	Modify staging so only 10% of sessions take network next

	-----------------------

	Speed up things. Once we have > 10k sessions, theoretically we can just get smart and only put accelerated sessions in the portal.
=======
	Simplify session cruncher so it no longer tracks next sessions
>>>>>>> 72f1748e

	Verify in staging that we have next and total session counts

	-----------------------

	Adjust session cruncher so it doesn't count sessions

	-----------------------

	Adjust server cruncher so it doesn't count servers

	-----------------------

	Extend session update so it sends all sessions to portal below 100k sessions total, even if portal next sessions only is set

	-----------------------




































	-----------------------



































































	---------------

	We need to see a steady route matrix across deploys. Work out what is going on with leader election and the new instance sending time series and counter data

	---------------



































































	--------------

	Fallback to direct is weird. It semes like I see repeated fallback to direct in server backends perpetually, almost like they are triggering fallback to direct over and over.

	--------------

	It seems that redis time series is quite underpowered in staging. With only 1M sessions, it has a very long delay (minutes) for counter aggregation.

	It needs more CPU. How to sort this out?

	--------------

	Add "portal_cruncher" counter. We need to see the throughput of the portal cruncher, to see if it is getting backed up or behind.

	Add "session_cruncher" counter. We need to see the input to the session cruncher.

	--------------

	There seems to be rapid leader flapping in relay backend on deploy. You can see this by looking at oscillations in route matrix size and total routes in admin view.

	Can I reproduce this in dev? If I can reproduce, then I can fix it in dev.

	(Perhaps a fix could be, don't consider yourself a leader until you have a > 0 routes in the route matrix?)

	--------------

	Number of routes is going up/down a lot even in dev. Is the minute history buffer long enough?

	--------------
	
















	--------------

	Could I be creating too many insertion connections into redis and making it not scale as well as it could? Tuning is probably required here.

	--------------

	Is there something I can do to ensure that all data for a session ends up on the same redis cluster?

	Slice data is what needs to be looked at very closely...

	--------------

	The server sessions not working @ 10M needs to be looked at closely

	It is most likely that too many sessions are locally created per-server, and thus, the overload occurred with the minute, minute - 1 stuff.

	But it is an average of only 100 sessions per-server, which is totally ordinary and to be expected with modern games....

	--------------

	Still getting some data holes in session slices @ 10M. Which part is getting overloaded? Portal cruncher? Redis?

	--------------

	There seems to be a load related issue @ 1000 relays.

	--------------

	Fix the fallback to direct when scaling down server backend instances.

	--------------

	Change analytics to perform bulk inserts instead of streaming inserts.

	https://cloud.google.com/bigquery/docs/write-api-batch

	--------------

	Add option to specify that only sessions with improvement > X get sent to the portal.

	This option would make it possible to significantly reduce the cost of running redis for the portal.

	If this option is set, session counts need to be grabbed from the redis counters, not the session cruncher (as it will be inaccurate)

	--------------













Small things:

	--------------

	If a single time series or counter key does not exist, all data for the "set" of pipelined ts.range will fail.

	This seems really bad. You'd expect that it would fail to execute only for the cmds that don't have keys.

	--------------

	The sort order for sessions appears incorrect according to score... not sure why.

	--------------

	Y axis labels spill over the right side when they get up to 100,000, 1,000,000 etc... convert to 500K, 1M, 2M?

	--------------

	Current sessions on server doesn't seem to be correct, or at least, it is 181 when it should be just 1...

	--------------

	uPlot graphs really need to calculate the real maximum from the data passed in

	In so many cases, they fail to calculate it. It's extremely annoying.

	--------------

	I need more space on a standard macbook air screen in the sessions list for longer ISP names

	Right now it is way too tight. A long ISP name would throw the whole layout off

	--------------

	There will be a challenge getting prod relays up in AWS vs. dev. There are no projects to segregate?

	Might need to create a separate project, or distinguish resources with naming convention.

	--------------

	Connection type detection needs to be brought back for all platforms in the SDK. On linux, connection type was 0 -> "Unknown"

	--------------

	Session counts on relays being 8 when relay backend restarts seems a bit suspicious. Are we not decrementing session counts somewhere?

	--------------

	Probably good to provide a way to disable the high priority threads on server with env var.

	When many server instances are running on one server, this can cause problems. eg. thread starvation

	--------------










Finalize terraform and document:

	Setup projects and service accounts with terraform

	--------------

	Relays need to be setup to use cloud storage for tf state

	--------------








Finalize SDK and UE5 plugin:

	------------------

	Update to latest PS4 and PS5 SDK on Windows PC

	Verify that we can build, link and run across PS4

	Verify that we can build, link and run across PS5

	------------------

	Update to latest XDK

	Verify that we can build, link and run across XBoxOne

	Verify that we can build, link and run across SeriesX

	------------------

	Setup PS4 compilation with custom agents

	Setup PS5 compilation with custom agents

	Setup XBoxOne compilation with custom agents

	Setup Series X compilation with custom agents

	------------------

	Get the UE5 plugin back up

	Make sure to include Flush on the server before the server is destroyed

	------------------<|MERGE_RESOLUTION|>--- conflicted
+++ resolved
@@ -18,73 +18,73 @@
 
 	Simplify server crouncher so it no longer does counts
 
+	Simplify session cruncher so it no longer tracks next sessions
+
 TODO
 
-<<<<<<< HEAD
+	Verify in dev that we have next and total session counts
+
 	-----------------------
 
-	Modify staging so only 10% of sessions take network next
+	Simplify the top sessions and top server outputs
+
+	Make sure load test portal works
+
+	MAke sure func test portal works
 
 	-----------------------
 
-	Speed up things. Once we have > 10k sessions, theoretically we can just get smart and only put accelerated sessions in the portal.
-=======
-	Simplify session cruncher so it no longer tracks next sessions
->>>>>>> 72f1748e
-
-	Verify in staging that we have next and total session counts
+	Implement counters for buyer servers and buyer sessions
+
+	Update API to get all buyer related server and session counts from counters
+
+	Remove cruft in api related to buyer session and server counts
+
+	Bring back the accelerated percent graph
 
 	-----------------------
 
-	Adjust session cruncher so it doesn't count sessions
+	Extend session update so it sends all sessions to portal below 100k sessions total, even if portal next sessions only is set
 
 	-----------------------
 
-	Adjust server cruncher so it doesn't count servers
+
+
+
+
+
+
+
+
+
+
+
+
+
+
+
+
+
+
+
+
+
+
+
+
+
+
+
+
+
+
+
+
+
+
 
 	-----------------------
 
-	Extend session update so it sends all sessions to portal below 100k sessions total, even if portal next sessions only is set
-
-	-----------------------
-
-
-
-
-
-
-
-
-
-
-
-
-
-
-
-
-
-
-
-
-
-
-
-
-
-
-
-
-
-
-
-
-
-
-
-
-	-----------------------
-
 
 
 
