SETUP

	--------

	Update instructions in dev to setup cloudflare.

	--------

	Pain point. Manually enabling APIs is annoying.

	The APIs can be enabled via terraform...

	https://github.com/CloudNativeTech/gdg-terraform-gcp-workshop/blob/master/03-project/project.tf#L23

	--------

<<<<<<< HEAD
	Go to your semaphoreci account and select "Settings"
=======
	Pain point, creating all the projects and service accounts and permissions takes up a lot of time and is fiddly and error prone.

	Solution. Create a terraform job to setup all the projects and link together permissions as necessary. This job can also provision the buckets in storage.

	--------

	Pain point. Manually specifying the service account name is annoying. 

	Ideally, grab the terraform service account from the credentials somehow? Or find the service account by name in terraform?

	--------
>>>>>>> 8514d794

	Pain point. Have to manually give the service account permissions to download artifacts from bucket.

	No solution yet.

	--------

	Pain point. Managing secrets is a pain.

	Potentially solvable with hashicorp vault?

	There is also google cloud secrets manager.

	--------

	Next. Create dev relays.

	--------<|MERGE_RESOLUTION|>--- conflicted
+++ resolved
@@ -14,9 +14,6 @@
 
 	--------
 
-<<<<<<< HEAD
-	Go to your semaphoreci account and select "Settings"
-=======
 	Pain point, creating all the projects and service accounts and permissions takes up a lot of time and is fiddly and error prone.
 
 	Solution. Create a terraform job to setup all the projects and link together permissions as necessary. This job can also provision the buckets in storage.
@@ -28,7 +25,6 @@
 	Ideally, grab the terraform service account from the credentials somehow? Or find the service account by name in terraform?
 
 	--------
->>>>>>> 8514d794
 
 	Pain point. Have to manually give the service account permissions to download artifacts from bucket.
 
