package routing

import (
	"context"
	"fmt"
	"net"
	"strconv"
	"strings"
	"sync"
	"time"

	"github.com/networknext/backend/modules/encoding"
)

const (
	VersionNumberRelayMap = 2

	RelayDataBytes = 8 + // id
		8 + // sessions
		8 + // tx
		8 + // rx
		8 + // outbound ping tx
		8 + // route request rx
		8 + // route request tx
		8 + // route response rx
		8 + // route response tx
		8 + // client to server rx
		8 + // client to server tx
		8 + // server to client rx
		8 + // server to client tx
		8 + // inbound ping rx
		8 + // inbound ping tx
		8 + // pong rx
		8 + // session ping rx
		8 + // session ping tx
		8 + // session pong rx
		8 + // session pong tx
		8 + // continue request rx
		8 + // continue request tx
		8 + // continue response rx
		8 + // continue response tx
		8 + // near ping rx
		8 + // near ping tx
		8 + // unknown Rx
		1 + // version major
		1 + // version minor
		1 + // version patch
		8 + // last update time
		4 + // cpu usage
		4 // mem usage
)

type RelayData struct {
	ID             uint64
	Name           string
	Addr           net.UDPAddr
	PublicKey      []byte
	Seller         Seller
	Datacenter     Datacenter
	LastUpdateTime time.Time
	MaxSessions    uint32
	CPUUsage       float32
	MemUsage       float32
	Version        string

	// Traffic stats from last update
	TrafficStats TrafficStats

	// Highest values from the traffic stats seen since the last publis interval
	PeakTrafficStats PeakTrafficStats

	// contains all the traffic stats updates since the last publish
	TrafficStatsBuff []TrafficStats

	// for locking access to the traffic stats buffer & peak stats specifically
	TrafficMu sync.Mutex

	// only modified within the stats publish loop, so no need to lock access
	LastStatsPublishTime time.Time
}

func NewRelayData() *RelayData {
	return &RelayData{
		TrafficStatsBuff: make([]TrafficStats, 0),
	}
}

// RelayCleanupCallback is a callback function that will be called
// right before a relay is timed out from the RelayMap
type RelayCleanupCallback func(relayData *RelayData) error

type RelayMap struct {
	relays          map[string]*RelayData
	cleanupCallback RelayCleanupCallback

	mutex sync.RWMutex
}

func NewRelayMap(callback RelayCleanupCallback) *RelayMap {
	relayMap := &RelayMap{
		cleanupCallback: callback,
	}
	relayMap.relays = make(map[string]*RelayData)
	return relayMap
}

func (relayMap *RelayMap) Lock() {
	relayMap.mutex.Lock()
}

func (relayMap *RelayMap) Unlock() {
	relayMap.mutex.Unlock()
}

func (relayMap *RelayMap) RLock() {
	relayMap.mutex.RLock()
}

func (relayMap *RelayMap) RUnlock() {
	relayMap.mutex.RUnlock()
}

func (relayMap *RelayMap) GetRelayCount() uint64 {
	return uint64(len(relayMap.relays))
}

// NewRelayData inserts a new entry into the map and returns the pointer
func (relayMap *RelayMap) AddRelayDataEntry(relayAddress string, data *RelayData) {
	relayMap.relays[relayAddress] = data
}

// UpdateRelayDataEntry updates specific fields that may change per update
func (relayMap *RelayMap) UpdateRelayDataEntry(relayAddress string, newTraffic TrafficStats, cpuUsage float32, memUsage float32) {
	entry := relayMap.relays[relayAddress]
	entry.LastUpdateTime = time.Now()

	entry.TrafficStats = newTraffic
	entry.CPUUsage = cpuUsage
	entry.MemUsage = memUsage

	entry.TrafficMu.Lock()
	entry.PeakTrafficStats = entry.PeakTrafficStats.MaxValues(PeakTrafficStats{
		SessionCount:     newTraffic.SessionCount,
		EnvelopeUpKbps:   newTraffic.EnvelopeUpKbps,
		EnvelopeDownKbps: newTraffic.EnvelopeDownKbps,
	})
	entry.TrafficStatsBuff = append(entry.TrafficStatsBuff, newTraffic)
	entry.TrafficMu.Unlock()
}

func (relayMap *RelayMap) GetRelayData(relayAddress string) *RelayData {
	return relayMap.relays[relayAddress]
}

func (relayMap *RelayMap) GetAllRelayData() []RelayData {
	relayMap.RLock()
	relays := make([]RelayData, len(relayMap.relays))

	index := 0
	for _, relayData := range relayMap.relays {
		relays[index] = *relayData
		index++
	}

	relayMap.RUnlock()

	return relays
}

<<<<<<< HEAD

func (relayMap *RelayMap) GetAllRelayIDs(excludeList []string) []uint64 { //Todo test this
	relayMap.RLock()
	defer relayMap.RUnlock()
	relayIDs := make([]uint64, len(relayMap.relays))

	index := 0
	if len(excludeList) == 0 {
		for _, relayData := range relayMap.relays {
			relayIDs[index] = relayData.ID
			index++
=======
func (relayMap *RelayMap) GetAllRelayIDs(excludeList []string) []uint64 {
	relayMap.RLock()
	defer relayMap.RUnlock()
	relayIDs := make([]uint64, 0)


	if len(excludeList) == 0 {
		for _, relayData := range relayMap.relays {
			relayIDs = append(relayIDs, relayData.ID)
>>>>>>> 321d7159
		}
		return relayIDs
	}

	excludeMap := make(map[string]bool)
	for _,exclude := range excludeList{
		excludeMap[exclude] = true
	}

	for _, relayData := range relayMap.relays {
		if _, ok := excludeMap[relayData.Seller.ID]; !ok {
<<<<<<< HEAD
			relayIDs[index] = relayData.ID
			index++
		}
	}
=======
			relayIDs = append(relayIDs, relayData.ID)
		}
	}

>>>>>>> 321d7159
	return relayIDs
}

func (relayMap *RelayMap) RemoveRelayData(relayAddress string) {
	if relay, ok := relayMap.relays[relayAddress]; ok {
		relayMap.cleanupCallback(relay)
		delete(relayMap.relays, relayAddress)
	}
}

func (relayMap *RelayMap) TimeoutLoop(ctx context.Context, timeoutSeconds int64, c <-chan time.Time) {
	deleteList := make([]string, 0)
	for {
		select {
		case <-c:
			deleteList = deleteList[:0]
			timeoutTimestamp := time.Now().Unix() - timeoutSeconds

			relayMap.RLock()
			for k, v := range relayMap.relays {
				if v.LastUpdateTime.Unix() < timeoutTimestamp {
					deleteList = append(deleteList, k)
				}
			}
			relayMap.RUnlock()

			if len(deleteList) > 0 {
				relayMap.Lock()
				for i := range deleteList {
					relayMap.cleanupCallback(relayMap.relays[deleteList[i]])
					delete(relayMap.relays, deleteList[i])
				}
				relayMap.Unlock()
			}
		case <-ctx.Done():
			return
		}
	}
}

// | version | count | relay data ... |
func (relayMap *RelayMap) MarshalBinary() ([]byte, error) {
	relayMap.RLock()
	defer relayMap.RUnlock()

	numRelays := relayMap.GetRelayCount()

	// preallocate the entire buffer size
	data := make([]byte, 1+8+numRelays*RelayDataBytes)

	index := 0
	encoding.WriteUint8(data, &index, VersionNumberRelayMap)
	encoding.WriteUint64(data, &index, numRelays)

	for _, relay := range relayMap.relays {

		s := strings.Split(relay.Version, ".")
		if len(s) != 3 {
			return nil, fmt.Errorf("invalid relay version for relay %s: %s", relay.Addr.String(), relay.Version)
		}

		var major uint8
		if v, err := strconv.ParseUint(s[0], 10, 32); err == nil {
			major = uint8(v)
		} else {
			return nil, fmt.Errorf("invalid relay major version for relay %s: %s", relay.Addr.String(), s[0])
		}

		var minor uint8
		if v, err := strconv.ParseUint(s[1], 10, 32); err == nil {
			minor = uint8(v)
		} else {
			return nil, fmt.Errorf("invalid relay minor version for relay %s: %s", relay.Addr.String(), s[1])
		}

		var patch uint8
		if v, err := strconv.ParseUint(s[2], 10, 32); err == nil {
			patch = uint8(v)
		} else {
			return nil, fmt.Errorf("invalid relay patch version for relay %s: %s", relay.Addr.String(), s[2])
		}

		encoding.WriteUint64(data, &index, relay.ID)
		relay.TrafficStats.WriteTo(data, &index, 2)
		encoding.WriteUint8(data, &index, major)
		encoding.WriteUint8(data, &index, minor)
		encoding.WriteUint8(data, &index, patch)
		encoding.WriteUint64(data, &index, uint64(relay.LastUpdateTime.Unix()))
		encoding.WriteFloat32(data, &index, relay.CPUUsage)
		encoding.WriteFloat32(data, &index, relay.MemUsage)
	}

	return data, nil
}<|MERGE_RESOLUTION|>--- conflicted
+++ resolved
@@ -167,19 +167,6 @@
 	return relays
 }
 
-<<<<<<< HEAD
-
-func (relayMap *RelayMap) GetAllRelayIDs(excludeList []string) []uint64 { //Todo test this
-	relayMap.RLock()
-	defer relayMap.RUnlock()
-	relayIDs := make([]uint64, len(relayMap.relays))
-
-	index := 0
-	if len(excludeList) == 0 {
-		for _, relayData := range relayMap.relays {
-			relayIDs[index] = relayData.ID
-			index++
-=======
 func (relayMap *RelayMap) GetAllRelayIDs(excludeList []string) []uint64 {
 	relayMap.RLock()
 	defer relayMap.RUnlock()
@@ -189,7 +176,6 @@
 	if len(excludeList) == 0 {
 		for _, relayData := range relayMap.relays {
 			relayIDs = append(relayIDs, relayData.ID)
->>>>>>> 321d7159
 		}
 		return relayIDs
 	}
@@ -201,17 +187,9 @@
 
 	for _, relayData := range relayMap.relays {
 		if _, ok := excludeMap[relayData.Seller.ID]; !ok {
-<<<<<<< HEAD
-			relayIDs[index] = relayData.ID
-			index++
-		}
-	}
-=======
 			relayIDs = append(relayIDs, relayData.ID)
 		}
 	}
-
->>>>>>> 321d7159
 	return relayIDs
 }
 
