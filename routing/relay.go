--- conflicted
+++ resolved
@@ -59,15 +59,11 @@
 
 	LastUpdateTime time.Time
 
-<<<<<<< HEAD
-	State uint32
+	State RelayState
 
 	ManagementAddr string
 	SSHUser        string
 	SSHPort        int64
-=======
-	State RelayState
->>>>>>> d3731e94
 }
 
 func (r *Relay) EncodedPublicKey() string {
