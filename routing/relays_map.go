--- conflicted
+++ resolved
@@ -13,13 +13,6 @@
 )
 
 const (
-<<<<<<< HEAD
-	VersionNumberRelayMap = 0
-
-	// | id (8) | sessions (8) | tx (8) | rx (8) | version major (1), minor (1), patch (1) | last update time (8) | cpu usage (4) | mem usage (4) |
-	RelayDataBytes = 8 + 8 + 8 + 8 + 1 + 1 + 1 + 8 + 4 + 4
-=======
-	NumRelayMapShards     = 10
 	VersionNumberRelayMap = 1
 
 	RelayDataBytes = 8 + // id
@@ -55,7 +48,6 @@
 		8 + // last update time
 		4 + // cpu usage
 		4 // mem usage
->>>>>>> a79e19e1
 )
 
 type RelayData struct {
@@ -192,32 +184,11 @@
 			return nil, fmt.Errorf("invalid relay version for relay %s: %s", relay.Addr.String(), relay.Version)
 		}
 
-<<<<<<< HEAD
 		var major uint8
 		if v, err := strconv.ParseUint(s[0], 10, 32); err == nil {
 			major = uint8(v)
 		} else {
 			return nil, fmt.Errorf("invalid relay major version for relay %s: %s", relay.Addr.String(), s[0])
-=======
-			encoding.WriteUint64(data, &index, relay.ID)
-			relay.TrafficStats.WriteTo(data, &index)
-			encoding.WriteUint8(data, &index, major)
-			encoding.WriteUint8(data, &index, minor)
-			encoding.WriteUint8(data, &index, patch)
-			encoding.WriteUint64(data, &index, uint64(relay.LastUpdateTime.Unix()))
-			encoding.WriteFloat32(data, &index, relay.CPUUsage)
-			encoding.WriteFloat32(data, &index, relay.MemUsage)
-
-			count++
-
-			// if a relay inits into a shard after the current one
-			// the number will be greater than the amount of space
-			// preallocated so break early and the next update can
-			// get the missing relay(s)
-			if count > numRelaysRightNow {
-				break
-			}
->>>>>>> a79e19e1
 		}
 
 		var minor uint8
@@ -235,9 +206,7 @@
 		}
 
 		encoding.WriteUint64(data, &index, relay.ID)
-		encoding.WriteUint64(data, &index, relay.TrafficStats.SessionCount)
-		encoding.WriteUint64(data, &index, relay.TrafficStats.BytesSent)
-		encoding.WriteUint64(data, &index, relay.TrafficStats.BytesReceived)
+		relay.TrafficStats.WriteTo(data, &index)
 		encoding.WriteUint8(data, &index, major)
 		encoding.WriteUint8(data, &index, minor)
 		encoding.WriteUint8(data, &index, patch)
