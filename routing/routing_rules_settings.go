package routing

const (
	ModeDefault     = 0 // Default behaviour - try to pick the best route
	ModeForceDirect = 1 // Force direct route (even if there is potential improvement)
	ModeForceNext   = 2 // Force a network next route (even if there is a degradement)
)

// Various settings a buyer can tweak to adjust the behaviour of Network Next route selection to their liking
type RoutingRulesSettings struct {
	// The maximum upstream bandwidth a customer is willing to pay for per slice
	EnvelopeKbpsUp int64

	// The maximum downstream bandwidth a customer is willing to pay for per slice
	EnvelopeKbpsDown int64

	// The router mode (see "mode" constants defined above)
	Mode int64

	// The maximum bid price in USD cents (¢) a customer is willing to pay per GB of traffic sent over network next
	// For example a value of 100 here would mean the customer is willing to pay $1.00 USD per GB of network next accelerated traffic
	MaxCentsPerGB uint64

	// The maximum acceptable latency for the game. If we can't reduce the latency to be at least this then don't take network next
	// Note: not currently being used in old backend
	AcceptableLatency float32

	// How close to the best route in terms of latency routes need to be to be considered acceptable to take.
	// For example if RTTEpsilon was set to 20ms the best route in the matrix had an RTT of 60ms, routes with an RTT of more than 80ms would be filtered out
	RTTEpsilon float32

	// How many milliseconds the latency has to be improved by before going from a direct route to a network next route
	// For example if RTTThreshold was set to 20ms and the direct route had an RTT of 80ms, we would only take network next routes that have 60ms or lower latency
	RTTThreshold float32

	// How many milliseconds the latency has to be degraded by before going from a network next route to a direct route
	// For example if RTTHysteresis was set to 10ms, the direct route had an RTT of 80ms and we were on a network next route with a RTT of 85ms, we would not go back to direct
	// Not used when multipath enabled!
	RTTHysteresis float32

	// How much worse the latency of a network next route being taken needs to be than direct for the session to be "vetoed"
	// To be "vetoed" means that a particular session ID has been temporarily forced to take direct (times out after an hour)
	// Not used when multipath enabled!
	RTTVeto float32

	// If true, the session will be vetoed after switching from a network next route to a direct route regardless of the RTTVeto value
	// Not used when multipath enabled!
	EnableYouOnlyLiveOnce bool

	// If true, causes sessions to be "vetoed" if network next packet loss is greater than direct packet loss
	// Not used when multipath enabled!
	EnablePacketLossSafety bool

	/* MULTIPATH */
	// Multipath means network traffic is sent over multiple network routes (any combination of direct and multiple network next routes)
	// Once a session has multipath enabled, it will stay on multipath until the session ends. As of such vetos are disabled

	// If true, enables multipath when there is 1% or more packet loss on the direct route
	EnableMultipathForPacketLoss bool

	// If true, enables multipath when there is 50ms or more jitter on the direct route
	EnableMultipathForJitter bool

	// If true, enables multipath when there is a next route that beats direct by the value specified in RTTThreshold
	EnableMultipathForRTT bool

	// If true, the customer is participating in an A/B test. Additional metrics will be recorded and half the sessions that would take network next will take direct instead
	EnableABTest bool

<<<<<<< HEAD
	// If true, the backend should only mark routes as committed if TryBeforeYouBuyMaxSlices network next routes have been observed to improve over direct
	EnableTryBeforeYouBuy bool

	// The maximum number of slices we should observe if we can't confidently decide whether or not to veto a session during the committed logic.
	TryBeforeYouBuyMaxSlices int8
}

var DefaultRoutingRulesSettings = RoutingRulesSettings{
	MaxCentsPerGB:            25.0,
	EnvelopeKbpsUp:           256,
	EnvelopeKbpsDown:         256,
	AcceptableLatency:        -1.0,
	RTTThreshold:             5.0,
	RTTEpsilon:               2.0,
	RTTHysteresis:            5.0,
	RTTVeto:                  20.0,
	TryBeforeYouBuyMaxSlices: 3,
}

var LocalRoutingRulesSettings = RoutingRulesSettings{
	MaxCentsPerGB:            25.0,
	EnvelopeKbpsUp:           256,
	EnvelopeKbpsDown:         256,
	AcceptableLatency:        -1.0,
	RTTThreshold:             0.05,
	RTTEpsilon:               0.1,
	RTTHysteresis:            0.05,
	RTTVeto:                  1.0,
	TryBeforeYouBuyMaxSlices: 3,
=======
	// What percentage of sessions should route selection occur on a scale of 0 to 100.
	// For example if SelectionPercentage was set to 20 this would only allow 20% of incoming sessions be considered for route selection the rest would be forced direct.
	// If this defaults to 0 for any reason we force direct for the entire player base to be safe.
	// Set this to >= 100 to enable ALL sessions for a buyer to be considered for route selection.
	SelectionPercentage int64
}

var DefaultRoutingRulesSettings = RoutingRulesSettings{
	MaxCentsPerGB:       25.0,
	EnvelopeKbpsUp:      256,
	EnvelopeKbpsDown:    256,
	AcceptableLatency:   -1.0,
	RTTThreshold:        5.0,
	RTTEpsilon:          2.0,
	RTTHysteresis:       5.0,
	RTTVeto:             20.0,
	SelectionPercentage: 0,
}

var LocalRoutingRulesSettings = RoutingRulesSettings{
	MaxCentsPerGB:       25.0,
	EnvelopeKbpsUp:      256,
	EnvelopeKbpsDown:    256,
	AcceptableLatency:   -1.0,
	RTTThreshold:        0.05,
	RTTEpsilon:          0.1,
	RTTHysteresis:       0.05,
	RTTVeto:             1.0,
	SelectionPercentage: 100,
>>>>>>> 32c87f8f
}<|MERGE_RESOLUTION|>--- conflicted
+++ resolved
@@ -67,12 +67,17 @@
 	// If true, the customer is participating in an A/B test. Additional metrics will be recorded and half the sessions that would take network next will take direct instead
 	EnableABTest bool
 
-<<<<<<< HEAD
 	// If true, the backend should only mark routes as committed if TryBeforeYouBuyMaxSlices network next routes have been observed to improve over direct
 	EnableTryBeforeYouBuy bool
 
 	// The maximum number of slices we should observe if we can't confidently decide whether or not to veto a session during the committed logic.
 	TryBeforeYouBuyMaxSlices int8
+
+	// What percentage of sessions should route selection occur on a scale of 0 to 100.
+	// For example if SelectionPercentage was set to 20 this would only allow 20% of incoming sessions be considered for route selection the rest would be forced direct.
+	// If this defaults to 0 for any reason we force direct for the entire player base to be safe.
+	// Set this to >= 100 to enable ALL sessions for a buyer to be considered for route selection.
+	SelectionPercentage int64
 }
 
 var DefaultRoutingRulesSettings = RoutingRulesSettings{
@@ -85,6 +90,7 @@
 	RTTHysteresis:            5.0,
 	RTTVeto:                  20.0,
 	TryBeforeYouBuyMaxSlices: 3,
+	SelectionPercentage:      0,
 }
 
 var LocalRoutingRulesSettings = RoutingRulesSettings{
@@ -97,35 +103,5 @@
 	RTTHysteresis:            0.05,
 	RTTVeto:                  1.0,
 	TryBeforeYouBuyMaxSlices: 3,
-=======
-	// What percentage of sessions should route selection occur on a scale of 0 to 100.
-	// For example if SelectionPercentage was set to 20 this would only allow 20% of incoming sessions be considered for route selection the rest would be forced direct.
-	// If this defaults to 0 for any reason we force direct for the entire player base to be safe.
-	// Set this to >= 100 to enable ALL sessions for a buyer to be considered for route selection.
-	SelectionPercentage int64
-}
-
-var DefaultRoutingRulesSettings = RoutingRulesSettings{
-	MaxCentsPerGB:       25.0,
-	EnvelopeKbpsUp:      256,
-	EnvelopeKbpsDown:    256,
-	AcceptableLatency:   -1.0,
-	RTTThreshold:        5.0,
-	RTTEpsilon:          2.0,
-	RTTHysteresis:       5.0,
-	RTTVeto:             20.0,
-	SelectionPercentage: 0,
-}
-
-var LocalRoutingRulesSettings = RoutingRulesSettings{
-	MaxCentsPerGB:       25.0,
-	EnvelopeKbpsUp:      256,
-	EnvelopeKbpsDown:    256,
-	AcceptableLatency:   -1.0,
-	RTTThreshold:        0.05,
-	RTTEpsilon:          0.1,
-	RTTHysteresis:       0.05,
-	RTTVeto:             1.0,
-	SelectionPercentage: 100,
->>>>>>> 32c87f8f
+	SelectionPercentage:      100,
 }