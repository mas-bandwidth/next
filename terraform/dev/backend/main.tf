# ----------------------------------------------------------------------------------------

variable "tag" { type = string }

variable "extra" { 
  type = string 
  default = ""
}

variable "vpn_address" { type = string }

variable "google_credentials" { type = string }
variable "google_location" { type = string }
variable "google_region" { type = string }
variable "google_zones" { type = list(string) }
variable "google_zone" { type = string }
variable "google_artifacts_bucket" { type = string }
variable "google_database_bucket" { type = string }

variable "cloudflare_api_token" { type = string }
variable "cloudflare_zone_id" { type = string }
variable "cloudflare_domain" { type = string }

variable "relay_backend_public_key" { type = string }

variable "server_backend_public_key" { type = string }

variable "test_buyer_public_key" { type = string }
variable "test_buyer_private_key" { type = string }

variable "raspberry_buyer_public_key" { type = string }
variable "raspberry_buyer_private_key" { type = string }

variable "ip2location_bucket_name" { type = string }

locals {
  google_project_id          = file("../../projects/dev-project-id.txt")
  google_project_number      = file("../../projects/dev-project-number.txt")
  google_service_account     = file("../../projects/dev-runtime-service-account.txt")
  maxmind_license_key        = file("~/secrets/maxmind.txt")
  relay_backend_private_key  = file("~/secrets/dev-relay-backend-private-key.txt")
  server_backend_private_key = file("~/secrets/dev-server-backend-private-key.txt")
  api_private_key            = file("~/secrets/dev-api-private-key.txt")
  ping_key                   = file("~/secrets/dev-ping-key.txt")
}

# ----------------------------------------------------------------------------------------

terraform {
  required_providers {
    google = {
      source  = "hashicorp/google"
      version = "~> 5.0.0"
    }
    cloudflare = {
      source  = "cloudflare/cloudflare"
      version = "~> 4.0"
    }
  }
  backend "gcs" {
    bucket  = "dogfood_network_next_terraform"
    prefix  = "dev"
  }
}

provider "google" {
  credentials = file(var.google_credentials)
  project     = local.google_project_id
  region      = var.google_region
  zone        = var.google_zone
}

provider "cloudflare" {
  api_token = file(var.cloudflare_api_token)
}

# ----------------------------------------------------------------------------------------

resource "google_compute_managed_ssl_certificate" "api-dev" {
  name = "api-dev"
  managed {
    domains = ["api-dev.${var.cloudflare_domain}"]
  }
}

resource "google_compute_managed_ssl_certificate" "relay-dev" {
  name = "relay-dev"
  managed {
    domains = ["relay-dev.${var.cloudflare_domain}"]
  }
}

resource "google_compute_managed_ssl_certificate" "portal-dev" {
  name = "portal-dev"
  managed {
    domains = ["portal-dev.${var.cloudflare_domain}"]
  }
}

resource "google_compute_managed_ssl_certificate" "raspberry-dev" {
  name = "raspberry-dev"
  managed {
    domains = ["raspberry-dev.${var.cloudflare_domain}"]
  }
}

# ----------------------------------------------------------------------------------------

resource "google_compute_network" "development" {
  name                    = "development"
  project                 = local.google_project_id
  auto_create_subnetworks = false
}

resource "google_compute_subnetwork" "development" {
  name                     = "development"
  project                  = local.google_project_id
  ip_cidr_range            = "10.0.0.0/16"
  region                   = var.google_region
  network                  = google_compute_network.development.id
  private_ip_google_access = true
}

resource "google_compute_subnetwork" "internal_http_load_balancer" {
  name          = "internal-http-load-balancer"
  project       = local.google_project_id
  region        = var.google_region
  purpose       = "INTERNAL_HTTPS_LOAD_BALANCER"
  role          = "ACTIVE"
  network       = google_compute_network.development.id
  ip_cidr_range = "10.1.0.0/16"
}

# ----------------------------------------------------------------------------------------

resource "cloudflare_record" "api_domain" {
  zone_id = var.cloudflare_zone_id
  name    = "api-dev"
  value   = module.api.address
  type    = "A"
  proxied = false
}

resource "cloudflare_record" "server_backend_domain" {
  zone_id = var.cloudflare_zone_id
  name    = "server-dev"
  value   = module.server_backend.address
  type    = "A"
  proxied = false
}

resource "cloudflare_record" "relay_backend_domain" {
  zone_id = var.cloudflare_zone_id
  name    = "relay-dev"
  value   = module.relay_gateway.address
  type    = "A"
  proxied = false
}

resource "cloudflare_record" "raspberry_domain" {
  zone_id = var.cloudflare_zone_id
  name    = "raspberry-dev"
  value   = module.raspberry_backend.address
  type    = "A"
  proxied = false
}

resource "cloudflare_record" "portal_domain" {
  zone_id = var.cloudflare_zone_id
  name    = "portal-dev"
  value   = module.portal.address
  type    = "A"
  proxied = false
}

# ----------------------------------------------------------------------------------------

resource "google_compute_firewall" "allow_ssh" {
  name          = "allow-ssh"
  project       = local.google_project_id
  direction     = "INGRESS"
  network       = google_compute_network.development.id
  source_ranges = ["130.211.0.0/22", "35.191.0.0/16", "35.235.240.0/20"]
  allow {
    protocol = "tcp"
    ports    = ["22"]
  }
  target_tags = ["allow-ssh"]
}

resource "google_compute_firewall" "allow_http" {
  name          = "allow-http"
  project       = local.google_project_id
  direction     = "INGRESS"
  network       = google_compute_network.development.id
  source_ranges = ["0.0.0.0/0"]
  allow {
    protocol = "tcp"
    ports    = ["80"]
  }
  target_tags = ["allow-http"]
}

resource "google_compute_firewall" "allow_https" {
  name          = "allow-https"
  project       = local.google_project_id
  direction     = "INGRESS"
  network       = google_compute_network.development.id
  source_ranges = ["0.0.0.0/0"]
  allow {
    protocol = "tcp"
    ports    = ["443"]
  }
  target_tags = ["allow-https"]
}

resource "google_compute_firewall" "allow_redis" {
  name          = "allow-redis"
  project       = local.google_project_id
  direction     = "INGRESS"
  network       = google_compute_network.development.id
  source_ranges = ["0.0.0.0/0"]
  allow {
    protocol = "tcp"
    ports    = ["6379"]
  }
  target_tags = ["allow-redis"]
}

resource "google_compute_firewall" "allow_udp_40000" {
  name          = "allow-udp-40000"
  project       = local.google_project_id
  direction     = "INGRESS"
  network       = google_compute_network.development.id
  source_ranges = ["0.0.0.0/0"]
  allow {
    protocol = "udp"
    ports    = ["40000"]
  }
  target_tags = ["allow-udp-40000"]
}

resource "google_compute_firewall" "allow_udp_all" {
  name          = "allow-udp-all"
  project       = local.google_project_id
  direction     = "INGRESS"
  network       = google_compute_network.development.id
  source_ranges = ["0.0.0.0/0"]
  allow {
    protocol = "udp"
  }
  target_tags = ["allow-udp-all"]
}

# ----------------------------------------------------------------------------------------

module "redis_time_series" {

  source = "../../modules/redis_stack"

  service_name = "redis-time-series"

  machine_type             = "n1-standard-1"
  project                  = local.google_project_id
  region                   = var.google_region
  zone                     = var.google_zone
  default_network          = google_compute_network.development.id
  default_subnetwork       = google_compute_subnetwork.development.id
  service_account          = local.google_service_account
  tags                     = ["allow-redis", "allow-ssh"]
}

output "redis_time_series_address" {
  description = "The IP address of the redis time series database"
  value       = module.redis_time_series.address
}

# ----------------------------------------------------------------------------------------

resource "google_redis_instance" "redis_portal" {
  name               = "redis-portal"
  tier               = "BASIC"
  memory_size_gb     = 1
  region             = "us-central1"
  redis_version      = "REDIS_6_X"
  redis_configs      = { "activedefrag" = "yes", "maxmemory-policy" = "allkeys-lru" }
  authorized_network = google_compute_network.development.id
}

resource "google_redis_instance" "redis_raspberry" {
  name               = "redis-raspberry"
  tier               = "BASIC"
  memory_size_gb     = 1
  region             = "us-central1"
  redis_version      = "REDIS_6_X"
  redis_configs      = { "activedefrag" = "yes", "maxmemory-policy" = "allkeys-lru" }
  authorized_network = google_compute_network.development.id
}

resource "google_redis_instance" "redis_relay_backend" {
  name               = "redis-relay-backend"
  tier               = "BASIC"
  memory_size_gb     = 1
  region             = "us-central1"
  redis_version      = "REDIS_6_X"
  authorized_network = google_compute_network.development.id
}

resource "google_redis_instance" "redis_server_backend" {
  name               = "redis-server-backend"
  tier               = "BASIC"
  memory_size_gb     = 1
  region             = "us-central1"
  redis_version      = "REDIS_6_X"
  authorized_network = google_compute_network.development.id
}

output "redis_portal_address" {
  description = "The IP address of the portal redis instance"
  value       = google_redis_instance.redis_portal.host
}

output "redis_raspberry_address" {
  description = "The IP address of the raspberry redis instance"
  value       = google_redis_instance.redis_raspberry.host
}

output "redis_relay_backend_address" {
  description = "The IP address of the relay backend redis instance"
  value       = google_redis_instance.redis_relay_backend.host
}

# ----------------------------------------------------------------------------------------

locals {

  pubsub_channels = [
    "route_matrix_update",
    "relay_to_relay_ping",
    "relay_update",
    "server_init",
    "server_update",
    "near_relay_ping",
    "session_update",
    "session_summary",
  ]
  
}

resource "google_pubsub_schema" "pubsub_schema" {
  count      = length(local.pubsub_channels)
  name       = local.pubsub_channels[count.index]
  type       = "AVRO"
  definition = file("../../../schemas/pubsub/${local.pubsub_channels[count.index]}.json")
}

resource "google_pubsub_topic" "pubsub_topic" {
  count      = length(local.pubsub_channels)
  name       = local.pubsub_channels[count.index]
  schema_settings {
    schema = google_pubsub_schema.pubsub_schema[count.index].id
    encoding = "BINARY"
  }
  depends_on = [google_pubsub_schema.pubsub_schema]
} 

resource "google_project_iam_member" "pubsub_bigquery_admin" {
  project    = local.google_project_id
  role       = "roles/bigquery.admin"
  member     = "serviceAccount:service-${local.google_project_number}@gcp-sa-pubsub.iam.gserviceaccount.com"
  depends_on = [google_pubsub_topic.pubsub_topic]
}

resource "google_pubsub_subscription" "pubsub_subscription" {
  count                       = length(local.pubsub_channels)
  name                        = local.pubsub_channels[count.index]
  topic                       = google_pubsub_topic.pubsub_topic[count.index].name
  message_retention_duration  = "604800s"
  retain_acked_messages       = false
  ack_deadline_seconds        = 60
  expiration_policy {
    ttl = ""
  }
  bigquery_config {
    table = "${google_bigquery_table.table[local.pubsub_channels[count.index]].project}.${google_bigquery_table.table[local.pubsub_channels[count.index]].dataset_id}.${google_bigquery_table.table[local.pubsub_channels[count.index]].table_id}"
    use_topic_schema    = true
    drop_unknown_fields = true    
  }
  depends_on = [google_project_iam_member.pubsub_bigquery_admin]
}

# ----------------------------------------------------------------------------------------

locals {
  
  bigquery_tables = {
    "session_update"      = file("../../../schemas/bigquery/session_update.json")
    "session_summary"     = file("../../../schemas/bigquery/session_summary.json")
    "server_init"         = file("../../../schemas/bigquery/server_init.json")
    "server_update"       = file("../../../schemas/bigquery/server_update.json")
    "relay_update"        = file("../../../schemas/bigquery/relay_update.json")
    "route_matrix_update" = file("../../../schemas/bigquery/route_matrix_update.json")
    "relay_to_relay_ping" = file("../../../schemas/bigquery/relay_to_relay_ping.json")
    "near_relay_ping"     = file("../../../schemas/bigquery/near_relay_ping.json")
  }

  bigquery_table_clustering = {
    "session_update"      = [ "session_id" ]
    "session_summary"     = [ "buyer_id", "user_hash" ]
    "server_update"       = [ "datacenter_id", "buyer_id" ]
    "server_init"         = [ "datacenter_id", "buyer_id" ]
    "relay_update"        = [ "relay_id" ]
    "route_matrix_update" = []
    "relay_to_relay_ping" = [ "source_relay_id" ]
    "near_relay_ping"     = [ "near_relay_id", "user_hash" ]
  }

}

resource "google_bigquery_dataset" "dataset" {
  dataset_id                  = "analytics"
  friendly_name               = "Analytics"
  description                 = "This dataset contains Network Next raw analytics data. It is retained for 90 days."
  location                    = "US"
  default_table_expiration_ms = 7776000000 # 90 days
}

resource "google_bigquery_table" "table" {
  for_each            = local.bigquery_tables
  dataset_id          = google_bigquery_dataset.dataset.dataset_id
  table_id            = each.key
  schema              = each.value
  clustering          = local.bigquery_table_clustering[each.key]
  deletion_protection = false
  time_partitioning {
    type = "DAY"
    field = "timestamp"
  }
}

# ----------------------------------------------------------------------------------------

resource "google_compute_global_address" "postgres_private_address" {
  name          = "postgres-private-address"
  purpose       = "VPC_PEERING"
  address_type  = "INTERNAL"
  prefix_length = 16
  network       = google_compute_network.development.id
}

resource "google_service_networking_connection" "postgres" {
  network                 = google_compute_network.development.id
  service                 = "servicenetworking.googleapis.com"
  reserved_peering_ranges = [google_compute_global_address.postgres_private_address.name]
}

resource "google_sql_database_instance" "postgres" {
  name = "postgres"
  database_version = "POSTGRES_14"
  region = "${var.google_region}"
  depends_on = [google_service_networking_connection.postgres]
  settings {
    tier = "db-f1-micro"
    ip_configuration {
      ipv4_enabled    = "false"
      private_network = google_compute_network.development.id
    }
    database_flags {
      name  = "max_connections"
      value = "1024"
    }
    backup_configuration {
      enabled = true
    }
    deletion_protection_enabled = true
  }
  deletion_protection = true
}

resource "google_sql_database" "database" {
  name      = "database"
  instance  = "${google_sql_database_instance.postgres.name}"
}

resource "google_sql_user" "users" {
  name     = "developer"
  password = "developer"
  instance = "${google_sql_database_instance.postgres.name}"
}

resource "google_compute_network_peering_routes_config" "postgres" {
  peering              = google_service_networking_connection.postgres.peering
  network              = google_compute_network.development.name
  import_custom_routes = true
  export_custom_routes = true
}

output "postgres_address" {
  description = "The IP address of the postgres instance"
  value = "${google_compute_global_address.postgres_private_address.address}"
}

# ----------------------------------------------------------------------------------------

module "magic_backend" {

  source = "../../modules/internal_http_service"

  service_name = "magic-backend"

  startup_script = <<-EOF1
    #!/bin/bash
    gsutil cp ${var.google_artifacts_bucket}/${var.tag}/bootstrap.sh bootstrap.sh
    chmod +x bootstrap.sh
    ./bootstrap.sh -t ${var.tag} -b ${var.google_artifacts_bucket} -a magic_backend.tar.gz
    cat <<EOF > /app/app.env
    ENV=dev
    DEBUG_LOGS=1
    EOF
    systemctl start app.service
  EOF1

  tag                        = var.tag
  extra                      = var.extra
  machine_type               = "f1-micro"
  project                    = local.google_project_id
  region                     = var.google_region
  zones                      = var.google_zones
  default_network            = google_compute_network.development.id
  default_subnetwork         = google_compute_subnetwork.development.id
  load_balancer_subnetwork   = google_compute_subnetwork.internal_http_load_balancer.id
  load_balancer_network_mask = google_compute_subnetwork.internal_http_load_balancer.ip_cidr_range
  service_account            = local.google_service_account
  tags                       = ["allow-ssh", "allow-http"]
  target_size                = 1
}

output "magic_backend_address" {
  description = "The IP address of the magic backend load balancer"
  value       = module.magic_backend.address
}

# ----------------------------------------------------------------------------------------

module "relay_gateway" {

  source = "../../modules/external_http_service"

  service_name = "relay-gateway"

  startup_script = <<-EOF1
    #!/bin/bash
    gsutil cp ${var.google_artifacts_bucket}/${var.tag}/bootstrap.sh bootstrap.sh
    chmod +x bootstrap.sh
    ./bootstrap.sh  -t ${var.tag} -b ${var.google_artifacts_bucket} -a relay_gateway.tar.gz
    cat <<EOF > /app/app.env
    ENV=dev
    DEBUG_LOGS=1
    GOOGLE_PROJECT_ID=${local.google_project_id}
    REDIS_HOSTNAME="${google_redis_instance.redis_relay_backend.host}:6379"
    MAGIC_URL="http://${module.magic_backend.address}/magic"
    DATABASE_URL="${var.google_database_bucket}/dev.bin"
    DATABASE_PATH="/app/database.bin"
    RELAY_BACKEND_PUBLIC_KEY=${var.relay_backend_public_key}
    RELAY_BACKEND_PRIVATE_KEY=${local.relay_backend_private_key}
    PING_KEY=${local.ping_key}
    RELAY_BACKEND_ADDRESS=""
    EOF
    gsutil cp ${var.google_database_bucket}/dev.bin /app/database.bin
    systemctl start app.service
  EOF1

  tag                      = var.tag
  extra                    = var.extra
  machine_type             = "n1-standard-2"
  project                  = local.google_project_id
  region                   = var.google_region
  zones                    = var.google_zones
  default_network          = google_compute_network.development.id
  default_subnetwork       = google_compute_subnetwork.development.id
  service_account          = local.google_service_account
  tags                     = ["allow-ssh", "allow-http", "allow-https"]
  domain                   = "relay-dev.${var.cloudflare_domain}"
  certificate              = google_compute_managed_ssl_certificate.relay-dev.id
  target_size              = 1

  depends_on = [
    module.magic_backend,
    module.relay_backend
  ]
}

output "relay_gateway_address" {
  description = "The IP address of the relay gateway load balancer"
  value       = module.relay_gateway.address
}

# ----------------------------------------------------------------------------------------

module "relay_backend" {

  source = "../../modules/internal_http_service"

  service_name = "relay-backend"

  startup_script = <<-EOF1
    #!/bin/bash
    gsutil cp ${var.google_artifacts_bucket}/${var.tag}/bootstrap.sh bootstrap.sh
    chmod +x bootstrap.sh
    ./bootstrap.sh -t ${var.tag} -b ${var.google_artifacts_bucket} -a relay_backend.tar.gz
    cat <<EOF > /app/app.env
    ENV=dev
    DEBUG_LOGS=1
    ENABLE_RELAY_HISTORY=true
    ENABLE_REDIS_TIME_SERIES=true
    REDIS_TIME_SERIES_HOSTNAME="${module.redis_time_series.address}:6379"
    GOOGLE_PROJECT_ID=${local.google_project_id}
    REDIS_HOSTNAME="${google_redis_instance.redis_relay_backend.host}:6379"
    MAGIC_URL="http://${module.magic_backend.address}/magic"
    DATABASE_URL="${var.google_database_bucket}/dev.bin"
    DATABASE_PATH="/app/database.bin"
    INITIAL_DELAY=180s
    ENABLE_GOOGLE_PUBSUB=true
    MAX_JITTER=10
    MAX_PACKET_LOSS=0.1
    REDIS_PORTAL_HOSTNAME="${google_redis_instance.redis_portal.host}:6379"
    EOF
    gsutil cp ${var.google_database_bucket}/dev.bin /app/database.bin
    systemctl start app.service
  EOF1

  tag                        = var.tag
  extra                      = var.extra
  machine_type               = "n1-standard-8"
  project                    = local.google_project_id
  region                     = var.google_region
  zones                      = var.google_zones
  default_network            = google_compute_network.development.id
  default_subnetwork         = google_compute_subnetwork.development.id
  load_balancer_subnetwork   = google_compute_subnetwork.internal_http_load_balancer.id
  load_balancer_network_mask = google_compute_subnetwork.internal_http_load_balancer.ip_cidr_range
  service_account            = local.google_service_account
  tags                       = ["allow-ssh", "allow-http"]
  initial_delay              = 360
  target_size                = 1

  depends_on = [
    google_pubsub_topic.pubsub_topic, 
    google_pubsub_subscription.pubsub_subscription,
    module.magic_backend,
  ]
}

output "relay_backend_address" {
  description = "The IP address of the relay backend load balancer"
  value       = module.relay_backend.address
}

# ----------------------------------------------------------------------------------------

module "api" {

  source = "../../modules/external_http_service"

  service_name = "api"

  startup_script = <<-EOF1
    #!/bin/bash
    gsutil cp ${var.google_artifacts_bucket}/${var.tag}/bootstrap.sh bootstrap.sh
    chmod +x bootstrap.sh
    ./bootstrap.sh -t ${var.tag} -b ${var.google_artifacts_bucket} -a api.tar.gz
    cat <<EOF > /app/app.env
    ENV=dev
    DEBUG_LOGS=1
    ENABLE_REDIS_TIME_SERIES=true
    REDIS_TIME_SERIES_HOSTNAME="${module.redis_time_series.address}:6379"
    REDIS_PORTAL_HOSTNAME="${google_redis_instance.redis_portal.host}:6379"
    REDIS_RELAY_BACKEND_HOSTNAME="${google_redis_instance.redis_relay_backend.host}:6379"
    SESSION_CRUNCHER_URL="http://${module.session_cruncher.address}"
    SERVER_CRUNCHER_URL="http://${module.server_cruncher.address}"
    GOOGLE_PROJECT_ID=${local.google_project_id}
    DATABASE_URL="${var.google_database_bucket}/dev.bin"
    DATABASE_PATH="/app/database.bin"
    PGSQL_CONFIG="host=${google_sql_database_instance.postgres.ip_address.0.ip_address} port=5432 user=developer password=developer dbname=database sslmode=disable"
    API_PRIVATE_KEY=${local.api_private_key}
    ALLOWED_ORIGIN="*"
    EOF
    gsutil cp ${var.google_database_bucket}/dev.bin /app/database.bin
    systemctl start app.service
  EOF1

  tag                        = var.tag
  extra                      = var.extra
  machine_type               = "g1-small"
  project                    = local.google_project_id
  region                     = var.google_region
  zones                      = var.google_zones
  default_network            = google_compute_network.development.id
  default_subnetwork         = google_compute_subnetwork.development.id
  service_account            = local.google_service_account
  tags                       = ["allow-ssh", "allow-http", "allow-https"]
  domain                     = "api-dev.${var.cloudflare_domain}"
  certificate                = google_compute_managed_ssl_certificate.api-dev.id
  target_size                = 1

  depends_on = [
    module.server_cruncher,
    module.session_cruncher,
    module.redis_time_series,
    google_redis_instance.redis_portal,
    google_sql_database_instance.postgres,
  ]
}

output "api_address" {
  description = "The IP address of the api load balancer"
  value       = module.api.address
}

// ---------------------------------------------------------------------------------------

module "session_cruncher" {

  source = "../../modules/internal_http_service"

  service_name = "session-cruncher"

  startup_script = <<-EOF1
    #!/bin/bash
    gsutil cp ${var.google_artifacts_bucket}/${var.tag}/bootstrap.sh bootstrap.sh
    chmod +x bootstrap.sh
    ./bootstrap.sh -t ${var.tag} -b ${var.google_artifacts_bucket} -a session_cruncher.tar.gz
    cat <<EOF > /app/app.env
    ENV=dev
    DEBUG_LOGS=1
    ENABLE_REDIS_TIME_SERIES=true
    REDIS_TIME_SERIES_HOSTNAME="${module.redis_time_series.address}:6379"
    GOOGLE_PROJECT_ID=${local.google_project_id}
    DATABASE_URL="${var.google_database_bucket}/dev.bin"
    DATABASE_PATH="/app/database.bin"
    EOF
    gsutil cp ${var.google_database_bucket}/dev.bin /app/database.bin
    systemctl start app.service
  EOF1

  tag                        = var.tag
  extra                      = var.extra
  machine_type               = "n1-standard-2"
  project                    = local.google_project_id
  region                     = var.google_region
  zones                      = var.google_zones
  default_network            = google_compute_network.development.id
  default_subnetwork         = google_compute_subnetwork.development.id
  load_balancer_subnetwork   = google_compute_subnetwork.internal_http_load_balancer.id
  load_balancer_network_mask = google_compute_subnetwork.internal_http_load_balancer.ip_cidr_range
  service_account            = local.google_service_account
  tags                       = ["allow-ssh", "allow-http"]
  target_size                = 1

  depends_on = [
    module.redis_time_series
  ]
}

// ---------------------------------------------------------------------------------------

module "server_cruncher" {

  source = "../../modules/internal_http_service"

  service_name = "server-cruncher"

  startup_script = <<-EOF1
    #!/bin/bash
    gsutil cp ${var.google_artifacts_bucket}/${var.tag}/bootstrap.sh bootstrap.sh
    chmod +x bootstrap.sh
    ./bootstrap.sh -t ${var.tag} -b ${var.google_artifacts_bucket} -a server_cruncher.tar.gz
    cat <<EOF > /app/app.env
    ENV=dev
    DEBUG_LOGS=1
    EOF
    systemctl start app.service
  EOF1

  tag                        = var.tag
  extra                      = var.extra
  machine_type               = "n1-standard-2"
  project                    = local.google_project_id
  region                     = var.google_region
  zones                      = var.google_zones
  default_network            = google_compute_network.development.id
  default_subnetwork         = google_compute_subnetwork.development.id
  load_balancer_subnetwork   = google_compute_subnetwork.internal_http_load_balancer.id
  load_balancer_network_mask = google_compute_subnetwork.internal_http_load_balancer.ip_cidr_range
  service_account            = local.google_service_account
  tags                       = ["allow-ssh", "allow-http"]
  target_size                = 1
}

# ----------------------------------------------------------------------------------------

module "server_backend" {

  source = "../../modules/external_udp_service"

  service_name = "server-backend"

  startup_script = <<-EOF1
    #!/bin/bash
    gsutil cp ${var.google_artifacts_bucket}/${var.tag}/bootstrap.sh bootstrap.sh
    chmod +x bootstrap.sh
    ./bootstrap.sh -t ${var.tag} -b ${var.google_artifacts_bucket} -a server_backend.tar.gz
    cat <<EOF > /app/app.env
    ENV=dev
    UDP_PORT=40000
    UDP_BIND_ADDRESS="##########:40000"
    UDP_NUM_THREADS=2
    UDP_SOCKET_READ_BUFFER=104857600
    UDP_SOCKET_WRITE_BUFFER=104857600
    GOOGLE_PROJECT_ID=${local.google_project_id}
    MAGIC_URL="http://${module.magic_backend.address}/magic"
    RELAY_BACKEND_PUBLIC_KEY=${var.relay_backend_public_key}
    RELAY_BACKEND_PRIVATE_KEY=${local.relay_backend_private_key}
    SERVER_BACKEND_ADDRESS="##########:40000"
    SERVER_BACKEND_PUBLIC_KEY=${var.server_backend_public_key}
    SERVER_BACKEND_PRIVATE_KEY=${local.server_backend_private_key}
    ROUTE_MATRIX_URL="http://${module.relay_backend.address}/route_matrix"
    PING_KEY=${local.ping_key}
    IP2LOCATION_BUCKET_NAME=${var.ip2location_bucket_name}
    ENABLE_GOOGLE_PUBSUB=true
    ENABLE_REDIS_TIME_SERIES=true
    REDIS_TIME_SERIES_HOSTNAME="${module.redis_time_series.address}:6379"
    REDIS_PORTAL_HOSTNAME="${google_redis_instance.redis_portal.host}:6379"
    REDIS_RELAY_BACKEND_HOSTNAME="${google_redis_instance.redis_relay_backend.host}:6379"
    SESSION_CRUNCHER_URL="http://${module.session_cruncher.address}"
    SERVER_CRUNCHER_URL="http://${module.server_cruncher.address}"
    ENABLE_IP2LOCATION=true
    EOF
    systemctl start app.service
  EOF1

  tag                        = var.tag
  extra                      = var.extra
  machine_type               = "n1-standard-8"
  project                    = local.google_project_id
  region                     = var.google_region
  zones                      = var.google_zones
  port                       = 40000
  default_network            = google_compute_network.development.id
  default_subnetwork         = google_compute_subnetwork.development.id
  load_balancer_subnetwork   = google_compute_subnetwork.internal_http_load_balancer.id
  load_balancer_network_mask = google_compute_subnetwork.internal_http_load_balancer.ip_cidr_range
  service_account            = local.google_service_account
  tags                       = ["allow-ssh", "allow-http", "allow-udp-40000"]
  target_size                = 1
  initial_delay              = 180

  depends_on = [
    google_pubsub_topic.pubsub_topic, 
    google_pubsub_subscription.pubsub_subscription,
    module.server_cruncher,
    module.session_cruncher,
    module.redis_time_series,
    module.relay_backend,
    module.magic_backend,
    google_redis_instance.redis_portal
  ]
}

output "server_backend_address" {
  description = "The IP address of the server backend load balancer"
  value       = module.server_backend.address
}

# ----------------------------------------------------------------------------------------

module "raspberry_backend" {

  source = "../../modules/external_http_service"

  service_name = "raspberry-backend"

  startup_script = <<-EOF1
    #!/bin/bash
    gsutil cp ${var.google_artifacts_bucket}/${var.tag}/bootstrap.sh bootstrap.sh
    chmod +x bootstrap.sh
    ./bootstrap.sh -t ${var.tag} -b ${var.google_artifacts_bucket} -a raspberry_backend.tar.gz
    cat <<EOF > /app/app.env
    ENV=dev
    DEBUG_LOGS=1
    REDIS_HOSTNAME="${google_redis_instance.redis_raspberry.host}:6379"
    EOF
    systemctl start app.service
  EOF1

  tag                      = var.tag
  extra                    = var.extra
  machine_type             = "f1-micro"
  project                  = local.google_project_id
  region                   = var.google_region
  zones                    = var.google_zones
  default_network          = google_compute_network.development.id
  default_subnetwork       = google_compute_subnetwork.development.id
  service_account          = local.google_service_account
  tags                     = ["allow-ssh", "allow-http", "allow-https"]
  domain                   = "raspberry-dev.${var.cloudflare_domain}"
  certificate              = google_compute_managed_ssl_certificate.raspberry-dev.id
  target_size              = 1

  depends_on = [
    module.server_backend
  ]
}

output "raspberry_backend_address" {
  description = "The IP address of the raspberry backend load balancer"
  value       = module.raspberry_backend.address
}

# ----------------------------------------------------------------------------------------

module "raspberry_server" {

  source = "../../modules/external_mig_without_health_check"

  service_name = "raspberry-server"

  startup_script = <<-EOF1
    #!/bin/bash
    gsutil cp ${var.google_artifacts_bucket}/${var.tag}/bootstrap.sh bootstrap.sh
    chmod +x bootstrap.sh
    ./bootstrap.sh -t ${var.tag} -b ${var.google_artifacts_bucket} -a raspberry_server.tar.gz
    cat <<EOF > /app/app.env
    ENV=dev
    DEBUG_LOGS=1
    NEXT_LOG_LEVEL=4
    NEXT_DATACENTER=cloud
    NEXT_BUYER_PRIVATE_KEY=${var.raspberry_buyer_private_key}
    RASPBERRY_BACKEND_URL="https://raspberry-dev.${var.cloudflare_domain}"
    EOF
    gsutil cp ${var.google_artifacts_bucket}/${var.tag}/libnext.so /usr/local/lib/libnext.so
    ldconfig
    systemctl start app.service
  EOF1

  tag                = var.tag
  extra              = var.extra
  machine_type       = "f1-micro"
  project            = local.google_project_id
  region             = var.google_region
  zones              = var.google_zones
  default_network    = google_compute_network.development.id
  default_subnetwork = google_compute_subnetwork.development.id
  service_account    = local.google_service_account
  tags               = ["allow-ssh", "allow-udp-all"]
  target_size        = 8

  depends_on = [
    module.server_backend,
    module.raspberry_backend
  ]
}

# ----------------------------------------------------------------------------------------

module "raspberry_client" {

  source = "../../modules/external_mig_without_health_check"

  service_name = "raspberry-client"

  startup_script = <<-EOF1
    #!/bin/bash
    gsutil cp ${var.google_artifacts_bucket}/${var.tag}/bootstrap.sh bootstrap.sh
    chmod +x bootstrap.sh
    ./bootstrap.sh -t ${var.tag} -b ${var.google_artifacts_bucket} -a raspberry_client.tar.gz
    cat <<EOF > /app/app.env
    ENV=dev
    DEBUG_LOGS=1
    NEXT_LOG_LEVEL=4
    NEXT_BUYER_PUBLIC_KEY=${var.raspberry_buyer_public_key}
    RASPBERRY_BACKEND_URL="https://raspberry-dev.${var.cloudflare_domain}"
    RASPBERRY_NUM_CLIENTS=256
    EOF
    gsutil cp ${var.google_artifacts_bucket}/${var.tag}/libnext.so /usr/local/lib/libnext.so
    ldconfig
    systemctl start app.service
  EOF1

  tag                = var.tag
  extra              = var.extra
  machine_type       = "n1-standard-2"
  project            = local.google_project_id
  region             = var.google_region
  zones              = var.google_zones
  default_network    = google_compute_network.development.id
  default_subnetwork = google_compute_subnetwork.development.id
  service_account    = local.google_service_account
  tags               = ["allow-ssh"]
  target_size        = 4

  depends_on = [
    module.server_backend,
    module.raspberry_server
  ]
}

# ----------------------------------------------------------------------------------------

module "ip2location" {

  source = "../../modules/external_mig_without_health_check"

  service_name = "ip2location"

  startup_script = <<-EOF1
    #!/bin/bash
    gsutil cp ${var.google_artifacts_bucket}/${var.tag}/bootstrap.sh bootstrap.sh
    chmod +x bootstrap.sh
    ./bootstrap.sh -t ${var.tag} -b ${var.google_artifacts_bucket} -a ip2location.tar.gz
    cat <<EOF > /app/app.env
    ENV=dev
    DEBUG_LOGS=1
    MAXMIND_LICENSE_KEY=${local.maxmind_license_key}
    IP2LOCATION_BUCKET_NAME=${var.ip2location_bucket_name}
    EOF
    systemctl start app.service
  EOF1

  tag                = var.tag
  extra              = var.extra
  machine_type       = "f1-micro"
  project            = local.google_project_id
  region             = var.google_region
  zones              = var.google_zones
  default_network    = google_compute_network.development.id
  default_subnetwork = google_compute_subnetwork.development.id
  service_account    = local.google_service_account
  tags               = ["allow-ssh", "allow-udp-all"]
  target_size        = 1
}

# ----------------------------------------------------------------------------------------

module "portal" {

  source = "../../modules/nginx"

  service_name = "portal"

  artifact                 = "${var.google_artifacts_bucket}/${var.tag}/portal.tar.gz"
  config                   = "${var.google_artifacts_bucket}/${var.tag}/nginx.conf"
  tag                      = var.tag
  extra                    = var.extra
  machine_type             = "f1-micro"
  project                  = local.google_project_id
  region                   = var.google_region
  zones                    = var.google_zones
  default_network          = google_compute_network.development.id
  default_subnetwork       = google_compute_subnetwork.development.id
  service_account          = local.google_service_account
  tags                     = ["allow-ssh", "allow-http", "allow-https"]
  domain                   = "portal-dev.${var.cloudflare_domain}"
  certificate              = google_compute_managed_ssl_certificate.portal-dev.id
  target_size              = 1
}

output "portal_address" {
  description = "The IP address of the portal load balancer"
  value       = module.portal.address
}

# ----------------------------------------------------------------------------------------

resource "google_compute_router" "router" {
  name    = "router-to-internet"
  network = google_compute_network.development.id
  project = local.google_project_id
  region  = var.google_region
}

resource "google_compute_router_nat" "nat" {
  name                               = "nat"
  router                             = google_compute_router.router.name
  region                             = var.google_region
  nat_ip_allocate_option             = "AUTO_ONLY"
  source_subnetwork_ip_ranges_to_nat = "ALL_SUBNETWORKS_ALL_IP_RANGES"
}

# ----------------------------------------------------------------------------------------

resource "google_compute_address" "test_server_address" {
  name = "test-server-address"
}

resource "google_compute_instance" "test_server" {

  name         = "test-server"
  machine_type = "n1-standard-2"
  zone         = var.google_zone
<<<<<<< HEAD
  tags         = ["allow-ssh", "allow-udp-40000"]
=======
  tags         = ["allow-ssh", "allow-udp-all"]
>>>>>>> de2c1aee

  allow_stopping_for_update = true

  boot_disk {
    initialize_params {
      image = "ubuntu-os-cloud/ubuntu-minimal-2204-lts"
    }
  }

  network_interface {
    network    = google_compute_network.development.id
    subnetwork = google_compute_subnetwork.development.id
    access_config {
      nat_ip = google_compute_address.test_server_address.address
    }
  }

  metadata = {
    startup-script = <<-EOF2
    #!/bin/bash
    gsutil cp ${var.google_artifacts_bucket}/${var.tag}/bootstrap.sh bootstrap.sh
    chmod +x bootstrap.sh
    ./bootstrap.sh -t ${var.tag} -b ${var.google_artifacts_bucket} -a server.tar.gz
    cat <<EOF > /app/app.env
    ENV=dev
    NEXT_LOG_LEVEL=4
    NEXT_DATACENTER="cloud"
    NEXT_SERVER_ADDRESS="${google_compute_address.test_server_address.address}:30000"
    NEXT_SERVER_BACKEND_HOSTNAME="server-dev.${var.cloudflare_domain}"
    NEXT_BUYER_PUBLIC_KEY="${var.test_buyer_public_key}"
    NEXT_BUYER_PRIVATE_KEY="${var.test_buyer_private_key}"
    NEXT_RELAY_BACKEND_PUBLIC_KEY="${var.relay_backend_public_key}"
    NEXT_SERVER_BACKEND_PUBLIC_KEY="${var.server_backend_public_key}"
    EOF
    gsutil cp ${var.google_artifacts_bucket}/${var.tag}/libnext.so /usr/local/lib/libnext.so
    ldconfig
    systemctl start app.service
    EOF2
  }

  lifecycle {
    create_before_destroy = true
  }

  service_account {
    email  = local.google_service_account
    scopes = ["cloud-platform"]
  }
}

output "test_server_address" {
  description = "The IP address of the test server"
  value = "${google_compute_address.test_server_address.address}:30000"
}

# ----------------------------------------------------------------------------------------<|MERGE_RESOLUTION|>--- conflicted
+++ resolved
@@ -1098,11 +1098,7 @@
   name         = "test-server"
   machine_type = "n1-standard-2"
   zone         = var.google_zone
-<<<<<<< HEAD
-  tags         = ["allow-ssh", "allow-udp-40000"]
-=======
   tags         = ["allow-ssh", "allow-udp-all"]
->>>>>>> de2c1aee
 
   allow_stopping_for_update = true
 
