--- conflicted
+++ resolved
@@ -35,13 +35,13 @@
 	}
 }
 
-<<<<<<< HEAD
 // used for CostMatrix & RouteMatrix marshaling. needed for when version < 3, basically WriteString()
 func WriteBytesOld(buffer []byte, value []byte) int {
 	binary.LittleEndian.PutUint32(buffer, uint32(len(value)))
 	copy(buffer[4:], value)
 	return 4 + len(value)
-=======
+}
+
 func WriteAddress(buffer []byte, address *net.UDPAddr) {
 	if address == nil {
 		buffer[0] = IPAddressNone
@@ -63,5 +63,4 @@
 		buffer[17] = (byte)(port & 0xFF)
 		buffer[18] = (byte)(port >> 8)
 	}
->>>>>>> 2b1a37e8
 }