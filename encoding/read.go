--- conflicted
+++ resolved
@@ -65,14 +65,14 @@
 	return true
 }
 
-<<<<<<< HEAD
 // used for CostMatrix & RouteMatrix unmarshaling. needed for when version < 3, basically ReadString()
 func ReadBytesOld(buffer []byte) ([]byte, int) {
 	length := binary.LittleEndian.Uint32(buffer)
 	data := make([]byte, length)
 	copy(data, buffer[4:4+length])
 	return data, int(4 + length)
-=======
+}
+
 func ReadAddress(buffer []byte) *net.UDPAddr {
 	addressType := buffer[0]
 	switch addressType {
@@ -82,5 +82,4 @@
 		return &net.UDPAddr{IP: buffer[1:], Port: ((int)(binary.LittleEndian.Uint16(buffer[17:])))}
 	}
 	return nil
->>>>>>> 2b1a37e8
 }