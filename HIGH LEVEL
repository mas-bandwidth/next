--- conflicted
+++ resolved
@@ -76,23 +76,13 @@
 
 	Setup prod environment
 
-<<<<<<< HEAD
 	Fix fallback to directs on server backend.
-=======
+
 	Load test to 25M sessions
->>>>>>> 9b6524c2
+
+	Load test to 1K relays, 1M servers and 10M sessions.
 
 TODO
-
-	Optimize for cost
-
-	-----------
-
-	Fix leader election for route matrix
-
-	-----------
-
-	Load test to 1K relays, 1M servers and 10M sessions.
 
 	-----------
 
