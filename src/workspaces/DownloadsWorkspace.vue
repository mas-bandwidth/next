<template>
  <div>
    <v-tour name="downloadsTour" :steps="downloadsTourSteps" :options="downloadsTourOptions" :callbacks="downloadsTourCallbacks"></v-tour>
    <div class="
              d-flex
              justify-content-between
              flex-wrap
              flex-md-nowrap
              align-items-center
              pt-3
              pb-2
              mb-3
              border-bottom
            "
    >
      <h1 class="h2">
        Downloads
      </h1>
      <div class="btn-toolbar mb-2 mb-md-0 flex-grow-1 hidden">
        <div class="mr-auto"></div>
      </div>
    </div>
    <div class="card mb-2">
      <div class="card-body">
        <div class="btn-group-vertical btn-group-sm float-right">
          <div style="display: inherit;flex-direction: column;" data-intercom="sdkDocumentation" data-tour="sdkDocumentation">
            <a
              id="sdk-button"
              @click="downloadSDK()"
              class="btn btn-primary m-1 btn-width white-link"
            >
              <font-awesome-icon icon="download"
                                  class="fa-w-16 fa-fw"
              />
              SDK v4.20
            </a>
            <a
              id="ue4-button"
              @click="downloadUE4()"
              class="btn btn-primary m-1 btn-width white-link"
            >
              <font-awesome-icon icon="download"
                                  class="fa-w-16 fa-fw"
              />
              UE4 Plugin
            </a>
            <a
              id="enet-button"
              @click="downloadEnet()"
              class="btn btn-primary m-1 btn-width white-link"
            >
              <font-awesome-icon icon="download"
                                  class="fa-w-16 fa-fw"
              />
              ENet Support
            </a>
            <a
              id="docs-button"
              @click="downloadDocs()"
              class="btn btn-primary m-1 btn-width white-link"
            >
              <font-awesome-icon icon="download"
                                  class="fa-w-16 fa-fw"
              />
              Documentation
            </a>
          </div>
        </div>
        <h5 class="card-title">
            Network Next SDK
        </h5>
      </div>
      <hr />
      <div class="card-body">
        <div class="btn-group-vertical btn-group-sm float-right">
          <div style="display: inherit;flex-direction: column;" data-intercom="dataReports" data-tour="dataReports">
            <a
              id="white-paper-button"
              @click="download2022WhitePaper()"
              class="btn btn-primary m-1 btn-width white-link"
            >
              <font-awesome-icon icon="download"
                                  class="fa-w-16 fa-fw"
              />
              Download
            </a>
          </div>
        </div>
        <h5>
          State of the Internet for Real-Time Games 2022 Whitepaper <br />
        </h5>
        <div style="font-size: 90%;">Analysis of over 10 million player sessions identifies critical need for session analytics and selective augmented Internet services</div>
      </div>
    </div>
  </div>
</template>

<script lang="ts">
import {
  ENET_DOWNLOAD_EVENT,
  ENET_DOWNLOAD_URL,
  IMPORTANT_CLICKS_CATEGORY,
  SDK_DOCUMENTATION_EVENT,
  SDK_DOCUMENTATION_URL,
  SDK_DOWNLOAD_EVENT,
  SDK_DOWNLOAD_URL,
  UE4_PLUGIN_DOWNLOAD_EVENT,
  UE4_PLUGIN_DOWNLOAD_URL,
  WHITE_PAPER_DOWNLOAD_EVENT,
  WHITE_PAPER_DOWNLOAD_URL
} from '@/components/types/Constants'
import { FeatureEnum } from '@/components/types/FeatureTypes'
import { Component, Vue } from 'vue-property-decorator'

/**
 * This component holds the workspace elements related to the downloads page in the Portal
 */

/**
 * TODO: Make this a View
 */

@Component
export default class DownloadsWorkspace extends Vue {
  private downloadsTourSteps: Array<any>
  private downloadsTourOptions: any
  private downloadsTourCallbacks: any

  constructor () {
    super()

    this.downloadsTourSteps = [
      {
        target: '[data-tour="sdkDocumentation"]',
        header: {
          title: 'SDK & Documentation'
        },
        content: 'Get our open source SDK and view our latest Documentation here.<br><br>Integration instructions are in the Getting Started section of the Documentation.<br><br>Please contact us in chat (lower right) if you have any questions.',
        params: {
          placement: 'left'
        }
      },
      {
        target: '[data-tour="dataReports"]',
        header: {
          title: 'Reports'
        },
        content: 'Get access to Network Next curated reports that detail GDRP and CCPA compliant data analyses.',
        params: {
          placement: 'left'
        }
      }
    ]

    this.downloadsTourOptions = {
      labels: {
        buttonSkip: 'OK',
        buttonPrevious: 'BACK',
        buttonNext: 'NEXT',
        buttonStop: 'OK'
      }
    }

    this.downloadsTourCallbacks = {
      onFinish: () => {
        this.$store.commit('UPDATE_FINISHED_SIGN_UP_TOURS', 'downloads')
        if (this.$flagService.isEnabled(FeatureEnum.FEATURE_ANALYTICS)) {
          this.$gtag.event('Downloads tour finished', {
            event_category: 'Tours'
          })
        }
      }
    }
  }

  private mounted () {
    if (this.$store.getters.isSignUpTour && this.$tours.downloadsTour && !this.$tours.downloadsTour.isRunning && !this.$store.getters.finishedSignUpTours.includes('downloads')) {
      this.$tours.downloadsTour.start()
    }
  }

  private downloadSDK () {
    if (this.$flagService.isEnabled(FeatureEnum.FEATURE_ANALYTICS)) {
      this.$gtag.event(SDK_DOWNLOAD_EVENT, {
        event_category: IMPORTANT_CLICKS_CATEGORY
      })
    }
    window.open(SDK_DOWNLOAD_URL)
    this.$apiService.sendSDKDownloadSlackNotification({
      email: this.$store.getters.userProfile.email,
      customer_name: this.$store.getters.userProfile.companyName,
      customer_code: this.$store.getters.userProfile.companyCode
    })
  }

  private downloadDocs () {
    if (this.$flagService.isEnabled(FeatureEnum.FEATURE_ANALYTICS)) {
      this.$gtag.event(SDK_DOCUMENTATION_EVENT, {
        event_category: IMPORTANT_CLICKS_CATEGORY
      })
    }
    window.open(SDK_DOCUMENTATION_URL)
    this.$apiService.sendDocsViewSlackNotification({
      email: this.$store.getters.userProfile.email,
      customer_name: this.$store.getters.userProfile.companyName,
      customer_code: this.$store.getters.userProfile.companyCode
    })
  }

  private downloadUE4 () {
    if (this.$flagService.isEnabled(FeatureEnum.FEATURE_ANALYTICS)) {
      this.$gtag.event(UE4_PLUGIN_DOWNLOAD_EVENT, {
        event_category: IMPORTANT_CLICKS_CATEGORY
      })
    }
    window.open(UE4_PLUGIN_DOWNLOAD_URL)
    this.$apiService.sendUE4DownloadNotifications({
      email: this.$store.getters.userProfile.email,
      customer_name: this.$store.getters.userProfile.companyName,
      customer_code: this.$store.getters.userProfile.companyCode
    })
  }

  private downloadEnet () {
    if (this.$flagService.isEnabled(FeatureEnum.FEATURE_ANALYTICS)) {
      this.$gtag.event(ENET_DOWNLOAD_EVENT, {
        event_category: IMPORTANT_CLICKS_CATEGORY
      })
    }
    window.open(ENET_DOWNLOAD_URL)
    this.$apiService.sendENetDownloadNotification({
      email: this.$store.getters.userProfile.email,
      customer_name: this.$store.getters.userProfile.companyName,
      customer_code: this.$store.getters.userProfile.companyCode
    })
  }

  private download2022WhitePaper () {
    if (this.$flagService.isEnabled(FeatureEnum.FEATURE_ANALYTICS)) {
      this.$gtag.event(WHITE_PAPER_DOWNLOAD_EVENT, {
        event_category: IMPORTANT_CLICKS_CATEGORY
      })
    }
    window.open(WHITE_PAPER_DOWNLOAD_URL)
    this.$apiService.send2022WhitePaperDownloadNotifications({
      email: this.$store.getters.userProfile.email,
      customer_name: this.$store.getters.userProfile.companyName,
      customer_code: this.$store.getters.userProfile.companyCode
    })
  }
}
</script>

<!-- Add "scoped" attribute to limit CSS to this component only -->
<style scoped lang="scss">
  .btn-width {
    min-width: 180px;
  }
  #sdk-button {
    border-color: #009FDF;
    background-color: #009FDF;
  }
  #docs-button {
    border-color: #009FDF;
    background-color: #009FDF;
  }
  #ue4-button {
    border-color: #009FDF;
    background-color: #009FDF;
  }
  #white-paper-button {
    border-color: #009FDF;
    background-color: #009FDF;
  }
  #sdk-button:hover {
    border-color: rgb(0, 139, 194);
    background-color: rgb(0, 139, 194);
  }
  #docs-button:hover {
    border-color: rgb(0, 139, 194);
    background-color: rgb(0, 139, 194);
  }
<<<<<<< HEAD
  #ue4-button:hover {
    border-color: rgb(0, 139, 194);
    background-color: rgb(0, 139, 194);
  }
=======
  #enet-button {
    border-color: #009FDF;
    background-color: #009FDF;
  }
  #enet-button:hover {
    border-color: rgb(0, 139, 194);
    background-color: rgb(0, 139, 194);
  }
  #white-paper-button {
    border-color: #009FDF;
    background-color: #009FDF;
  }
>>>>>>> 7f9a8c15
  #white-paper-button:hover {
    border-color: rgb(0, 139, 194);
    background-color: rgb(0, 139, 194);
  }
<<<<<<< HEAD
=======
  #ue4-button {
    border-color: #009FDF;
    background-color: #009FDF;
  }
  #ue4-button:hover {
    border-color: rgb(0, 139, 194);
    background-color: rgb(0, 139, 194);
  }
>>>>>>> 7f9a8c15
  .white-link {
    color: white;
  }
</style><|MERGE_RESOLUTION|>--- conflicted
+++ resolved
@@ -264,56 +264,42 @@
     border-color: #009FDF;
     background-color: #009FDF;
   }
+  #white-paper-button {
+    border-color: #009FDF;
+    background-color: #009FDF;
+  }
+  #sdk-button:hover {
+    border-color: rgb(0, 139, 194);
+    background-color: rgb(0, 139, 194);
+  }
+  #docs-button:hover {
+    border-color: rgb(0, 139, 194);
+    background-color: rgb(0, 139, 194);
+  }
+  #enet-button {
+    border-color: #009FDF;
+    background-color: #009FDF;
+  }
+  #enet-button:hover {
+    border-color: rgb(0, 139, 194);
+    background-color: rgb(0, 139, 194);
+  }
+  #white-paper-button {
+    border-color: #009FDF;
+    background-color: #009FDF;
+  }
+  #white-paper-button:hover {
+    border-color: rgb(0, 139, 194);
+    background-color: rgb(0, 139, 194);
+  }
   #ue4-button {
     border-color: #009FDF;
     background-color: #009FDF;
   }
-  #white-paper-button {
-    border-color: #009FDF;
-    background-color: #009FDF;
-  }
-  #sdk-button:hover {
-    border-color: rgb(0, 139, 194);
-    background-color: rgb(0, 139, 194);
-  }
-  #docs-button:hover {
-    border-color: rgb(0, 139, 194);
-    background-color: rgb(0, 139, 194);
-  }
-<<<<<<< HEAD
   #ue4-button:hover {
     border-color: rgb(0, 139, 194);
     background-color: rgb(0, 139, 194);
   }
-=======
-  #enet-button {
-    border-color: #009FDF;
-    background-color: #009FDF;
-  }
-  #enet-button:hover {
-    border-color: rgb(0, 139, 194);
-    background-color: rgb(0, 139, 194);
-  }
-  #white-paper-button {
-    border-color: #009FDF;
-    background-color: #009FDF;
-  }
->>>>>>> 7f9a8c15
-  #white-paper-button:hover {
-    border-color: rgb(0, 139, 194);
-    background-color: rgb(0, 139, 194);
-  }
-<<<<<<< HEAD
-=======
-  #ue4-button {
-    border-color: #009FDF;
-    background-color: #009FDF;
-  }
-  #ue4-button:hover {
-    border-color: rgb(0, 139, 194);
-    background-color: rgb(0, 139, 194);
-  }
->>>>>>> 7f9a8c15
   .white-link {
     color: white;
   }
