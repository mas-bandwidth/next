declare module '*.vue' {
  import _Vue from 'vue'

  export default _Vue

  export interface VueJSONRPCService {
    addMailChimpContact (args: any): Promise<any>;
    impersonate (args: any): Promise<any>;
    updateAccountSettings (args: any): Promise<any>;
    updateAutoSignupDomains (args: any): Promise<any>;
    setupCompanyAccount (args: any): Promise<any>;
    upgradeAccount (args: any): Promise<any>;
    fetchPortalVersion (): Promise<any>;
    fetchTotalSessionCounts (args: any): Promise<any>;
    fetchMapSessions (args: any): Promise<any>;
    fetchSessionDetails (args: any): Promise<any>;
    fetchTopSessions (args: any): Promise<any>;
    fetchAllBuyers (): Promise<any>;
    fetchUsageSummary(args: any): Promise<any>;
<<<<<<< HEAD
    fetchAnalyticsDashboards(args: any): Promise<any>;
=======
    fetchAnalyticsSummary(args: any): Promise<any>;
    fetchDiscoveryDashboards (args: any): Promise<any>;
    fetchSavesDashboard (args: any): Promise<any>;
>>>>>>> 9bb10eb5
    fetchUserSessions (args: any): Promise<any>;
    fetchAllRoles (): Promise<any>;
    fetchAllAccounts (): Promise<any>;
    fetchCurrentSaves (args: any): Promise<any>;
    updateAccountDetails (args: any): Promise<any>;
    updateUserRoles (args: any): Promise<any>;
    deleteUserAccount (args: any): Promise<any>;
    addNewUserAccounts (args: any): Promise<any>;
    fetchUserAccount (args: any): Promise<any>;
    fetchNotifications (): Promise<any>;
    fetchLookerURL (): Promise<any>;
    fetchGameConfiguration (): Promise<any>;
    updateRouteShader (args: any): Promise<any>;
    updateGameConfiguration (args: any): Promise<any>;
    resendVerificationEmail (args: any): Promise<any>;
    sendDocsViewSlackNotification (args: any): Promise<any>;
    sendResetPasswordEmail (args: any): Promise<any>;
    sendSDKDownloadSlackNotification (args: any): Promise<any>;
    sendPublicKeyEnteredSlackNotification (args: any): Promise<any>;
    sendUE4DownloadNotifications (args: any): Promise<any>;
    startAnalyticsTrial (): Promise<any>;
    processNewSignup (args: any): Promise<any>;
    fetchDiscoveryDashboards (args: any): Promise<any>;
  }

  export class VueJSONRPCServicePlugin {
    static install(
      Vue: typeof _Vue,
    ): void
  }

  export interface VueAuthService {
    login (username: string, password: string, redirectURI: string): Promise<any>;
    logout (): void;
    getAccess(email: string, password: string): Promise<Error | undefined>;
    refreshToken (): Promise<any>;
  }

  export class VueAuthServicePlugin {
    static install(
      Vue: typeof _Vue,
    ): void
  }

  export interface VueFlagService {
    fetchEnvVarFeatureFlags (): Promise<any>;
    fetchAllRemoteFeatureFlags (): void;
    isEnabled (name: string): boolean;
  }

  export class VueFlagServicePlugin {
    static install(
      Vue: typeof _Vue,
      options: any,
    ): void
  }

  module 'vue/types/vue' {
    interface Vue {
      $apiService: VueJSONRPCService;
      $authService: VueAuthService;
      $flagService: VueFlagService;
    }
  }
}<|MERGE_RESOLUTION|>--- conflicted
+++ resolved
@@ -17,13 +17,9 @@
     fetchTopSessions (args: any): Promise<any>;
     fetchAllBuyers (): Promise<any>;
     fetchUsageSummary(args: any): Promise<any>;
-<<<<<<< HEAD
-    fetchAnalyticsDashboards(args: any): Promise<any>;
-=======
     fetchAnalyticsSummary(args: any): Promise<any>;
     fetchDiscoveryDashboards (args: any): Promise<any>;
     fetchSavesDashboard (args: any): Promise<any>;
->>>>>>> 9bb10eb5
     fetchUserSessions (args: any): Promise<any>;
     fetchAllRoles (): Promise<any>;
     fetchAllAccounts (): Promise<any>;
