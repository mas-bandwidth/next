import Vue from 'vue'
import VueRouter, { RouteConfig, Route, NavigationGuardNext } from 'vue-router'
import store from '@/store'

import DownloadsWorkspace from '@/workspaces/DownloadsWorkspace.vue'
import GameConfiguration from '@/components/GameConfiguration.vue'
import MapWorkspace from '@/workspaces/MapWorkspace.vue'
import SessionsWorkspace from '@/workspaces/SessionsWorkspace.vue'
import SessionToolWorkspace from '@/workspaces/SessionToolWorkspace.vue'
import SettingsWorkspace from '@/workspaces/SettingsWorkspace.vue'
import UserManagement from '@/components/UserManagement.vue'
import UserToolWorkspace from '@/workspaces/UserToolWorkspace.vue'
import RouteShader from '@/components/RouteShader.vue'
import AccountSettings from '@/components/AccountSettings.vue'
import SessionDetails from '@/components/SessionDetails.vue'
import UserSessions from '@/components/UserSessions.vue'

Vue.use(VueRouter)

// All navigable routes for the Portal
const routes: Array<RouteConfig> = [
  {
    path: '/',
    name: 'map',
    component: MapWorkspace
  },
  {
    path: '/sessions',
    name: 'sessions',
    component: SessionsWorkspace
  },
  {
    path: '/session-tool',
    name: 'session-tool',
    component: SessionToolWorkspace,
    children: [
      {
        path: '*',
        name: 'session-details',
        component: SessionDetails
      }
    ]
  },
  {
    path: '/user-tool',
    name: 'user-tool',
    component: UserToolWorkspace,
    children: [
      {
        path: '*',
        name: 'user-sessions',
        component: UserSessions
      }
    ]
  },
  {
    path: '/downloads',
    name: 'downloads',
    component: DownloadsWorkspace
  },
  {
    path: '/settings',
    name: 'settings',
    component: SettingsWorkspace,
    children: [
      {
        path: 'account',
        name: 'account-settings',
        component: AccountSettings
      },
      {
        path: 'game-config',
        name: 'config',
        component: GameConfiguration
      },
      {
        path: 'users',
        name: 'users',
        component: UserManagement
      }/* ,
      {
        path: 'route-shader',
        name: 'shader',
        component: RouteShader
      } */
    ]
  },
  {
    path: '*',
    name: 'undefined'
  }
]

const router = new VueRouter({
  mode: 'history',
  routes
})

// Catch all for routes. This can be used for a lot of different things like separating anon portal from authorized portal etc
router.beforeEach((to: Route, from: Route, next: NavigationGuardNext<Vue>) => {
  // TODO: Make sure these are doing what we want them to do.
  // TODO: store.getters.isAdmin doesn't work here. store.getters shows that everything is initialized correctly but accessing any of the members within getters, doesn't work?!
  // BUG: Re-routes valid users to the map when it should just refresh the page...
  if ((!store.getters.isAdmin && !store.getters.isOwner && (to.name === 'users' || to.name === 'game-config')) || to.name === 'undefined') {
<<<<<<< HEAD
    store.commit('UPDATE_CURRENT_PAGE', 'map');
    (window as any).Intercom('update')
=======
    store.commit('UPDATE_CURRENT_PAGE', 'map')
>>>>>>> bf140b7f
    next('/')
    return
  }
  if (to.name === 'settings') {
    store.commit('UPDATE_CURRENT_PAGE', 'account-settings');
    (window as any).Intercom('update')
    next('/settings/account')
    return
  }
  // Email is verified
  if (to.query.message === 'Your email was verified. You can continue using the application.') {
<<<<<<< HEAD
    store.commit('UPDATE_CURRENT_PAGE', 'map');
    (window as any).Intercom('update')
=======
    Vue.prototype.$authService.refreshToken()
    store.commit('UPDATE_CURRENT_PAGE', 'map')
>>>>>>> bf140b7f
    next('/')
    return
  }
  store.commit('UPDATE_CURRENT_PAGE', to.name);
  (window as any).Intercom('update')
  next()
})

export default router<|MERGE_RESOLUTION|>--- conflicted
+++ resolved
@@ -102,12 +102,8 @@
   // TODO: store.getters.isAdmin doesn't work here. store.getters shows that everything is initialized correctly but accessing any of the members within getters, doesn't work?!
   // BUG: Re-routes valid users to the map when it should just refresh the page...
   if ((!store.getters.isAdmin && !store.getters.isOwner && (to.name === 'users' || to.name === 'game-config')) || to.name === 'undefined') {
-<<<<<<< HEAD
     store.commit('UPDATE_CURRENT_PAGE', 'map');
     (window as any).Intercom('update')
-=======
-    store.commit('UPDATE_CURRENT_PAGE', 'map')
->>>>>>> bf140b7f
     next('/')
     return
   }
@@ -119,13 +115,9 @@
   }
   // Email is verified
   if (to.query.message === 'Your email was verified. You can continue using the application.') {
-<<<<<<< HEAD
     store.commit('UPDATE_CURRENT_PAGE', 'map');
     (window as any).Intercom('update')
-=======
     Vue.prototype.$authService.refreshToken()
-    store.commit('UPDATE_CURRENT_PAGE', 'map')
->>>>>>> bf140b7f
     next('/')
     return
   }
