// Enum to describe different alert types
// Alert types must be a bootstrap 4 valid alert type

export enum FeatureEnum {
  FEATURE_EXPLORE = 'FEATURE_EXPLORE',
  FEATURE_ROUTE_SHADER = 'FEATURE_ROUTE_SHADER',
  FEATURE_IMPERSONATION = 'FEATURE_IMPERSONATION',
  FEATURE_INTERCOM = 'FEATURE_INTERCOM',
  FEATURE_ANALYTICS = 'FEATURE_ANALYTICS',
<<<<<<< HEAD
  FEATURE_NGINX = 'FEATURE_NGINX'
=======
  FEATURE_TOUR = 'FEATURE_TOUR'
>>>>>>> 8dfab70e
}

export interface Flag {
  name: FeatureEnum;
  description: string;
  value: boolean;
}<|MERGE_RESOLUTION|>--- conflicted
+++ resolved
@@ -7,11 +7,8 @@
   FEATURE_IMPERSONATION = 'FEATURE_IMPERSONATION',
   FEATURE_INTERCOM = 'FEATURE_INTERCOM',
   FEATURE_ANALYTICS = 'FEATURE_ANALYTICS',
-<<<<<<< HEAD
-  FEATURE_NGINX = 'FEATURE_NGINX'
-=======
+  FEATURE_NGINX = 'FEATURE_NGINX',
   FEATURE_TOUR = 'FEATURE_TOUR'
->>>>>>> 8dfab70e
 }
 
 export interface Flag {
