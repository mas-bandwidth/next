--- conflicted
+++ resolved
@@ -1,5 +1,4 @@
 <template>
-<<<<<<< HEAD
   <div class="card-body">
     <h5 class="card-title">
       Analytic Dashboards
@@ -17,25 +16,10 @@
           </ul>
         </div>
         <div class="row" v-for="(url, urlIndex) in urls" :key="urlIndex">
-          <iframe
-            class="col"
-            id="analyticsDashboard"
-            style="min-height: 1000px;"
-            :src="url"
-            v-if="url !== ''"
-            frameborder="0"
-          >
-          </iframe>
+          <Alert ref="failureAlert"/>
+          <LookerEmbed :dashURL="url" dashID="analyticsDash" />
         </div>
       </div>
-=======
-  <div class="card-body" id="analytics-page">
-    <Alert ref="failureAlert"/>
-    <div v-for="(url, index) in analyticsDashURLs" :key="index" class="row">
-      <LookerEmbed :dashURL="url" dashID="analyticsDash" />
->>>>>>> 9bb10eb5
-    </div>
-  </div>
 </template>
 
 <script lang="ts">
@@ -52,22 +36,17 @@
   }
 })
 export default class Analytics extends Vue {
-<<<<<<< HEAD
+  // Register the alert component to access its set methods
+  $refs!: {
+    failureAlert: Alert;
+  }
+
+  private unwatchFilter: any
   private dashboards: any
   private domain: string
   private selectedTabIndex: number
   private tabs: Array<string>
   private urls: Array<string>
-=======
-  // Register the alert component to access its set methods
-  $refs!: {
-    failureAlert: Alert;
-  }
-
-  private analyticsDashURLs: Array<string>
->>>>>>> 9bb10eb5
-
-  private unwatchFilter: any
 
   constructor () {
     super()
@@ -79,7 +58,6 @@
 
   private mounted () {
     // This is only necessary for admins - when the filter changes, grab the new analytics URL
-<<<<<<< HEAD
     this.unwatchFilter = this.$store.watch(
       (state: any, getters: any) => {
         return getters.currentFilter
@@ -88,28 +66,14 @@
         this.fetchAnalyticsDashboards()
       }
     )
-=======
-    if (this.$store.getters.isAdmin) {
-      this.unwatchFilter = this.$store.watch(
-        (state: any, getters: any) => {
-          return getters.currentFilter
-        },
-        () => {
-          this.fetchAnalyticsSummary()
-        }
-      )
-    }
->>>>>>> 9bb10eb5
 
     this.fetchAnalyticsDashboards()
-
-    window.addEventListener('message', this.resizeIframes)
   }
 
   private beforeDestroy () {
-<<<<<<< HEAD
-    this.unwatchFilter()
-    window.removeEventListener('message', this.resizeIframes)
+    if (this.$store.getters.isAdmin) {
+      this.unwatchFilter()
+    }
   }
 
   private resizeIframes (event: any) {
@@ -153,15 +117,6 @@
 
     // TODO: This is a bit wasteful because we are making multiple URLs when we only need the one specific to the selected tab. Make a refresh endpoint that will just reload the tab
     this.$apiService.fetchAnalyticsDashboards({
-=======
-    if (this.$store.getters.isAdmin) {
-      this.unwatchFilter()
-    }
-  }
-
-  private fetchAnalyticsSummary () {
-    this.$apiService.fetchAnalyticsSummary({
->>>>>>> 9bb10eb5
       company_code: this.$store.getters.isAdmin ? this.$store.getters.currentFilter.companyCode : this.$store.getters.userProfile.companyCode,
       origin: window.location.origin
     })
