<template>
  <div class="table-responsive table-no-top-line" v-if="showSessions">
    <table class="table table-sm">
      <thead>
        <tr>
          <th>
            <span>
              Date
            </span>
          </th>
          <th>
            <span>
              Session ID
            </span>
          </th>
          <th>
            <span>
              Platform
            </span>
          </th>
          <th>
            <span>
              Connection Type
            </span>
          </th>
          <th>
            <span>
              ISP
            </span>
          </th>
          <th>
            <span>
              Datacenter
            </span>
          </th>
          <th>
            <span>
              Server Address
            </span>
          </th>
        </tr>
      </thead>
      <tbody v-if="sessions.length > 0">
        <tr id="data-row" v-for="(session, index) in sessions" v-bind:key="index">
          <td>
            {{ convertUTCDateToLocalDate(new Date(timeStamps[index])) }}
          </td>
          <td>
              <router-link v-bind:to="`/session-tool/${session.id}`" class="text-dark fixed-width">{{ session.id }}</router-link>
          </td>
          <td>
            {{ session.platform }}
          </td>
          <td>
            {{ session.connection === "wifi" ? "Wi-Fi" : session.connection.charAt(0).toUpperCase() + session.connection.slice(1) }}
          </td>
          <td>
            {{ session.location.isp || "Unknown"}}
          </td>
          <td>
<<<<<<< HEAD
            {{ session.datacenter_alias != "" ? session.datacenter_alias : session.datacenter_name }}
=======
            {{ session.datacenter_alias !== "" ? session.datacenter_alias : session.datacenter_name }}
>>>>>>> f9da9f5f
          </td>
          <td>
            {{ session.server_addr }}
          </td>
        </tr>
      </tbody>
      <tbody v-if="sessions.length === 0">
        <tr>
          <td colspan="7" class="text-muted">
              There are no sessions belonging to this user.
          </td>
        </tr>
      </tbody>
    </table>
  </div>
</template>

<script lang="ts">
import { Component, Vue } from 'vue-property-decorator'
import { NavigationGuardNext, Route } from 'vue-router'

/**
 * This component displays all of the information related to the user
 *  tool page in the Portal and has all the associated logic and api calls
 */

@Component
export default class UserSessions extends Vue {
  private sessions: Array<any>
  private timeStamps: Array<any>
  private sessionLoop: any
  private showSessions: boolean
  private searchID: string
<<<<<<< HEAD
  private message: string
  private alertType: string
=======
>>>>>>> f9da9f5f

  constructor () {
    super()
    this.searchID = ''
    this.sessions = []
    this.timeStamps = []
    this.showSessions = false
    this.sessionLoop = null
  }

  private mounted () {
    this.searchID = this.$route.params.pathMatch || ''
    if (this.searchID !== '') {
      this.fetchUserSessions()
      this.sessionLoop = setInterval(() => {
        this.fetchUserSessions()
      }, 10000)
    }
  }

  private beforeRouteUpdate (to: Route, from: Route, next: NavigationGuardNext<Vue>) {
    if (this.sessionLoop) {
      clearInterval(this.sessionLoop)
    }
    this.showSessions = false
    this.searchID = to.params.pathMatch || ''
    if (this.searchID !== '') {
      this.fetchUserSessions()
      this.sessionLoop = setInterval(() => {
        this.fetchUserSessions()
      }, 10000)
    }
    next()
  }

  private fetchUserSessions () {
    if (this.searchID === '') {
      return
    }

    this.$apiService.fetchUserSessions({ user_id: this.searchID })
      .then((response: any) => {
        this.sessions = response.sessions || []
        this.timeStamps = response.time_stamps
        this.showSessions = true
      })
      .catch((error: Error) => {
        if (this.sessionLoop) {
          clearInterval(this.sessionLoop)
        }
        if (this.sessions.length === 0) {
          console.log(`Something went wrong fetching sessions details for: ${this.searchID}`)
          console.log(error)
        }
      })
  }

  private convertUTCDateToLocalDate (date: Date) {
    const newDate = new Date(date.getTime() + date.getTimezoneOffset() * 60 * 1000)

    newDate.setMinutes(date.getMinutes() - date.getTimezoneOffset())

    return newDate.toLocaleString().replace(',', '')
  }
}

</script>

<!-- Add "scoped" attribute to limit CSS to this component only -->
<style scoped lang="scss">
</style><|MERGE_RESOLUTION|>--- conflicted
+++ resolved
@@ -58,11 +58,7 @@
             {{ session.location.isp || "Unknown"}}
           </td>
           <td>
-<<<<<<< HEAD
-            {{ session.datacenter_alias != "" ? session.datacenter_alias : session.datacenter_name }}
-=======
             {{ session.datacenter_alias !== "" ? session.datacenter_alias : session.datacenter_name }}
->>>>>>> f9da9f5f
           </td>
           <td>
             {{ session.server_addr }}
@@ -96,11 +92,6 @@
   private sessionLoop: any
   private showSessions: boolean
   private searchID: string
-<<<<<<< HEAD
-  private message: string
-  private alertType: string
-=======
->>>>>>> f9da9f5f
 
   constructor () {
     super()
