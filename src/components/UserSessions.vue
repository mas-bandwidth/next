<template>
  <div class="table-responsive table-no-top-line" v-if="showSessions">
    <table class="table table-sm">
      <thead>
        <tr>
          <th>
            <span>
              Date
            </span>
          </th>
          <th>
            <span>
              Session ID
            </span>
          </th>
          <th>
            <span>
              Platform
            </span>
          </th>
          <th>
            <span>
              Connection Type
            </span>
          </th>
          <th>
            <span>
              ISP
            </span>
          </th>
          <th>
            <span>
              Datacenter
            </span>
          </th>
          <th>
            <span>
              Server Address
            </span>
          </th>
        </tr>
      </thead>
      <tbody v-if="sessions.length > 0">
        <tr id="data-row" v-for="(session, index) in sessions" v-bind:key="index">
          <td>
            {{ convertUTCDateToLocalDate(new Date(timeStamps[index])) }}
          </td>
          <td>
              <router-link v-bind:to="`/session-tool/${session.id}`" class="text-dark fixed-width">{{ session.id }}</router-link>
          </td>
          <td>
            {{ session.platform }}
          </td>
          <td>
            {{ session.connection === "wifi" ? "Wi-Fi" : session.connection.charAt(0).toUpperCase() + session.connection.slice(1) }}
          </td>
          <td>
            {{ session.location.isp || "Unknown"}}
          </td>
          <td>
            {{ session.datacenter_alias !== "" ? session.datacenter_alias : session.datacenter_name }}
          </td>
          <td>
            {{ session.server_addr }}
          </td>
        </tr>
      </tbody>
      <tbody v-if="sessions.length === 0">
        <tr>
          <td colspan="7" class="text-muted">
              There are no sessions belonging to this user.
          </td>
        </tr>
      </tbody>
    </table>
  </div>
</template>

<script lang="ts">
import { Component, Vue } from 'vue-property-decorator'
import { NavigationGuardNext, Route } from 'vue-router'

/**
 * This component displays all of the information related to the user
 *  tool page in the Portal and has all the associated logic and api calls
 */

@Component
export default class UserSessions extends Vue {
  private sessions: Array<any>
  private timeStamps: Array<any>
  private sessionLoop: any
  private showSessions: boolean
  private searchID: string
<<<<<<< HEAD
  private message: string
  private alertType: string
=======
>>>>>>> 886cc569

  constructor () {
    super()
    this.searchID = ''
    this.sessions = []
    this.timeStamps = []
    this.showSessions = false
    this.sessionLoop = null
  }

  private mounted () {
    this.searchID = this.$route.params.pathMatch || ''
    if (this.searchID !== '') {
      this.fetchUserSessions()
      this.sessionLoop = setInterval(() => {
        this.fetchUserSessions()
      }, 10000)
    }
  }

  private beforeRouteUpdate (to: Route, from: Route, next: NavigationGuardNext<Vue>) {
    if (this.sessionLoop) {
      clearInterval(this.sessionLoop)
    }
    this.showSessions = false
    this.searchID = to.params.pathMatch || ''
    if (this.searchID !== '') {
      this.fetchUserSessions()
      this.sessionLoop = setInterval(() => {
        this.fetchUserSessions()
      }, 10000)
    }
    next()
  }

  private fetchUserSessions () {
    if (this.searchID === '') {
      return
    }

    // TODO: Figure out how to get rid of this. this.$apiService should be possible...
    // HACK: This is a hack to get tests to work properly
    this.$apiService.fetchUserSessions({ user_id: this.searchID })
      .then((response: any) => {
        this.sessions = response.sessions || []
        this.timeStamps = response.time_stamps
        this.showSessions = true
      })
      .catch((error: Error) => {
        if (this.sessionLoop) {
          clearInterval(this.sessionLoop)
        }
        if (this.sessions.length === 0) {
          console.log(`Something went wrong fetching sessions details for: ${this.searchID}`)
          console.log(error)
        }
      })
  }

  private convertUTCDateToLocalDate (date: Date) {
    const newDate = new Date(date.getTime() + date.getTimezoneOffset() * 60 * 1000)

    newDate.setMinutes(date.getMinutes() - date.getTimezoneOffset())

    return newDate.toLocaleString().replace(',', '')
  }
}

</script>

<!-- Add "scoped" attribute to limit CSS to this component only -->
<style scoped lang="scss">
</style><|MERGE_RESOLUTION|>--- conflicted
+++ resolved
@@ -92,11 +92,6 @@
   private sessionLoop: any
   private showSessions: boolean
   private searchID: string
-<<<<<<< HEAD
-  private message: string
-  private alertType: string
-=======
->>>>>>> 886cc569
 
   constructor () {
     super()
