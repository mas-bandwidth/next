--- conflicted
+++ resolved
@@ -60,8 +60,6 @@
   }
 })
 export default class SessionCounts extends Vue {
-<<<<<<< HEAD
-=======
   // Register the alert component to access its set methods
   $refs!: {
     verifyAlert: Alert;
@@ -71,7 +69,6 @@
   private showCount: boolean
   private countLoop: any
 
->>>>>>> f9da9f5f
   get totalSessions () {
     return this.totalSessionsReply.direct + this.totalSessionsReply.onNN
   }
@@ -89,8 +86,6 @@
       onNN: 0
     }
     this.showCount = false
-<<<<<<< HEAD
-    this.AlertType = AlertType
     this.filterOptions = []
   }
 
@@ -109,15 +104,10 @@
       }
     })
 
-=======
-  }
-
-  private mounted () {
     if (this.$store.getters.isAnonymousPlus) {
       this.$refs.verifyAlert.setMessage(`Please confirm your email address: ${this.$store.getters.userProfile.email}`)
       this.$refs.verifyAlert.setAlertType(AlertType.INFO)
     }
->>>>>>> f9da9f5f
     this.restartLoop()
   }
 
