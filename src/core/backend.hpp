--- conflicted
+++ resolved
@@ -30,16 +30,10 @@
 {
   extern const char* RELAY_VERSION;
   const uint32_t INIT_REQUEST_MAGIC = 0x9083708f;
-<<<<<<< HEAD
-  const uint32_t INIT_REQUEST_VERSION = 0;
-  const uint32_t INIT_RESPONSE_VERSION = 0;
-  const uint32_t UPDATE_REQUEST_VERSION = 1;
-=======
 
   const uint32_t INIT_REQUEST_VERSION = 1;
   const uint32_t INIT_RESPONSE_VERSION = 0;
   const uint32_t UPDATE_REQUEST_VERSION = 2;
->>>>>>> 754100be
   const uint32_t UPDATE_RESPONSE_VERSION = 0;
 
   const uint8_t MAX_UPDATE_ATTEMPTS = 11;  // 1 initial + 10 more for failures
@@ -157,17 +151,8 @@
      * Returns true as long as the relay doesn't reach the max number of failed update attempts
      */
     auto update_loop(
-<<<<<<< HEAD
-     const volatile bool& should_loop,
-     const volatile bool& should_shutdown_clean,
-     ThroughputRecorder& logger,
-     SessionMap& sessions) -> bool;
-=======
-     volatile bool& should_loop,
-     const volatile bool& should_clean_shutdown,
-     util::ThroughputRecorder& logger,
-     core::SessionMap& sessions) -> bool;
->>>>>>> 754100be
+     volatile bool& should_loop, const volatile bool& should_clean_shutdown, ThroughputRecorder& logger, SessionMap& sessions)
+     -> bool;
 
    private:
     const std::string hostname;
