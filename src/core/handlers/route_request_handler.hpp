--- conflicted
+++ resolved
@@ -35,16 +35,7 @@
       size_t index = 0;
       size_t length = packet.length;
 
-<<<<<<< HEAD
-      if (is_signed) {
-        index = PACKET_HASH_LENGTH;
-        length = packet.length - PACKET_HASH_LENGTH;
-      }
-
       if (length < static_cast<size_t>(1 + RouteTokenV4::SIZE_OF_SIGNED * 2)) {
-=======
-      if (length < static_cast<size_t>(1 + RouteTokenV4::EncryptedByteSize * 2)) {
->>>>>>> 521c5a35
         LOG(ERROR, "ignoring route request. bad packet size (", length, ")");
         return;
       }
@@ -98,19 +89,7 @@
 
       length = packet.length - RouteTokenV4::SIZE_OF_SIGNED;
 
-<<<<<<< HEAD
-      if (is_signed) {
-        size_t index = RouteTokenV4::SIZE_OF_SIGNED;
-        packet.buffer[index + PACKET_HASH_LENGTH] = static_cast<uint8_t>(PacketType::RouteRequest4);
-        if (!crypto::sign_network_next_packet_sdk4(packet.buffer, index, length)) {
-          LOG(ERROR, "unable to sign route request packet for session ", token);
-        }
-      } else {
-        packet.buffer[RouteTokenV4::SIZE_OF_SIGNED] = static_cast<uint8_t>(PacketType::RouteRequest4);
-      }
-=======
-      packet.buffer[RouteTokenV4::EncryptedByteSize] = static_cast<uint8_t>(PacketType::RouteRequest4);
->>>>>>> 521c5a35
+      packet.buffer[RouteTokenV4::SIZE_OF_SIGNED] = static_cast<uint8_t>(PacketType::RouteRequest4);
 
       recorder.route_request_tx.add(length);
 
