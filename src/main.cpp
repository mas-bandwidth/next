--- conflicted
+++ resolved
@@ -356,86 +356,61 @@
 
   // new backend setup
   {
-<<<<<<< HEAD
-    std::thread updateThread([&env,
-                              &relayAddr,
-                              &keychain,
-                              &routerInfo,
-                              &relayManager,
-                              &b64RelayPubKey,
-                              &sessions,
-                              &v3TrafficStats,
-                              &cleanup,
-                              &recorder,
-                              &success] {
-      bool relayInitialized = false;
-
-      net::BeastWrapper wrapper;
-      core::Backend backend(
-       env.BackendHostname,
-       relayAddr.toString(),
-       keychain,
-       routerInfo,
-       relayManager,
-       b64RelayPubKey,
-       sessions,
-       v3TrafficStats,
-       wrapper);
-
-      for (int i = 0; i < 60; ++i) {
-        if (backend.init()) {
-          std::cout << '\n';
-          relayInitialized = true;
-          break;
-        }
-=======
     std::thread updateThread(
      [&env, &relayAddr, &keychain, &routerInfo, &relayManager, &b64RelayPubKey, &sessions, &cleanup, &recorder, &success] {
        bool relayInitialized = false;
->>>>>>> bc142c44
-
-       core::Backend<net::BeastWrapper> backend(
-        env.BackendHostname, relayAddr.toString(), keychain, routerInfo, relayManager, b64RelayPubKey, sessions);
-
-       for (int i = 0; i < 60; ++i) {
-         if (backend.init()) {
-           std::cout << '\n';
-           relayInitialized = true;
-           break;
-         }
-
-         std::this_thread::sleep_for(1s);
-       }
-
-       if (!relayInitialized) {
-         Log("error: could not initialize relay");
-         cleanup();
-       }
-
-       Log("relay initialized with new backend");
-
-       if (gAlive) {
-         setupSignalHandlers();
-
-         success = backend.updateCycle(gAlive, gShouldCleanShutdown, recorder, sessions);
-       }
-     });
-
-    {
-      auto [ok, err] = os::SetThreadAffinity(updateThread, 0);
-      if (!ok) {
-        Log(err);
-      }
-    }
-
-    {
-      auto [ok, err] = os::SetThreadSchedMax(updateThread);
-      if (!ok) {
-        Log(err);
-      }
-    }
-
-    updateThread.join();
+
+        net::BeastWrapper wrapper;
+        core::Backend backend(
+         env.BackendHostname,
+         relayAddr.toString(),
+         keychain,
+         routerInfo,
+         relayManager,
+         b64RelayPubKey,
+         sessions,
+         v3TrafficStats,
+         wrapper);
+
+        for (int i = 0; i < 60; ++i) {
+          if (backend.init()) {
+            std::cout << '\n';
+            relayInitialized = true;
+            break;
+          }
+
+          std::this_thread::sleep_for(1s);
+        }
+
+        if (!relayInitialized) {
+          Log("error: could not initialize relay");
+          cleanup();
+        }
+
+        Log("relay initialized with new backend");
+
+        if (gAlive) {
+          setupSignalHandlers();
+
+          success = backend.updateCycle(gAlive, gShouldCleanShutdown, recorder, sessions);
+        }
+      });
+
+      {
+        auto [ok, err] = os::SetThreadAffinity(updateThread, 0);
+        if (!ok) {
+          Log(err);
+        }
+      }
+
+      {
+        auto [ok, err] = os::SetThreadSchedMax(updateThread);
+        if (!ok) {
+          Log(err);
+        }
+      }
+
+      updateThread.join();
   }
 
   Log("cleaning up");
@@ -448,4 +423,4 @@
   LogDebug("Receiving Address: ", relayAddr);
 
   return success ? 0 : 1;
-}+  }