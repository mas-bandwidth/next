#include "includes.h"
#include "testing/test.hpp"
#include "core/backend.hpp"
#include "testing/mocks.hpp"

using namespace std::chrono_literals;

namespace
{
  const unsigned int Base64NonceLength = 32;
  const unsigned int Base64EncryptedTokenLength = 64;

  const std::string BackendHostname = "http://totally-real-backend.com";
  const auto RelayAddr = "127.0.0.1:12345";
  const auto Base64RelayPublicKey = "9SKtwe4Ear59iQyBOggxutzdtVLLc1YQ2qnArgiiz14=";
  const auto Base64RelayPrivateKey = "lypnDfozGRHepukundjYAF5fKY1Tw2g7Dxh0rAgMCt8=";
  const auto Base64RouterPublicKey = "SS55dEl9nTSnVVDrqwPeqRv/YcYOZZLXCWTpNBIyX0Y=";
  const auto Base64UpdateKey = "ycOUBHcxeThec42twkVJkO7QaVqlZUk3pApu7Ki58SrvELV+iIfiMpgxuJcTASVaCs1XD2BNDoGcEu9JkHv/sQ==";
  legacy::v3::TrafficStats TrafficStats;
  crypto::Keychain Keychain = [] {
    crypto::Keychain keychain;
    check(keychain.parse(Base64RelayPublicKey, Base64RelayPrivateKey, Base64RouterPublicKey, Base64UpdateKey));
    return keychain;
  }();

  std::vector<uint8_t> BasicValidUpdateResponse = [] {
    core::InitResponse response = {
     .Version = 0,
     .Timestamp = 0,
     .PublicKey = {},
    };

    std::vector<uint8_t> buff(core::InitResponse::ByteSize);
    check(response.into(buff));
    return buff;
  }();

  auto makeInitResponse(uint32_t version, uint64_t timestamp, std::array<uint8_t, crypto::KeySize>& pk) -> std::vector<uint8_t>
  {
<<<<<<< HEAD
    static crypto::Keychain keychain;
=======
    std::vector<uint8_t> buff(core::InitResponse::ByteSize);
    core::InitResponse resp{
     .Version = version,
     .Timestamp = timestamp,
     .PublicKey = pk,
    };
>>>>>>> 7b772839

    resp.into(buff);

<<<<<<< HEAD
    return core::Backend<testing::StubbedCurlWrapper>(
     BackendHostname, RelayAddr, keychain, info, manager, Base64RelayPublicKey, sessions);
=======
    return buff;
>>>>>>> 7b772839
  }
}  // namespace

Test(core_backend_init_valid)
{
  core::RouterInfo routerInfo;
  core::RelayManager<core::Relay> manager;
  core::SessionMap sessions;
  std::array<uint8_t, crypto::KeySize> pk{};
  testing::MockHttpClient client;
  client.Response = makeInitResponse(0, 123456789, pk);
  core::Backend backend(
   BackendHostname, RelayAddr, Keychain, routerInfo, manager, Base64RelayPublicKey, sessions, TrafficStats, client);

  check(backend.init());

  check(client.Hostname == BackendHostname);
  check(client.Endpoint == "/relay_init");
  check(routerInfo.currentTime() >= 123456789 / 1000);

  core::InitRequest request;
  check(request.from(client.Request));

  check(request.Magic == core::InitRequestMagic);
  check(request.Version == core::InitRequestVersion);
  check(request.Address == RelayAddr);

  // can't check nonce or enctypred token since they're random
}

// Update the backend for 2 seconds, then proceed to switch the handle to false.
// The relay should then attempt to ack the backend.
// It won't receive a success response from the backend so instead it will
// live for 60 seconds and skip the ack
Test(core_Backend_updateCycle_shutdown_60s)
{
  util::Clock testClock;

  core::RouterInfo routerInfo;
  core::RelayManager<core::Relay> manager;
  core::SessionMap sessions;
  volatile bool handle = true;
  volatile bool shouldCleanShutdown = false;
  util::ThroughputRecorder logger;
  testing::MockHttpClient client;

  core::Backend backend(
   BackendHostname, RelayAddr, Keychain, routerInfo, manager, Base64RelayPublicKey, sessions, TrafficStats, client);

  client.Success = true;
  client.Response = BasicValidUpdateResponse;

  testClock.reset();
  auto fut = std::async(std::launch::async, [&] {
    std::this_thread::sleep_for(2s);
    client.Success = false;
    shouldCleanShutdown = true;  // just to mimic actual behavior
    handle = false;
  });

  check(backend.updateCycle(handle, shouldCleanShutdown, logger, sessions));
  auto elapsed = testClock.elapsed<util::Second>();
  check(elapsed >= 62.0);
}

// Update the backend for 2 seconds, then proceed to switch the handle to false.
// The relay should then attempt to ack the backend and shutdown for 30 seconds.
// It will receive a success response and then live for another 30 seconds.
// The 60 second timeout will not apply here
Test(core_Backend_updateCycle_ack_and_30s)
{
  util::Clock testClock;

  core::RouterInfo routerInfo;
  core::RelayManager<core::Relay> manager;
  core::SessionMap sessions;
  volatile bool handle = true;
  volatile bool shouldCleanShutdown = false;
  util::ThroughputRecorder logger;
  testing::MockHttpClient client;

  core::Backend backend(
   BackendHostname, RelayAddr, Keychain, routerInfo, manager, Base64RelayPublicKey, sessions, TrafficStats, client);

  client.Success = true;
  client.Response = BasicValidUpdateResponse;

  testClock.reset();
  auto fut = std::async(std::launch::async, [&] {
    std::this_thread::sleep_for(2s);
    shouldCleanShutdown = true;
    handle = false;
  });

  check(backend.updateCycle(handle, shouldCleanShutdown, logger, sessions));
  auto elapsed = testClock.elapsed<util::Second>();
  check(elapsed >= 32.0);
}

// Update the backend for 2 seconds, then proceed to switch the handle to false.
// The relay will not get a success response for 31 seconds after the handle is set.
// After which it will get a success and then proceed with the normal routine of waiting 30 seconds
// The amount of time waited will be greater than 60 seconds
// This is to assert the updateCycle will ignore the 60 second timeout if the backend gets an update
Test(core_Backend_updateCycle_no_ack_for_40s_then_ack_then_wait)
{
  util::Clock testClock;

  core::RouterInfo routerInfo;
  core::RelayManager<core::Relay> manager;
  core::SessionMap sessions;
  volatile bool handle = true;
  volatile bool shouldCleanShutdown = false;
  util::ThroughputRecorder recorder;
  testing::MockHttpClient client;

  core::Backend backend(
   BackendHostname, RelayAddr, Keychain, routerInfo, manager, Base64RelayPublicKey, sessions, TrafficStats, client);

  client.Success = true;
  client.Response = BasicValidUpdateResponse;

  testClock.reset();
  auto fut = std::async(std::launch::async, [&] {
    std::this_thread::sleep_for(2s);
    shouldCleanShutdown = true;
    client.Success = false;
    handle = false;
    std::this_thread::sleep_for(31s);
    client.Success = true;
  });

  check(backend.updateCycle(handle, shouldCleanShutdown, recorder, sessions));
  auto elapsed = testClock.elapsed<util::Second>();
  check(elapsed >= 63.0);
}

// Update the backend for 2 seconds, then switch the success of the request to false.
// That will trigger the failure attempts which the number of is controlled by the MaxUpdateAttempts constant.
// After the max attempts is reached it will shutdown.
// But because the success value is never reset to true, the cleanshutdown ack will never succeed
// so the final duration should be 2 seconds of success and (MaxUpdateAttempts - 1) seconds of failure.
Test(core_Backend_updateCycle_update_fails_for_max_number_of_attempts)
{
  util::Clock testClock;

  core::RouterInfo routerInfo;
  core::RelayManager<core::Relay> manager;
  core::SessionMap sessions;
  volatile bool handle = true;
  volatile bool shouldCleanShutdown = false;
  util::ThroughputRecorder recorder;
  testing::MockHttpClient client;

  core::Backend backend(
   BackendHostname, RelayAddr, Keychain, routerInfo, manager, Base64RelayPublicKey, sessions, TrafficStats, client);

  client.Success = true;
  client.Response = BasicValidUpdateResponse;

  testClock.reset();
  auto fut = std::async(std::launch::async, [&] {
    std::this_thread::sleep_for(2s);
    client.Success = false;  // set to false here to trigger failed updates
  });

  check(!backend.updateCycle(handle, shouldCleanShutdown, recorder, sessions));
  auto elapsed = testClock.elapsed<util::Second>();
  // time will be 2 seconds of good updates and
  // 10 seconds of bad updates, which will cause
  // the relay to abort with no clean shutdown
  check(elapsed >= 12.0).onFail([&elapsed] {
    std::cout << "elapsed: " << elapsed << '\n';
  });
}

// When clean shutdown is not set to true, the function should return immediately
Test(core_Backend_updateCycle_no_clean_shutdown)
{
  util::Clock testClock;

  core::RouterInfo routerInfo;
  core::RelayManager<core::Relay> manager;
  core::SessionMap sessions;
  volatile bool handle = true;
  volatile bool shouldCleanShutdown = false;
  util::ThroughputRecorder recorder;
  testing::MockHttpClient client;

  core::Backend backend(
   BackendHostname, RelayAddr, Keychain, routerInfo, manager, Base64RelayPublicKey, sessions, TrafficStats, client);

  client.Success = true;
  client.Response = BasicValidUpdateResponse;

  testClock.reset();
  auto fut = std::async(std::launch::async, [&] {
    std::this_thread::sleep_for(2s);
    client.Success = false;
    handle = false;
  });

  check(backend.updateCycle(handle, shouldCleanShutdown, recorder, sessions));
  auto elapsed = testClock.elapsed<util::Second>();
  check(elapsed >= 2.0);
}

Test(core_Backend_update_valid)
{
  util::Clock clock;
  core::RouterInfo routerInfo;
  core::RelayManager<core::Relay> manager;
  core::SessionMap sessions;
  util::ThroughputRecorder recorder;
  testing::MockHttpClient client;
  core::Backend backend(
   BackendHostname, RelayAddr, Keychain, routerInfo, manager, Base64RelayPublicKey, sessions, TrafficStats, client);

  sessions.set(1234, std::make_shared<core::Session>(routerInfo));  // just add one thing to the map to make it non-zero

  // seed relay manager
  {
    const size_t numRelays = 1;
    std::array<core::Relay, MAX_RELAYS> incoming;
    std::array<core::PingData, MAX_RELAYS> pingData;
    incoming[0].ID = 987654321;
    net::Address addr;
    check(addr.parse("127.0.0.1:12345"));
    incoming[0].Addr = addr;
    manager.update(numRelays, incoming);
    check(manager.getPingData(pingData) == 1);
    manager.processPong(pingData[0].Addr, pingData[0].Seq);
  }

  core::UpdateResponse response;
  response.Version = 0;
  response.Timestamp = 123456789;
  response.NumRelays = 2;

  {
    core::Relay relay1, relay2;

    relay1.ID = 135792468;
    check(relay1.Addr.parse("127.0.0.1:54321"));

    relay2.ID = 246813579;
    check(relay2.Addr.parse("127.0.0.1:13524"));
    response.Relays = {
     relay1,
     relay2,
    };
  }

  client.Response.resize(response.size());
  response.into(client.Response);

  const auto bytesSent = 123456789;
  const auto bytesReceived = 987654321;

  recorder.addToSent(bytesSent);
  recorder.addToReceived(bytesReceived);

  check(backend.update(recorder, false));

  // check the request
  {
    core::UpdateRequest request;
    check(request.from(client.Request));

    check(request.Version == 0);
    check(request.Address == RelayAddr);
    check(request.PublicKey == Keychain.RelayPublicKey);
    check(request.BytesSent == bytesSent);
    check(request.BytesReceived == bytesReceived);
    check(request.SessionCount == sessions.size());
    check(request.ShuttingDown == false);
    check(request.PingStats.NumRelays == 1);
  }

  // check that the response was processed
  {
    std::array<core::PingData, MAX_RELAYS> pingData;

    std::this_thread::sleep_for(1s);  // needed so that getPingData() will always return the right number
    auto count = manager.getPingData(pingData);

    check(count == 2).onFail([&] {
      std::cout << "count is " << count << '\n';
    });
    check(pingData[0].Addr.toString() == "127.0.0.1:54321");
    check(pingData[1].Addr.toString() == "127.0.0.1:13524");

    check(routerInfo.currentTime() >= 123456789).onFail([&] {
      std::cout << "info timestamp = " << routerInfo.currentTime() << '\n';
    });
  }
}

Test(core_Backend_update_shutting_down_true)
{
  util::Clock clock;
  core::RouterInfo routerInfo;
  core::RelayManager<core::Relay> manager;
  core::SessionMap sessions;
  util::ThroughputRecorder recorder;
  testing::MockHttpClient client;

  core::Backend backend(
   BackendHostname, RelayAddr, Keychain, routerInfo, manager, Base64RelayPublicKey, sessions, TrafficStats, client);

  client.Response = ::BasicValidUpdateResponse;

  check(backend.update(recorder, true));

  core::UpdateRequest request;
  check(request.from(client.Request));

  check(request.Version == 0);
  check(request.Address == RelayAddr);
  check(request.PublicKey == Keychain.RelayPublicKey);
  check(request.BytesSent == 0);
  check(request.BytesReceived == 0);
  check(request.SessionCount == 0);
  check(request.ShuttingDown == true);
  check(request.PingStats.NumRelays == 0);
}<|MERGE_RESOLUTION|>--- conflicted
+++ resolved
@@ -16,7 +16,6 @@
   const auto Base64RelayPrivateKey = "lypnDfozGRHepukundjYAF5fKY1Tw2g7Dxh0rAgMCt8=";
   const auto Base64RouterPublicKey = "SS55dEl9nTSnVVDrqwPeqRv/YcYOZZLXCWTpNBIyX0Y=";
   const auto Base64UpdateKey = "ycOUBHcxeThec42twkVJkO7QaVqlZUk3pApu7Ki58SrvELV+iIfiMpgxuJcTASVaCs1XD2BNDoGcEu9JkHv/sQ==";
-  legacy::v3::TrafficStats TrafficStats;
   crypto::Keychain Keychain = [] {
     crypto::Keychain keychain;
     check(keychain.parse(Base64RelayPublicKey, Base64RelayPrivateKey, Base64RouterPublicKey, Base64UpdateKey));
@@ -37,25 +36,16 @@
 
   auto makeInitResponse(uint32_t version, uint64_t timestamp, std::array<uint8_t, crypto::KeySize>& pk) -> std::vector<uint8_t>
   {
-<<<<<<< HEAD
-    static crypto::Keychain keychain;
-=======
     std::vector<uint8_t> buff(core::InitResponse::ByteSize);
     core::InitResponse resp{
      .Version = version,
      .Timestamp = timestamp,
      .PublicKey = pk,
     };
->>>>>>> 7b772839
 
     resp.into(buff);
 
-<<<<<<< HEAD
-    return core::Backend<testing::StubbedCurlWrapper>(
-     BackendHostname, RelayAddr, keychain, info, manager, Base64RelayPublicKey, sessions);
-=======
     return buff;
->>>>>>> 7b772839
   }
 }  // namespace
 
@@ -67,8 +57,7 @@
   std::array<uint8_t, crypto::KeySize> pk{};
   testing::MockHttpClient client;
   client.Response = makeInitResponse(0, 123456789, pk);
-  core::Backend backend(
-   BackendHostname, RelayAddr, Keychain, routerInfo, manager, Base64RelayPublicKey, sessions, TrafficStats, client);
+  core::Backend backend(BackendHostname, RelayAddr, Keychain, routerInfo, manager, Base64RelayPublicKey, sessions, client);
 
   check(backend.init());
 
@@ -102,8 +91,7 @@
   util::ThroughputRecorder logger;
   testing::MockHttpClient client;
 
-  core::Backend backend(
-   BackendHostname, RelayAddr, Keychain, routerInfo, manager, Base64RelayPublicKey, sessions, TrafficStats, client);
+  core::Backend backend(BackendHostname, RelayAddr, Keychain, routerInfo, manager, Base64RelayPublicKey, sessions, client);
 
   client.Success = true;
   client.Response = BasicValidUpdateResponse;
@@ -137,8 +125,7 @@
   util::ThroughputRecorder logger;
   testing::MockHttpClient client;
 
-  core::Backend backend(
-   BackendHostname, RelayAddr, Keychain, routerInfo, manager, Base64RelayPublicKey, sessions, TrafficStats, client);
+  core::Backend backend(BackendHostname, RelayAddr, Keychain, routerInfo, manager, Base64RelayPublicKey, sessions, client);
 
   client.Success = true;
   client.Response = BasicValidUpdateResponse;
@@ -172,8 +159,7 @@
   util::ThroughputRecorder recorder;
   testing::MockHttpClient client;
 
-  core::Backend backend(
-   BackendHostname, RelayAddr, Keychain, routerInfo, manager, Base64RelayPublicKey, sessions, TrafficStats, client);
+  core::Backend backend(BackendHostname, RelayAddr, Keychain, routerInfo, manager, Base64RelayPublicKey, sessions, client);
 
   client.Success = true;
   client.Response = BasicValidUpdateResponse;
@@ -210,8 +196,7 @@
   util::ThroughputRecorder recorder;
   testing::MockHttpClient client;
 
-  core::Backend backend(
-   BackendHostname, RelayAddr, Keychain, routerInfo, manager, Base64RelayPublicKey, sessions, TrafficStats, client);
+  core::Backend backend(BackendHostname, RelayAddr, Keychain, routerInfo, manager, Base64RelayPublicKey, sessions, client);
 
   client.Success = true;
   client.Response = BasicValidUpdateResponse;
@@ -245,8 +230,7 @@
   util::ThroughputRecorder recorder;
   testing::MockHttpClient client;
 
-  core::Backend backend(
-   BackendHostname, RelayAddr, Keychain, routerInfo, manager, Base64RelayPublicKey, sessions, TrafficStats, client);
+  core::Backend backend(BackendHostname, RelayAddr, Keychain, routerInfo, manager, Base64RelayPublicKey, sessions, client);
 
   client.Success = true;
   client.Response = BasicValidUpdateResponse;
@@ -271,8 +255,7 @@
   core::SessionMap sessions;
   util::ThroughputRecorder recorder;
   testing::MockHttpClient client;
-  core::Backend backend(
-   BackendHostname, RelayAddr, Keychain, routerInfo, manager, Base64RelayPublicKey, sessions, TrafficStats, client);
+  core::Backend backend(BackendHostname, RelayAddr, Keychain, routerInfo, manager, Base64RelayPublicKey, sessions, client);
 
   sessions.set(1234, std::make_shared<core::Session>(routerInfo));  // just add one thing to the map to make it non-zero
 
@@ -363,8 +346,7 @@
   util::ThroughputRecorder recorder;
   testing::MockHttpClient client;
 
-  core::Backend backend(
-   BackendHostname, RelayAddr, Keychain, routerInfo, manager, Base64RelayPublicKey, sessions, TrafficStats, client);
+  core::Backend backend(BackendHostname, RelayAddr, Keychain, routerInfo, manager, Base64RelayPublicKey, sessions, client);
 
   client.Response = ::BasicValidUpdateResponse;
 
